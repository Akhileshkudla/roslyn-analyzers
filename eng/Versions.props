<Project>
  <PropertyGroup>
    <MSBuildAllProjects>$(MSBuildAllProjects);$(MSBuildThisFileFullPath)</MSBuildAllProjects>
    
<<<<<<< HEAD
    <VersionPrefix>2.9.2</VersionPrefix>
=======
    <VersionPrefix>3.0.0</VersionPrefix>
>>>>>>> ef40c7f2
    <PreReleaseVersionLabel>beta2</PreReleaseVersionLabel>

    <!-- Opt-in repo features -->
    <UsingToolVSSDK>true</UsingToolVSSDK>
    <UsingToolNuGetRepack>true</UsingToolNuGetRepack>
    <UsingToolSymbolUploader>true</UsingToolSymbolUploader>
    <UsingToolNetFrameworkReferenceAssemblies>true</UsingToolNetFrameworkReferenceAssemblies>

    <!-- Toolset -->
    <MicrosoftVSSDKVersion>15.0.26201-alpha</MicrosoftVSSDKVersion>
    <MicrosoftDiaSymReaderPdb2PdbVersion>1.1.0-beta1-62624-01</MicrosoftDiaSymReaderPdb2PdbVersion>
    <OpenCoverVersion>4.6.519</OpenCoverVersion>
    <CodecovVersion>1.0.3</CodecovVersion>

    <!-- Roslyn -->
    <MicrosoftCodeAnalysisVersion>3.0.0</MicrosoftCodeAnalysisVersion>
    <MicrosoftNetCompilersVersion>3.0.0</MicrosoftNetCompilersVersion>
    <MicrosoftCodeAnalysisFXCopAnalyersVersion>2.9.0-beta1.final</MicrosoftCodeAnalysisFXCopAnalyersVersion>
    <MicrosoftCodeAnalysisAnalyersVersion>2.9.0-beta1.final</MicrosoftCodeAnalysisAnalyersVersion>
    <CodeStyleAnalyersVersion>2.11.0-beta2-63603-03</CodeStyleAnalyersVersion>
    <MicrosoftCodeAnalysisTestResourcesProprietaryVersion>2.0.0-pre-20160714</MicrosoftCodeAnalysisTestResourcesProprietaryVersion>

    <!-- Roslyn Testing -->
    <MicrosoftCodeAnalysisTestingVersion>1.0.0-beta1.19211.1</MicrosoftCodeAnalysisTestingVersion>

    <!-- Libs -->
    <SystemCollectionsImmutableVersion>1.3.1</SystemCollectionsImmutableVersion>
    <SystemReflectionMetadataVersion>1.4.2</SystemReflectionMetadataVersion>
    <MicrosoftVisualBasicVersion>10.1.0</MicrosoftVisualBasicVersion>
    <MicrosoftBuildLocatorVersion>1.1.2</MicrosoftBuildLocatorVersion>
    <SQLitePCLRawVersion>1.1.2</SQLitePCLRawVersion>
    <HumanizerVersion>2.2.0</HumanizerVersion>
    <XunitCombinatorialVersion>1.2.7</XunitCombinatorialVersion>
  </PropertyGroup>

  <PropertyGroup>
    <RestoreSources>
      $(RestoreSources);
      https://dotnet.myget.org/F/roslyn/api/v3/index.json;
      https://dotnet.myget.org/F/roslyn-tools/api/v3/index.json;
      https://dotnet.myget.org/F/roslyn-analyzers/api/v3/index.json
    </RestoreSources>
  </PropertyGroup>
</Project><|MERGE_RESOLUTION|>--- conflicted
+++ resolved
@@ -2,11 +2,7 @@
   <PropertyGroup>
     <MSBuildAllProjects>$(MSBuildAllProjects);$(MSBuildThisFileFullPath)</MSBuildAllProjects>
     
-<<<<<<< HEAD
-    <VersionPrefix>2.9.2</VersionPrefix>
-=======
     <VersionPrefix>3.0.0</VersionPrefix>
->>>>>>> ef40c7f2
     <PreReleaseVersionLabel>beta2</PreReleaseVersionLabel>
 
     <!-- Opt-in repo features -->
