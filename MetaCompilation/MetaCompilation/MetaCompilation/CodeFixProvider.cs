﻿// Copyright (c) Microsoft.  All Rights Reserved.  Licensed under the Apache License, Version 2.0.  See License.txt in the project root for license information.
using System;
using System.Collections.Generic;
using System.Collections.Immutable;
using System.Composition;
using System.Linq;
using System.Threading;
using System.Threading.Tasks;
using Microsoft.CodeAnalysis;
using Microsoft.CodeAnalysis.CodeFixes;
using Microsoft.CodeAnalysis.CodeActions;
using Microsoft.CodeAnalysis.CSharp;
using Microsoft.CodeAnalysis.CSharp.Syntax;
using Microsoft.CodeAnalysis.Rename;
using Microsoft.CodeAnalysis.Text;
using Microsoft.CodeAnalysis.Editing;

namespace MetaCompilation
{
    [ExportCodeFixProvider(LanguageNames.CSharp, Name = nameof(MetaCompilationCodeFixProvider)), Shared]
    public class MetaCompilationCodeFixProvider : CodeFixProvider
    {
        public override ImmutableArray<string> FixableDiagnosticIds
        {
            get
            {
<<<<<<< HEAD
                //TODO: should be 47 when done
                return ImmutableArray.Create(MetaCompilationAnalyzer.MissingId, 
                                             MetaCompilationAnalyzer.MissingInit, 
                                             MetaCompilationAnalyzer.MissingRegisterStatement,
                                             MetaCompilationAnalyzer.TooManyInitStatements,
                                             MetaCompilationAnalyzer.InvalidStatement,
                                             MetaCompilationAnalyzer.IfStatementIncorrect,
                                             MetaCompilationAnalyzer.IfKeywordIncorrect,
                                             MetaCompilationAnalyzer.TrailingTriviaCheckIncorrect,
                                             MetaCompilationAnalyzer.TrailingTriviaVarMissing,
                                             MetaCompilationAnalyzer.TrailingTriviaVarIncorrect,
                                             MetaCompilationAnalyzer.TrailingTriviaKindCheckIncorrect,
                                             MetaCompilationAnalyzer.WhitespaceCheckIncorrect,
                                             MetaCompilationAnalyzer.ReturnStatementIncorrect,
                                             MetaCompilationAnalyzer.TooManyStatements,
                                             MetaCompilationAnalyzer.LocationMissing,
                                             MetaCompilationAnalyzer.LocationIncorrect,
                                             MetaCompilationAnalyzer.SpanMissing,
                                             MetaCompilationAnalyzer.SpanIncorrect,
                                             MetaCompilationAnalyzer.EndSpanIncorrect,
                                             MetaCompilationAnalyzer.EndSpanMissing,
                                             MetaCompilationAnalyzer.StartSpanIncorrect,
                                             MetaCompilationAnalyzer.StartSpanMissing,
                                             MetaCompilationAnalyzer.OpenParenIncorrect,
                                             MetaCompilationAnalyzer.OpenParenMissing,
                                             MetaCompilationAnalyzer.MissingAnalysisMethod,
                                             MetaCompilationAnalyzer.DiagnosticMissing,
                                             MetaCompilationAnalyzer.DiagnosticIncorrect,
                                             MetaCompilationAnalyzer.DiagnosticReportIncorrect,
                                             MetaCompilationAnalyzer.DiagnosticReportMissing);
=======
                //TODO: add any new rules
                return ImmutableArray.Create(MetaCompilationAnalyzer.MissingId,
                    MetaCompilationAnalyzer.MissingInit,
                    MetaCompilationAnalyzer.MissingRegisterStatement,
                    MetaCompilationAnalyzer.TooManyInitStatements,
                    MetaCompilationAnalyzer.InvalidStatement,
                    MetaCompilationAnalyzer.IncorrectInitSig,
                    MetaCompilationAnalyzer.IfStatementIncorrect,
                    MetaCompilationAnalyzer.IfKeywordIncorrect,
                    MetaCompilationAnalyzer.TrailingTriviaCheckIncorrect,
                    MetaCompilationAnalyzer.TrailingTriviaVarMissing,
                    MetaCompilationAnalyzer.TrailingTriviaVarIncorrect,
                    MetaCompilationAnalyzer.TrailingTriviaKindCheckIncorrect,
                    MetaCompilationAnalyzer.WhitespaceCheckIncorrect,
                    MetaCompilationAnalyzer.ReturnStatementIncorrect,
                    MetaCompilationAnalyzer.TooManyStatements);
>>>>>>> 52192ad6
            }
        }

        public sealed override FixAllProvider GetFixAllProvider()
        {
            return WellKnownFixAllProviders.BatchFixer;
        }

        public sealed override async Task RegisterCodeFixesAsync(CodeFixContext context)
        {
            SyntaxNode root = await context.Document.GetSyntaxRootAsync(context.CancellationToken).ConfigureAwait(false);

            foreach (Diagnostic diagnostic in context.Diagnostics)
            {
                TextSpan diagnosticSpan = diagnostic.Location.SourceSpan;

                //TODO: if statements for each diagnostic id, to register a code fix
                //TODO: change this to else if once we are done (creates less merge conflicts without else if)
                if (diagnostic.Id.Equals(MetaCompilationAnalyzer.MissingId))
                {
                    ClassDeclarationSyntax declaration = root.FindToken(diagnosticSpan.Start).Parent.AncestorsAndSelf().OfType<ClassDeclarationSyntax>().First();
                    context.RegisterCodeFix(CodeAction.Create("Tutorial: Each diagnostic must have a unique id identifying it from other diagnostics",
                        c => MissingIdAsync(context.Document, declaration, c)), diagnostic);
                }

                if (diagnostic.Id.Equals(MetaCompilationAnalyzer.MissingInit))
                {
                    ClassDeclarationSyntax declaration = root.FindToken(diagnosticSpan.Start).Parent.AncestorsAndSelf().OfType<ClassDeclarationSyntax>().First();
                    context.RegisterCodeFix(CodeAction.Create("Tutorial: Each analyzer must have an Initialize method to register actions to be performed when changes occur", c => MissingInitAsync(context.Document, declaration, c)), diagnostic);
                }

                if (diagnostic.Id.Equals(MetaCompilationAnalyzer.MissingRegisterStatement))
                {
                    MethodDeclarationSyntax declaration = root.FindToken(diagnosticSpan.Start).Parent.AncestorsAndSelf().OfType<MethodDeclarationSyntax>().First();
                    context.RegisterCodeFix(CodeAction.Create("Tutorial: The Initialize method must register an action to be performed when changes occur", c => MissingRegisterAsync(context.Document, declaration, c)), diagnostic);
                }

                if (diagnostic.Id.Equals(MetaCompilationAnalyzer.TooManyInitStatements))
                {
                    MethodDeclarationSyntax declaration = root.FindToken(diagnosticSpan.Start).Parent.AncestorsAndSelf().OfType<MethodDeclarationSyntax>().First();
                    context.RegisterCodeFix(CodeAction.Create("Tutorial: The Initialize method must not contain multiple actions to register (for the purpose of this tutorial)", c => MultipleStatementsAsync(context.Document, declaration, c)), diagnostic);
                }

                if (diagnostic.Id.Equals(MetaCompilationAnalyzer.InvalidStatement))
                {
                    StatementSyntax declaration = root.FindToken(diagnosticSpan.Start).Parent.AncestorsAndSelf().OfType<StatementSyntax>().First();
                    context.RegisterCodeFix(CodeAction.Create("Tutorial: The Initialize method can only register actions, all other statements are invalid", c => InvalidStatementAsync(context.Document, declaration, c)), diagnostic);
                }

                if (diagnostic.Id.Equals(MetaCompilationAnalyzer.IfStatementIncorrect))
                {
                    StatementSyntax declaration = root.FindToken(diagnosticSpan.Start).Parent.AncestorsAndSelf().OfType<StatementSyntax>().First();
                    context.RegisterCodeFix(CodeAction.Create("Tutorial: The first statement of the analyzer must access the node to be analyzed", c => IncorrectIfAsync(context.Document, declaration, c)), diagnostic);
                }

                if (diagnostic.Id.Equals(MetaCompilationAnalyzer.IncorrectInitSig))
                {
                    MethodDeclarationSyntax declaration = root.FindToken(diagnosticSpan.Start).Parent.AncestorsAndSelf().OfType<MethodDeclarationSyntax>().First();
                    context.RegisterCodeFix(CodeAction.Create("Tutorial: The initialize method must have the correct signature to be called", c => IncorrectSigAsync(context.Document, declaration, c)), diagnostic);
                }

                if (diagnostic.Id.Equals(MetaCompilationAnalyzer.IfKeywordIncorrect))
                {
                    StatementSyntax declaration = root.FindToken(diagnosticSpan.Start).Parent.AncestorsAndSelf().OfType<StatementSyntax>().First();
                    context.RegisterCodeFix(CodeAction.Create("Tutorial: The second statement of the analyzer must access the keyword from the node being analyzed", c => IncorrectKeywordAsync(context.Document, declaration, c)), diagnostic);
                }

                if (diagnostic.Id.Equals(MetaCompilationAnalyzer.TrailingTriviaCheckIncorrect))
                {
                    StatementSyntax declaration = root.FindToken(diagnosticSpan.Start).Parent.AncestorsAndSelf().OfType<StatementSyntax>().First();
                    context.RegisterCodeFix(CodeAction.Create("Tutorial: The third statement of the analyzer must be an if statement checking the trailing trivia of the node being analyzed", c => TrailingCheckIncorrectAsync(context.Document, declaration, c)), diagnostic);
                }

                if (diagnostic.Id.Equals(MetaCompilationAnalyzer.TrailingTriviaVarMissing))
                {
                    IfStatementSyntax declaration = root.FindToken(diagnosticSpan.Start).Parent.AncestorsAndSelf().OfType<IfStatementSyntax>().First();
                    context.RegisterCodeFix(CodeAction.Create("Tutorial: The fourth statement of the analyzer should store the last trailing trivia of the if keyword", c => TrailingVarMissingAsync(context.Document, declaration, c)), diagnostic);
                }

                if (diagnostic.Id.Equals(MetaCompilationAnalyzer.TrailingTriviaVarIncorrect))
                {
                    IfStatementSyntax declaration = root.FindToken(diagnosticSpan.Start).Parent.AncestorsAndSelf().OfType<IfStatementSyntax>().First();
                    context.RegisterCodeFix(CodeAction.Create("Tutorial: The fourth statement of the analyzer should store the last trailing trivia of the if keyword", c => TrailingVarIncorrectAsync(context.Document, declaration, c)), diagnostic);
                }

                if (diagnostic.Id.Equals(MetaCompilationAnalyzer.TrailingTriviaKindCheckIncorrect))
                {
                    IfStatementSyntax declaration = root.FindToken(diagnosticSpan.Start).Parent.AncestorsAndSelf().OfType<IfStatementSyntax>().First();
                    context.RegisterCodeFix(CodeAction.Create("Tutorial: The fifth statement of the analyzer should be a check of the kind of trivia following the if keyword", c => TrailingKindCheckIncorrectAsync(context.Document, declaration, c)), diagnostic);
                }

                if (diagnostic.Id.Equals(MetaCompilationAnalyzer.WhitespaceCheckIncorrect))
                {
                    IfStatementSyntax declaration = root.FindToken(diagnosticSpan.Start).Parent.AncestorsAndSelf().OfType<IfStatementSyntax>().First();
                    context.RegisterCodeFix(CodeAction.Create("Tutorial: The sixth statement of the analyzer should be a check to ensure the whitespace after if statement keyword is correct", c => WhitespaceCheckIncorrectAsync(context.Document, declaration, c)), diagnostic);
                }

                if (diagnostic.Id.Equals(MetaCompilationAnalyzer.ReturnStatementIncorrect))
                {
                    IfStatementSyntax declaration = root.FindToken(diagnosticSpan.Start).Parent.AncestorsAndSelf().OfType<IfStatementSyntax>().First();
                    context.RegisterCodeFix(CodeAction.Create("Tutorial: The seventh step of the analyzer should quit the analysis (if the if statement is formatted properly)", c => ReturnIncorrectAsync(context.Document, declaration, c)), diagnostic);
                }

                if (diagnostic.Id.Equals(MetaCompilationAnalyzer.TooManyStatements))
                {
                    IfStatementSyntax declaration = root.FindToken(diagnosticSpan.Start).Parent.AncestorsAndSelf().OfType<IfStatementSyntax>().First();
                    context.RegisterCodeFix(CodeAction.Create("Tutorial: Thre are too many statments within this if block; its only purpose is to return if the statement is formatted properly", c => TooManyStatementsAsync(context.Document, declaration, c)), diagnostic);
                }

                if (diagnostic.Id.Equals(MetaCompilationAnalyzer.LocationMissing))
                {
                    MethodDeclarationSyntax declaration = root.FindToken(diagnosticSpan.Start).Parent.AncestorsAndSelf().OfType<MethodDeclarationSyntax>().First();
                    context.RegisterCodeFix(CodeAction.Create("Tutorial: Create a diagnostic location. This is where the red squiggle will appear in the code that you are analyzing", c => AddLocationAsync(context.Document, declaration, c)), diagnostic);
                }

                if (diagnostic.Id.Equals(MetaCompilationAnalyzer.LocationIncorrect))
                {
                    try
                    {
                        LocalDeclarationStatementSyntax declaration = root.FindToken(diagnosticSpan.Start).Parent.AncestorsAndSelf().OfType<LocalDeclarationStatementSyntax>().First();
                        context.RegisterCodeFix(CodeAction.Create("Tutorial: Create a diagnostic location. This is where the red squiggle will appear in the code that you are analyzing", c => ReplaceLocationAsync(context.Document, declaration, c)), diagnostic);
                    }
                    catch
                    {
                        return;
                    }
                }

                if (diagnostic.Id.Equals(MetaCompilationAnalyzer.SpanMissing))
                {
                    MethodDeclarationSyntax declaration = root.FindToken(diagnosticSpan.Start).Parent.AncestorsAndSelf().OfType<MethodDeclarationSyntax>().First();
                    context.RegisterCodeFix(CodeAction.Create("Tutorial: Create a diagnostic span. This is where the red squiggle will appear in the code that you are analyzing", c => AddSpanAsync(context.Document, declaration, c)), diagnostic);
                }

                if (diagnostic.Id.Equals(MetaCompilationAnalyzer.SpanIncorrect))
                {
                    try
                    {
                        LocalDeclarationStatementSyntax declaration = root.FindToken(diagnosticSpan.Start).Parent.AncestorsAndSelf().OfType<LocalDeclarationStatementSyntax>().First();
                        context.RegisterCodeFix(CodeAction.Create("Tutorial: Create a diagnostic span. This is where the red squiggle will appear in the code that you are analyzing", c => ReplaceSpanAsync(context.Document, declaration, c)), diagnostic);
                    }
                    catch
                    {
                        return;
                    }
                }

                if (diagnostic.Id.Equals(MetaCompilationAnalyzer.EndSpanMissing))
                {
                    MethodDeclarationSyntax declaration = root.FindToken(diagnosticSpan.Start).Parent.AncestorsAndSelf().OfType<MethodDeclarationSyntax>().First();
                    context.RegisterCodeFix(CodeAction.Create("Tutorial: Create an int that is the end of the diagnostic span", c => AddEndSpanAsync(context.Document, declaration, c)), diagnostic);
                }

                if (diagnostic.Id.Equals(MetaCompilationAnalyzer.EndSpanIncorrect))
                {
                    try
                    {
                        LocalDeclarationStatementSyntax declaration = root.FindToken(diagnosticSpan.Start).Parent.AncestorsAndSelf().OfType<LocalDeclarationStatementSyntax>().First();
                        context.RegisterCodeFix(CodeAction.Create("Tutorial: Create an int that is the end of the diagnostic span", c => ReplaceEndSpanAsync(context.Document, declaration, c)), diagnostic);
                    }
                    catch
                    {
                        return;
                    }
                }

                if (diagnostic.Id.Equals(MetaCompilationAnalyzer.StartSpanMissing))
                {
                    MethodDeclarationSyntax declaration = root.FindToken(diagnosticSpan.Start).Parent.AncestorsAndSelf().OfType<MethodDeclarationSyntax>().First();
                    context.RegisterCodeFix(CodeAction.Create("Tutorial: Create an int that is the start of the diagnostic span", c => AddStartSpanAsync(context.Document, declaration, c)), diagnostic);
                }

                if (diagnostic.Id.Equals(MetaCompilationAnalyzer.StartSpanIncorrect))
                {
                    try
                    {
                        LocalDeclarationStatementSyntax declaration = root.FindToken(diagnosticSpan.Start).Parent.AncestorsAndSelf().OfType<LocalDeclarationStatementSyntax>().First();
                        context.RegisterCodeFix(CodeAction.Create("Tutorial: Create an int that is the start of the diagnostic span", c => ReplaceStartSpanAsync(context.Document, declaration, c)), diagnostic);
                    }
                    catch
                    {
                        return;
                    }
                }

                if (diagnostic.Id.Equals(MetaCompilationAnalyzer.OpenParenMissing))
                {
                    MethodDeclarationSyntax declaration = root.FindToken(diagnosticSpan.Start).Parent.AncestorsAndSelf().OfType<MethodDeclarationSyntax>().First();
                    context.RegisterCodeFix(CodeAction.Create("Tutorial: Extract the open parenthesis from the if statement", c => AddOpenParenAsync(context.Document, declaration, c)), diagnostic);
                }

                if (diagnostic.Id.Equals(MetaCompilationAnalyzer.OpenParenIncorrect))
                {
                    try
                    {
                        LocalDeclarationStatementSyntax declaration = root.FindToken(diagnosticSpan.Start).Parent.AncestorsAndSelf().OfType<LocalDeclarationStatementSyntax>().First();
                        context.RegisterCodeFix(CodeAction.Create("Tutorial: Extract the open parenthesis from the if statement", c => ReplaceOpenParenAsync(context.Document, declaration, c)), diagnostic);
                    }
                    catch
                    {
                        return;
                    }
                }

                if (diagnostic.Id.Equals(MetaCompilationAnalyzer.DiagnosticMissing))
                {
                    ClassDeclarationSyntax declaration = root.FindToken(diagnosticSpan.Start).Parent.AncestorsAndSelf().OfType<ClassDeclarationSyntax>().First();
                    context.RegisterCodeFix(CodeAction.Create("Tutorial: Create the diagnostic that is going to be reported", c => AddDiagnosticAsync(context.Document, declaration, c)), diagnostic);
                }

                if (diagnostic.Id.Equals(MetaCompilationAnalyzer.DiagnosticIncorrect))
                {
                    try
                    {
                        LocalDeclarationStatementSyntax declaration = root.FindToken(diagnosticSpan.Start).Parent.AncestorsAndSelf().OfType<LocalDeclarationStatementSyntax>().First();
                        context.RegisterCodeFix(CodeAction.Create("Tutorial: Create the diagnostic that is going to be reported", c => ReplaceDiagnosticAsync(context.Document, declaration, c)), diagnostic);
                    }
                    catch
                    {
                        return;
                    }
                }

                if (diagnostic.Id.Equals(MetaCompilationAnalyzer.DiagnosticReportMissing))
                {
                    MethodDeclarationSyntax declaration = root.FindToken(diagnosticSpan.Start).Parent.AncestorsAndSelf().OfType<MethodDeclarationSyntax>().First();
                    context.RegisterCodeFix(CodeAction.Create("Tutorial: Report the diagnostic to the context of the if statement in question", c => AddDiagnosticReportAsync(context.Document, declaration, c)), diagnostic);
                }

                if (diagnostic.Id.Equals(MetaCompilationAnalyzer.DiagnosticReportIncorrect))
                {
                    try
                    {
                        ExpressionStatementSyntax declaration = root.FindToken(diagnosticSpan.Start).Parent.AncestorsAndSelf().OfType<ExpressionStatementSyntax>().First();
                        context.RegisterCodeFix(CodeAction.Create("Tutorial: Report the diagnostic to the context of the if statement in question", c => ReplaceDiagnosticReportAsync(context.Document, declaration, c)), diagnostic);
                    }
                    catch
                    {
                        return;
                    }
                }
            }
        }

        private async Task<Document> ReplaceDiagnosticReportAsync(Document document, ExpressionStatementSyntax declaration, CancellationToken c)
        {
            var methodDeclaration = declaration.Ancestors().OfType<MethodDeclarationSyntax>().First();

            SyntaxNode diagnosticReport = CreateDiagnosticReport(document, methodDeclaration);

            var root = await document.GetSyntaxRootAsync();
            var newRoot = root.ReplaceNode(declaration, diagnosticReport);
            var newDocument = document.WithSyntaxRoot(newRoot);
            return newDocument;
        }

        private async Task<Document> AddDiagnosticReportAsync(Document document, MethodDeclarationSyntax declaration, CancellationToken c)
        {
            SyntaxGenerator generator = SyntaxGenerator.GetGenerator(document);
            SyntaxNode diagnosticReport = CreateDiagnosticReport(document, declaration);
            var oldStatements = (SyntaxList<SyntaxNode>)declaration.Body.Statements;
            var newStatements = oldStatements.Add(diagnosticReport);
            var newMethod = generator.WithStatements(declaration, newStatements);

            var root = await document.GetSyntaxRootAsync();
            var newRoot = root.ReplaceNode(declaration, newMethod);
            var newDocument = document.WithSyntaxRoot(newRoot);
            return newDocument;
        }

        private SyntaxNode CreateDiagnosticReport(Document document, MethodDeclarationSyntax declaration)
        {
            SyntaxGenerator generator = SyntaxGenerator.GetGenerator(document);

            string argumentName = (declaration.Body.Statements[8] as LocalDeclarationStatementSyntax).Declaration.Variables[0].Identifier.Text;
            var argumentExpression = generator.IdentifierName(argumentName);
            var argument = generator.Argument(argumentExpression);

            string contextName = (declaration.ParameterList.Parameters[0].Identifier.Text);
            var identifier = generator.IdentifierName(contextName);
            var memberExpression = generator.MemberAccessExpression(identifier, "ReportDiagnostic");
            var expression = generator.InvocationExpression(memberExpression, argument);

            SyntaxNode expressionStatement = generator.ExpressionStatement(expression);
            return expressionStatement;
        }

        private async Task<Document> ReplaceDiagnosticAsync(Document document, LocalDeclarationStatementSyntax declaration, CancellationToken c)
        {
            var methodDeclaration = declaration.Ancestors().OfType<MethodDeclarationSyntax>().First();
            var classDeclaration = methodDeclaration.Ancestors().OfType<ClassDeclarationSyntax>().First();

            SyntaxGenerator generator = SyntaxGenerator.GetGenerator(document);

            string ruleName = GetFirstRuleName(classDeclaration);

            var diagnostic = CreateDiagnostic(document, methodDeclaration, ruleName);

            var root = await document.GetSyntaxRootAsync();
            var newRoot = root.ReplaceNode(declaration, diagnostic);
            var newDocument = document.WithSyntaxRoot(newRoot);
            return newDocument;
        }

        private async Task<Document> AddDiagnosticAsync(Document document, ClassDeclarationSyntax declaration, CancellationToken c)
        {
            SyntaxGenerator generator = SyntaxGenerator.GetGenerator(document);

            string ruleName = GetFirstRuleName(declaration);
            MethodDeclarationSyntax analysis = GetAnalysis(declaration);

            var diagnostic = CreateDiagnostic(document, analysis, ruleName);

            var oldStatements = (SyntaxList<SyntaxNode>)analysis.Body.Statements;
            var newStatements = oldStatements.Add(diagnostic);
            var newMethod = generator.WithStatements(analysis, newStatements);

            var root = await document.GetSyntaxRootAsync();
            var newRoot = root.ReplaceNode(analysis, newMethod);
            var newDocument = document.WithSyntaxRoot(newRoot);
            return newDocument;
        }

        private string GetFirstRuleName(ClassDeclarationSyntax declaration)
        {
            SyntaxList<MemberDeclarationSyntax> members = declaration.Members;
            FieldDeclarationSyntax rule = null;

            foreach (var member in members)
            {
                rule = member as FieldDeclarationSyntax;
                if (rule != null && rule.Declaration.Type.ToString() == "DiagnosticDescriptor")
                {
                    break;
                }
            }

            return rule.Declaration.Variables[0].Identifier.Text;
        }

        private MethodDeclarationSyntax GetAnalysis(ClassDeclarationSyntax declaration)
        {
            SyntaxList<MemberDeclarationSyntax> members = declaration.Members;
            MethodDeclarationSyntax analysis = null;

            foreach (var member in members)
            {
                analysis = member as MethodDeclarationSyntax;
                if (analysis != null && analysis.Identifier.Text != "Initialize")
                {
                    break;
                }
            }

            return analysis;
        }

        private SyntaxNode CreateDiagnostic(Document document, MethodDeclarationSyntax declaration, string ruleName)
        {
            SyntaxGenerator generator = SyntaxGenerator.GetGenerator(document);

            var identifier = generator.IdentifierName("Diagnostic");
            var expression = generator.MemberAccessExpression(identifier, "Create");

            SyntaxList<SyntaxNode> arguments = new SyntaxList<SyntaxNode>();

            var ruleExpression = generator.IdentifierName(ruleName);
            var ruleArg = generator.Argument(ruleExpression);

            string locationName = (declaration.Body.Statements[7] as LocalDeclarationStatementSyntax).Declaration.Variables[0].Identifier.Text;
            var locationExpression = generator.IdentifierName(locationName);
            var locationArg = generator.Argument(locationExpression);

            var messageExpression = generator.MemberAccessExpression(ruleExpression, "MessageFormat");
            var messageArg = generator.Argument(messageExpression);

            arguments = arguments.Add(ruleArg);
            arguments = arguments.Add(locationArg);
            arguments = arguments.Add(messageArg);

            string name = "diagnostic";
            var initializer = generator.InvocationExpression(expression, arguments);
            SyntaxNode localDeclaration = generator.LocalDeclarationStatement(name, initializer);

            return localDeclaration;
        }


        //replaces an incorrect open parenthsis statement
        private async Task<Document> ReplaceOpenParenAsync(Document document, LocalDeclarationStatementSyntax declaration, CancellationToken c)
        {
            var methodDeclaration = declaration.Ancestors().OfType<MethodDeclarationSyntax>().First();

            SyntaxNode openParen = CreateOpenParen(document, methodDeclaration);

            var root = await document.GetSyntaxRootAsync();
            var newRoot = root.ReplaceNode(declaration, openParen);
            var newDocument = document.WithSyntaxRoot(newRoot);
            return newDocument;
        }

        //adds the open parenthesis statement
        private async Task<Document> AddOpenParenAsync(Document document, MethodDeclarationSyntax declaration, CancellationToken c)
        {
            SyntaxGenerator generator = SyntaxGenerator.GetGenerator(document);
            SyntaxNode openParen = CreateOpenParen(document, declaration);
            var oldStatements = (SyntaxList<SyntaxNode>)declaration.Body.Statements;
            var newStatements = oldStatements.Add(openParen);
            var newMethod = generator.WithStatements(declaration, newStatements);

            var root = await document.GetSyntaxRootAsync();
            var newRoot = root.ReplaceNode(declaration, newMethod);
            var newDocument = document.WithSyntaxRoot(newRoot);
            return newDocument;
        }

        //creates the open parenthesis statement
        private SyntaxNode CreateOpenParen(Document document, MethodDeclarationSyntax declaration)
        {
            SyntaxGenerator generator = SyntaxGenerator.GetGenerator(document);
            string name = "openParen";

            string expressionString = (declaration.Body.Statements[0] as LocalDeclarationStatementSyntax).Declaration.Variables[0].Identifier.Text;
            var expression = generator.IdentifierName(expressionString);

            var initializer = generator.MemberAccessExpression(expression, "OpenParenToken");
            SyntaxNode localDeclaration = generator.LocalDeclarationStatement(name, initializer);

            return localDeclaration;
        }

        //replaces an incorrect start span statement
        private async Task<Document> ReplaceStartSpanAsync(Document document, LocalDeclarationStatementSyntax declaration, CancellationToken c)
        {
            var methodDeclaration = declaration.Ancestors().OfType<MethodDeclarationSyntax>().First();

            SyntaxNode startSpan = CreateEndOrStartSpan(document, methodDeclaration, "startDiagnosticSpan");

            var root = await document.GetSyntaxRootAsync();
            var newRoot = root.ReplaceNode(declaration, startSpan);
            var newDocument = document.WithSyntaxRoot(newRoot);
            return newDocument;
        }

        //adds a start span statement
        private async Task<Document> AddStartSpanAsync(Document document, MethodDeclarationSyntax declaration, CancellationToken c)
        {
            SyntaxGenerator generator = SyntaxGenerator.GetGenerator(document);
            SyntaxNode startSpan = CreateEndOrStartSpan(document, declaration, "startDiagnosticSpan");
            var oldStatements = (SyntaxList<SyntaxNode>)declaration.Body.Statements;
            var newStatements = oldStatements.Add(startSpan);
            var newMethod = generator.WithStatements(declaration, newStatements);

            var root = await document.GetSyntaxRootAsync();
            var newRoot = root.ReplaceNode(declaration, newMethod);
            var newDocument = document.WithSyntaxRoot(newRoot);
            return newDocument;
        }

        //replace an incorrect end span statement
        private async Task<Document> ReplaceEndSpanAsync(Document document, LocalDeclarationStatementSyntax declaration, CancellationToken c)
        {
            var methodDeclaration = declaration.Ancestors().OfType<MethodDeclarationSyntax>().First();

            SyntaxNode endSpan = CreateEndOrStartSpan(document, methodDeclaration, "endDiagnosticSpan");

            var root = await document.GetSyntaxRootAsync();
            var newRoot = root.ReplaceNode(declaration, endSpan);
            var newDocument = document.WithSyntaxRoot(newRoot);
            return newDocument;
        }

        //adds an end span statement
        private async Task<Document> AddEndSpanAsync(Document document, MethodDeclarationSyntax declaration, CancellationToken c)
        {
            SyntaxGenerator generator = SyntaxGenerator.GetGenerator(document);
            SyntaxNode endSpan = CreateEndOrStartSpan(document, declaration, "endDiagnosticSpan");
            var oldStatements = (SyntaxList<SyntaxNode>)declaration.Body.Statements;
            var newStatements = oldStatements.Add(endSpan);
            var newMethod = generator.WithStatements(declaration, newStatements);

            var root = await document.GetSyntaxRootAsync();
            var newRoot = root.ReplaceNode(declaration, newMethod);
            var newDocument = document.WithSyntaxRoot(newRoot);
            return newDocument;
        }

        //creates an end or start span statement
        private SyntaxNode CreateEndOrStartSpan(Document document, MethodDeclarationSyntax declaration, string variableName)
        {
            SyntaxGenerator generator = SyntaxGenerator.GetGenerator(document);

            SyntaxNode identifier = null;
            if (variableName == "startDiagnosticSpan")
            {
                string identifierString = (declaration.Body.Statements[1] as LocalDeclarationStatementSyntax).Declaration.Variables[0].Identifier.Text;
                identifier = generator.IdentifierName(identifierString);
            }
            else if (variableName == "endDiagnosticSpan")
            {
                string identifierString = (declaration.Body.Statements[3] as LocalDeclarationStatementSyntax).Declaration.Variables[0].Identifier.Text;
                identifier = generator.IdentifierName(identifierString);
            }

            SyntaxNode expression = generator.MemberAccessExpression(identifier, "Span");
            SyntaxNode initializer = generator.MemberAccessExpression(expression, "Start");

            SyntaxNode localDeclaration = generator.LocalDeclarationStatement(variableName, initializer);

            return localDeclaration;
        }

        //replaces an incorrect diagnostic span statement
        private async Task<Document> ReplaceSpanAsync(Document document, LocalDeclarationStatementSyntax declaration, CancellationToken c)
        {
            var methodDeclaration = declaration.Ancestors().OfType<MethodDeclarationSyntax>().First();

            SyntaxNode span = CreateSpan(document, methodDeclaration);

            var root = await document.GetSyntaxRootAsync();
            var newRoot = root.ReplaceNode(declaration, span);
            var newDocument = document.WithSyntaxRoot(newRoot);
            return newDocument;
        }

        //adds the diagnostic span statement
        private async Task<Document> AddSpanAsync(Document document, MethodDeclarationSyntax declaration, CancellationToken c)
        {
            SyntaxGenerator generator = SyntaxGenerator.GetGenerator(document);
            SyntaxNode span = CreateSpan(document, declaration);
            var oldStatements = (SyntaxList<SyntaxNode>)declaration.Body.Statements;
            var newStatements = oldStatements.Add(span);
            var newMethod = generator.WithStatements(declaration, newStatements);

            var root = await document.GetSyntaxRootAsync();
            var newRoot = root.ReplaceNode(declaration, newMethod);
            var newDocument = document.WithSyntaxRoot(newRoot);
            return newDocument;
        }

        //creates the diagnostic span statement
        private SyntaxNode CreateSpan(Document document, MethodDeclarationSyntax declaration)
        {
            SyntaxGenerator generator = SyntaxGenerator.GetGenerator(document);
            string name = "diagnosticSpan";
            SyntaxNode memberIdentifier = generator.IdentifierName("TextSpan");
            SyntaxNode memberName = generator.IdentifierName("FromBounds");
            SyntaxNode expression = generator.MemberAccessExpression(memberIdentifier, memberName);

            SyntaxList<SyntaxNode> arguments = new SyntaxList<SyntaxNode>();
            string startIdentifier = (declaration.Body.Statements[4] as LocalDeclarationStatementSyntax).Declaration.Variables[0].Identifier.Text;
            var startSpanIdentifier = generator.IdentifierName(startIdentifier);

            string endIdentifier = (declaration.Body.Statements[5] as LocalDeclarationStatementSyntax).Declaration.Variables[0].Identifier.Text;
            var endSpanIdentifier = generator.IdentifierName(endIdentifier);

            arguments = arguments.Add(startSpanIdentifier);
            arguments = arguments.Add(endSpanIdentifier);

            SyntaxNode initializer = generator.InvocationExpression(expression, arguments);
            SyntaxNode localDeclaration = generator.LocalDeclarationStatement(name, initializer);

            return localDeclaration;
        }

        //replace an incorrect diagnostic location statement
        private async Task<Document> ReplaceLocationAsync(Document document, LocalDeclarationStatementSyntax declaration, CancellationToken c)
        {
            var methodDeclaration = declaration.Ancestors().OfType<MethodDeclarationSyntax>().First();

            SyntaxNode location = CreateLocation(document, methodDeclaration);

            var root = await document.GetSyntaxRootAsync();
            var newRoot = root.ReplaceNode(declaration, location);
            var newDocument = document.WithSyntaxRoot(newRoot);
            return newDocument;
        }

        //adds the diagnostic location statement
        private async Task<Document> AddLocationAsync(Document document, MethodDeclarationSyntax declaration, CancellationToken c)
        {
            SyntaxGenerator generator = SyntaxGenerator.GetGenerator(document);
            SyntaxNode location = CreateLocation(document, declaration);
            var oldStatements = (SyntaxList<SyntaxNode>)declaration.Body.Statements;
            var newStatements = oldStatements.Add(location);
            var newMethod = generator.WithStatements(declaration, newStatements);

            var root = await document.GetSyntaxRootAsync();
            var newRoot = root.ReplaceNode(declaration, newMethod);
            var newDocument = document.WithSyntaxRoot(newRoot);
            return newDocument;
        }

        //creates the diagnostic location statement
        private SyntaxNode CreateLocation(Document document, MethodDeclarationSyntax declaration)
        {
            SyntaxGenerator generator = SyntaxGenerator.GetGenerator(document);
            string name = "diagnosticLocation";
            SyntaxNode memberIdentifier = generator.IdentifierName("Location");
            SyntaxNode memberName = generator.IdentifierName("Create");
            SyntaxNode expression = generator.MemberAccessExpression(memberIdentifier, memberName);

            SyntaxList<SyntaxNode> arguments = new SyntaxList<SyntaxNode>();
            string ifStatementIdentifier = (declaration.Body.Statements[0] as LocalDeclarationStatementSyntax).Declaration.Variables[0].Identifier.Text;
            var treeIdentifier = generator.IdentifierName(ifStatementIdentifier);
            var treeArgExpression = generator.MemberAccessExpression(treeIdentifier, "SyntaxTree");
            var treeArg = generator.Argument(treeArgExpression);

            string spanIdentifier = (declaration.Body.Statements[6] as LocalDeclarationStatementSyntax).Declaration.Variables[0].Identifier.Text;
            var spanArgIdentifier = generator.IdentifierName(spanIdentifier);
            var spanArg = generator.Argument(spanArgIdentifier);

            arguments = arguments.Add(treeArg);
            arguments = arguments.Add(spanArg);

            SyntaxNode initializer = generator.InvocationExpression(expression, arguments);
            SyntaxNode localDeclaration = generator.LocalDeclarationStatement(name, initializer);

            return localDeclaration;
        }

        #region id code fix
        private async Task<Document> MissingIdAsync(Document document, ClassDeclarationSyntax declaration, CancellationToken c)
        {
            var idToken = SyntaxFactory.ParseToken("spacingRuleId");

            var expressionKind = SyntaxFactory.ParseExpression("\"IfSpacing\"") as ExpressionSyntax;

            var equalsValueClause = SyntaxFactory.EqualsValueClause(expressionKind);
            var idDeclarator = SyntaxFactory.VariableDeclarator(idToken, null, equalsValueClause);

            var type = SyntaxFactory.ParseTypeName("string");

            var idDeclaratorList = new SeparatedSyntaxList<VariableDeclaratorSyntax>().Add(idDeclarator);
            var idDeclaration = SyntaxFactory.VariableDeclaration(type, idDeclaratorList);

            var whiteSpace = SyntaxFactory.Whitespace("");
            var publicModifier = SyntaxFactory.ParseToken("public").WithLeadingTrivia(whiteSpace).WithTrailingTrivia(whiteSpace);
            var constModifier = SyntaxFactory.ParseToken("const").WithLeadingTrivia(whiteSpace).WithTrailingTrivia(whiteSpace);
            var modifierList = SyntaxFactory.TokenList(publicModifier, constModifier);

            var attributeList = new SyntaxList<AttributeListSyntax>();
            var fieldDeclaration = SyntaxFactory.FieldDeclaration(attributeList, modifierList, idDeclaration);
            var memberList = new SyntaxList<MemberDeclarationSyntax>().Add(fieldDeclaration);

            var newClassDeclaration = declaration.WithMembers(memberList);
            foreach (MemberDeclarationSyntax member in declaration.Members)
            {
                newClassDeclaration = newClassDeclaration.AddMembers(member);
            }

            var root = await document.GetSyntaxRootAsync();
            var newRoot = root.ReplaceNode(declaration, newClassDeclaration);
            var newDocument = document.WithSyntaxRoot(newRoot);

            return newDocument;
        }
        #endregion

        #region initialize code fix
        private async Task<Document> MissingInitAsync(Document document, ClassDeclarationSyntax declaration, CancellationToken c)
        {
            SyntaxGenerator generator = SyntaxGenerator.GetGenerator(document);
            SemanticModel semanticModel = await document.GetSemanticModelAsync();
            var initializeDeclaration = BuildInitialize(document, semanticModel);

            var newClassDeclaration = generator.AddMembers(declaration, initializeDeclaration);

            var root = await document.GetSyntaxRootAsync();
            var newRoot = root.ReplaceNode(declaration, newClassDeclaration);
            var newDocument = document.WithSyntaxRoot(newRoot);

            return newDocument;
        }

        private async Task<Document> MissingRegisterAsync(Document document, MethodDeclarationSyntax declaration, CancellationToken c)
        {
            var registerExpression = SyntaxFactory.ExpressionStatement(SyntaxFactory.ParseExpression("context.RegisterSyntaxNodeAction(AnalyzeIfStatement, SyntaxKind.IfStatement)"));

            var newInitBlock = SyntaxFactory.Block(registerExpression);
            var newInitDeclaration = declaration.WithBody(newInitBlock);

            var root = await document.GetSyntaxRootAsync();
            var newRoot = root.ReplaceNode(declaration, newInitDeclaration);
            var newDocument = document.WithSyntaxRoot(newRoot);

            return newDocument;
        }

        private async Task<Document> MultipleStatementsAsync(Document document, MethodDeclarationSyntax declaration, CancellationToken c)
        {
            SyntaxList<StatementSyntax> statements = new SyntaxList<StatementSyntax>();
            SyntaxList<StatementSyntax> initializeStatements = declaration.Body.Statements;

            var newBlock = declaration.Body;

            foreach (ExpressionStatementSyntax statement in initializeStatements)
            {
                var expression = statement.Expression as InvocationExpressionSyntax;
                var expressionStart = expression.Expression as MemberAccessExpressionSyntax;
                if (expressionStart == null || expressionStart.Name == null ||
                    expressionStart.Name.ToString() != "RegisterSyntaxNodeAction")
                {
                    continue;
                }

                if (expression.ArgumentList == null || expression.ArgumentList.Arguments.Count() != 2)
                {
                    continue;
                }
                var argumentMethod = expression.ArgumentList.Arguments[0].Expression as IdentifierNameSyntax;
                var argumentKind = expression.ArgumentList.Arguments[1].Expression as MemberAccessExpressionSyntax;
                var preArgumentKind = argumentKind.Expression as IdentifierNameSyntax;
                if (argumentMethod.Identifier == null || argumentKind.Name == null || preArgumentKind.Identifier == null ||
                    argumentMethod.Identifier.ValueText != "AnalyzeIfStatement" || argumentKind.Name.ToString() != "IfStatement" ||
                    preArgumentKind.Identifier.ValueText != "SyntaxKind")
                {
                    continue;
                }
                statements = statements.Add(statement);
            }

            newBlock = newBlock.WithStatements(statements);
            var newDeclaration = declaration.WithBody(newBlock);

            var root = await document.GetSyntaxRootAsync();
            var newRoot = root.ReplaceNode(declaration, newDeclaration);
            var newDocument = document.WithSyntaxRoot(newRoot);

            return newDocument;
        }

        private async Task<Document> InvalidStatementAsync(Document document, StatementSyntax declaration, CancellationToken c)
        {
            BlockSyntax initializeCodeBlock = declaration.Parent as BlockSyntax;
            MethodDeclarationSyntax initializeDeclaration = initializeCodeBlock.Parent as MethodDeclarationSyntax;

            BlockSyntax newCodeBlock = initializeCodeBlock.WithStatements(initializeCodeBlock.Statements.Remove(declaration));
            MethodDeclarationSyntax newInitializeDeclaration = initializeDeclaration.WithBody(newCodeBlock);

            var root = await document.GetSyntaxRootAsync();
            var newRoot = root.ReplaceNode(initializeDeclaration, newInitializeDeclaration);
            var newDocument = document.WithSyntaxRoot(newRoot);

            return newDocument;
        }

        private async Task<Document> IncorrectSigAsync(Document document, MethodDeclarationSyntax declaration, CancellationToken c)
        {
            SemanticModel semanticModel = await document.GetSemanticModelAsync();
            var initializeDeclaration = BuildInitialize(document, semanticModel);

            var root = await document.GetSyntaxRootAsync();
            var newRoot = root.ReplaceNode(declaration, initializeDeclaration);
            var newDocument = document.WithSyntaxRoot(newRoot);

            return newDocument;
        }

        private async Task<Document> IncorrectIfAsync(Document document, StatementSyntax declaration, CancellationToken c)
        {
            var ifStatement = IfHelper(document);

            var root = await document.GetSyntaxRootAsync();
            var newRoot = root.ReplaceNode(declaration, ifStatement);
            var newDocument = document.WithSyntaxRoot(newRoot);

            return newDocument;
        }
        #endregion

        #region helper functions
        private SyntaxNode BuildInitialize(Document document, SemanticModel semanticModel)
        {
            SyntaxGenerator generator = SyntaxGenerator.GetGenerator(document);
            var type = SyntaxFactory.ParseTypeName("AnalysisContext");
            var parameters = new[] { generator.ParameterDeclaration("context", type) };
            INamedTypeSymbol notImplementedException = semanticModel.Compilation.GetTypeByMetadataName("System.NotImplementedException");
            var statements = new[] { generator.ThrowStatement(generator.ObjectCreationExpression(notImplementedException)) };
            var initializeDeclaration = generator.MethodDeclaration("Initialize", parameters: parameters,
                accessibility: Accessibility.Public, modifiers: DeclarationModifiers.Override, statements: statements);

            return initializeDeclaration;
        }

        private async Task<Document> IncorrectKeywordAsync(Document document, StatementSyntax declaration, CancellationToken c)
        {
            var ifKeyword = KeywordHelper(document, declaration);

            var root = await document.GetSyntaxRootAsync();
            var newRoot = root.ReplaceNode(declaration, ifKeyword);
            var newDocument = document.WithSyntaxRoot(newRoot);

            return newDocument;
        }

        private async Task<Document> TrailingCheckIncorrectAsync(Document document, StatementSyntax declaration, CancellationToken c)
        {
            var ifStatement = TriviaCheckHelper(document, declaration);

            var root = await document.GetSyntaxRootAsync();
            var newRoot = root.ReplaceNode(declaration, ifStatement);
            var newDocument = document.WithSyntaxRoot(newRoot);

            return newDocument;
        }

        private async Task<Document> TrailingVarMissingAsync(Document document, IfStatementSyntax declaration, CancellationToken c)
        {
            var localDeclaration = new SyntaxList<SyntaxNode>().Add(TriviaVarMissingHelper(document, declaration));

            var oldBlock = declaration.Statement as BlockSyntax;
            var newBlock = oldBlock.WithStatements(localDeclaration);

            var root = await document.GetSyntaxRootAsync();
            var newRoot = root.ReplaceNode(oldBlock, newBlock);
            var newDocument = document.WithSyntaxRoot(newRoot);

            return newDocument;
        }

        private async Task<Document> TrailingVarIncorrectAsync(Document document, IfStatementSyntax declaration, CancellationToken c)
        {
            var localDeclaration = TriviaVarMissingHelper(document, declaration) as LocalDeclarationStatementSyntax;

            var oldBlock = declaration.Statement as BlockSyntax;
            var oldStatement = oldBlock.Statements[0];
            var newStatements = oldBlock.Statements.Replace(oldStatement, localDeclaration);
            var newBlock = oldBlock.WithStatements(newStatements);

            var root = await document.GetSyntaxRootAsync();
            var newRoot = root.ReplaceNode(oldBlock, newBlock);
            var newDocument = document.WithSyntaxRoot(newRoot);

            return newDocument;
        }

        private async Task<Document> TrailingKindCheckIncorrectAsync(Document document, IfStatementSyntax declaration, CancellationToken c)
        {
            IfStatementSyntax ifStatement;
            var ifBlockStatements = new SyntaxList<SyntaxNode>();
            if (declaration.Parent.Parent.Kind() == SyntaxKind.MethodDeclaration)
            {
                ifStatement = declaration as IfStatementSyntax;
            }
            else
            {
                ifStatement = declaration.Parent.Parent as IfStatementSyntax;
                var ifBlock = declaration.Statement as BlockSyntax;
                ifBlockStatements = ifBlock.Statements;
            }

            var newIfStatement = TriviaKindCheckHelper(document, ifStatement, ifBlockStatements) as StatementSyntax;

            var oldBlock = ifStatement.Statement as BlockSyntax;
            var oldStatement = oldBlock.Statements[1];
            var newStatements = oldBlock.Statements.Replace(oldStatement, newIfStatement);
            var newBlock = oldBlock.WithStatements(newStatements);

            var root = await document.GetSyntaxRootAsync();
            var newRoot = root.ReplaceNode(oldBlock, newBlock);
            var newDocument = document.WithSyntaxRoot(newRoot);

            return newDocument;
        }

        private async Task<Document> WhitespaceCheckIncorrectAsync(Document document, IfStatementSyntax declaration, CancellationToken c)
        {
            IfStatementSyntax ifStatement;
            var ifBlockStatements = new SyntaxList<SyntaxNode>();

            if (declaration.Parent.Parent.Parent.Parent.Kind() == SyntaxKind.MethodDeclaration)
            {
                ifStatement = declaration as IfStatementSyntax;
            }
            else
            {
                ifStatement = declaration.Parent.Parent as IfStatementSyntax;
                var ifBlock = declaration.Statement as BlockSyntax;
                ifBlockStatements = ifBlock.Statements;
            }

            var newIfStatement = WhitespaceCheckHelper(document, ifStatement, ifBlockStatements) as StatementSyntax;

            var oldBlock = ifStatement.Statement as BlockSyntax;
            var oldStatement = oldBlock.Statements[0];
            var newStatement = oldBlock.Statements.Replace(oldStatement, newIfStatement);
            var newBlock = oldBlock.WithStatements(newStatement);

            var root = await document.GetSyntaxRootAsync();
            var newRoot = root.ReplaceNode(oldBlock, newBlock);
            var newDocument = document.WithSyntaxRoot(newRoot);

            return newDocument;
        }

        private async Task<Document> ReturnIncorrectAsync(Document document, IfStatementSyntax declaration, CancellationToken c)
        {
            IfStatementSyntax ifStatement;
            if (declaration.Parent.Parent.Parent.Parent.Parent.Parent.Kind() != SyntaxKind.MethodDeclaration)
            {
                ifStatement = declaration.Parent.Parent as IfStatementSyntax;
            }
            else
            {
                ifStatement = declaration;
            }

            var generator = SyntaxGenerator.GetGenerator(document);
            var returnStatement = generator.ReturnStatement() as ReturnStatementSyntax;

            var oldBlock = ifStatement.Statement as BlockSyntax;
            var newStatement = oldBlock.Statements.Replace(oldBlock.Statements[0], returnStatement);
            var newBlock = oldBlock.WithStatements(newStatement);

            var root = await document.GetSyntaxRootAsync();
            var newRoot = root.ReplaceNode(oldBlock, newBlock);
            var newDocument = document.WithSyntaxRoot(newRoot);

            return newDocument;
        }

        private async Task<Document> TooManyStatementsAsync(Document document, IfStatementSyntax declaration, CancellationToken c)
        {
            var oldBlock = declaration.Statement as BlockSyntax;
            var onlyStatement = new SyntaxList<StatementSyntax>().Add(oldBlock.Statements[0]);
            var newBlock = oldBlock.WithStatements(onlyStatement);

            var root = await document.GetSyntaxRootAsync();
            var newRoot = root.ReplaceNode(oldBlock, newBlock);
            var newDocument = document.WithSyntaxRoot(newRoot);

            return newDocument;
        }
        #endregion

        #region Helper functions
        private SyntaxNode IfHelper(Document document)
        {
            var generator = SyntaxGenerator.GetGenerator(document);

            var type = SyntaxFactory.ParseTypeName("IfStatementSyntax");
            var expression = generator.IdentifierName("context");
            var memberAccessExpression = generator.MemberAccessExpression(expression, "Node");
            var initializer = generator.CastExpression(type, memberAccessExpression);
            var ifStatement = generator.LocalDeclarationStatement("ifStatement", initializer);

            return ifStatement;
        }

        private SyntaxNode KeywordHelper(Document document, StatementSyntax declaration)
        {
            var methodBlock = declaration.Parent as BlockSyntax;
            var firstStatement = methodBlock.Statements[0] as LocalDeclarationStatementSyntax;

            var generator = SyntaxGenerator.GetGenerator(document);
            var variableName = generator.IdentifierName(firstStatement.Declaration.Variables[0].Identifier.ValueText);
            var initializer = generator.MemberAccessExpression(variableName, "IfKeyword");
            var ifKeyword = generator.LocalDeclarationStatement("ifKeyword", initializer);

            return ifKeyword;
        }

        private SyntaxNode TriviaCheckHelper(Document document, StatementSyntax declaration)
        {
            var methodBlock = declaration.Parent as BlockSyntax;
            var secondStatement = methodBlock.Statements[1] as LocalDeclarationStatementSyntax;

            var generator = SyntaxGenerator.GetGenerator(document);
            var variableName = generator.IdentifierName(secondStatement.Declaration.Variables[0].Identifier.ValueText);
            var conditional = generator.MemberAccessExpression(variableName, "HasTrailingTrivia");
            var trueStatements = new SyntaxList<SyntaxNode>();
            var ifStatement = generator.IfStatement(conditional, trueStatements);

            return ifStatement;
        }

        private SyntaxNode TriviaVarMissingHelper(Document document, IfStatementSyntax declaration)
        {
            var methodBlock = declaration.Parent as BlockSyntax;
            var secondStatement = methodBlock.Statements[1] as LocalDeclarationStatementSyntax;

            var generator = SyntaxGenerator.GetGenerator(document);
            var variableName = generator.IdentifierName(secondStatement.Declaration.Variables[0].Identifier.ValueText);

            var ifTrailing = generator.MemberAccessExpression(variableName, "TrailingTrivia");
            var fullVariable = generator.MemberAccessExpression(ifTrailing, "Last");
            var parameters = new SyntaxList<SyntaxNode>();
            var variableExpression = generator.InvocationExpression(fullVariable, parameters);

            var localDeclaration = generator.LocalDeclarationStatement("trailingTrivia", variableExpression);

            return localDeclaration;
        }

        private SyntaxNode TriviaKindCheckHelper(Document document, IfStatementSyntax ifStatement, SyntaxList<SyntaxNode> ifBlockStatements)
        {
            var generator = SyntaxGenerator.GetGenerator(document);

            var ifOneBlock = ifStatement.Statement as BlockSyntax;

            var trailingTriviaDeclaration = ifOneBlock.Statements[0] as LocalDeclarationStatementSyntax;
            var trailingTrivia = generator.IdentifierName(trailingTriviaDeclaration.Declaration.Variables[0].Identifier.ValueText);
            var arguments = new SyntaxList<SyntaxNode>();
            var trailingTriviaKind = generator.InvocationExpression(generator.MemberAccessExpression(trailingTrivia, "Kind"), arguments);

            var whitespaceTrivia = generator.MemberAccessExpression(generator.IdentifierName("SyntaxKind"), "WhitespaceTrivia");

            var equalsExpression = generator.ValueEqualsExpression(trailingTriviaKind, whitespaceTrivia);

            var newIfStatement = generator.IfStatement(equalsExpression, ifBlockStatements);

            return newIfStatement;
        }

        private SyntaxNode WhitespaceCheckHelper(Document document, IfStatementSyntax ifStatement, SyntaxList<SyntaxNode> ifBlockStatements)
        {
            var generator = SyntaxGenerator.GetGenerator(document);

            var ifOneBlock = ifStatement.Parent as BlockSyntax;
            var ifTwoBlock = ifStatement.Statement as BlockSyntax;

            var trailingTriviaDeclaration = ifOneBlock.Statements[0] as LocalDeclarationStatementSyntax;
            var trailingTrivia = generator.IdentifierName(trailingTriviaDeclaration.Declaration.Variables[0].Identifier.ValueText);
            var arguments = new SyntaxList<SyntaxNode>();

            var trailingTriviaToString = generator.InvocationExpression(generator.MemberAccessExpression(trailingTrivia, "ToString"), arguments);
            var rightSide = generator.LiteralExpression(" ");
            var equalsExpression = generator.ValueEqualsExpression(trailingTriviaToString, rightSide);

            var newIfStatement = generator.IfStatement(equalsExpression, ifBlockStatements);

            return newIfStatement;
        }
        #endregion
    }
}<|MERGE_RESOLUTION|>--- conflicted
+++ resolved
@@ -24,7 +24,6 @@
         {
             get
             {
-<<<<<<< HEAD
                 //TODO: should be 47 when done
                 return ImmutableArray.Create(MetaCompilationAnalyzer.MissingId, 
                                              MetaCompilationAnalyzer.MissingInit, 
@@ -55,24 +54,6 @@
                                              MetaCompilationAnalyzer.DiagnosticIncorrect,
                                              MetaCompilationAnalyzer.DiagnosticReportIncorrect,
                                              MetaCompilationAnalyzer.DiagnosticReportMissing);
-=======
-                //TODO: add any new rules
-                return ImmutableArray.Create(MetaCompilationAnalyzer.MissingId,
-                    MetaCompilationAnalyzer.MissingInit,
-                    MetaCompilationAnalyzer.MissingRegisterStatement,
-                    MetaCompilationAnalyzer.TooManyInitStatements,
-                    MetaCompilationAnalyzer.InvalidStatement,
-                    MetaCompilationAnalyzer.IncorrectInitSig,
-                    MetaCompilationAnalyzer.IfStatementIncorrect,
-                    MetaCompilationAnalyzer.IfKeywordIncorrect,
-                    MetaCompilationAnalyzer.TrailingTriviaCheckIncorrect,
-                    MetaCompilationAnalyzer.TrailingTriviaVarMissing,
-                    MetaCompilationAnalyzer.TrailingTriviaVarIncorrect,
-                    MetaCompilationAnalyzer.TrailingTriviaKindCheckIncorrect,
-                    MetaCompilationAnalyzer.WhitespaceCheckIncorrect,
-                    MetaCompilationAnalyzer.ReturnStatementIncorrect,
-                    MetaCompilationAnalyzer.TooManyStatements);
->>>>>>> 52192ad6
             }
         }
 
