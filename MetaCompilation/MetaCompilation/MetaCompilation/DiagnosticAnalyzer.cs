--- conflicted
+++ resolved
@@ -241,7 +241,6 @@
                                              WhitespaceCheckIncorrectRule,
                                              ReturnStatementMissingRule,
                                              ReturnStatementIncorrectRule,
-<<<<<<< HEAD
                                              DiagnosticReportIncorrectRule,
                                              DiagnosticMissingRule,
                                              DiagnosticIncorrectRule,
@@ -255,10 +254,8 @@
                                              SpanIncorrectRule,
                                              SpanMissingRule,
                                              LocationIncorrectRule,
-                                             LocationMissingRule);
-=======
+                                             LocationMissingRule,
                                              TooManyStatementsRule);
->>>>>>> 4c038d05
             }
         }
 
