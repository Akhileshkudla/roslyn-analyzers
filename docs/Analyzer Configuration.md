# Analyzer Configuration

Starting with version `2.6.3`, all the analyzer NuGet packages produced in this repo, including the FxCop Analyzers NuGet package, support _.editorconfig based analyzer configuration_. End users can configure the behavior of specific CA rule(s) OR all configurable CA rules by specifying supported key-value pair options in an `.editorconfig` file. You can read more about `.editorconfig` format [here](https://editorconfig.org/).

## .editorconfig format
Analyzer configuration options from an .editorconfig file are parsed into _general_ and _specific_ configuration options. General configuration enables configuring the behavior of all CA rules for which the provided option is valid. Specific configuration enables configuring each CA rule ID or CA rules belonging to each rule category, such as 'Naming', 'Design', 'Performance', etc. or CA rules with a specific custom tag, such as 'Dataflow'. Our options are _case-insensitive_. Below are the supported formats:
   1. General configuration option:
      1. `dotnet_code_quality.OptionName = OptionValue`
   2. Specific configuration option:
      1. `dotnet_code_quality.RuleId.OptionName = OptionValue`
      2. `dotnet_code_quality.RuleCategory.OptionName = OptionValue`
      2. `dotnet_code_quality.RuleCustomTag.OptionName = OptionValue`

For example, end users can configure the analyzed API surface for analyzers using the below `api_surface` option specification:
   1. General configuration option:
      1. `dotnet_code_quality.api_surface = public`
   2. Specific configuration option:
      1. `dotnet_code_quality.CA1040.api_surface = public`
      2. `dotnet_code_quality.Naming.api_surface = public`
      3. `dotnet_code_quality.Dataflow.api_surface = public`

## Enabling .editorconfig based configuration for a project
1. Per-project .editorconfig file: End users can enable .editorconfig based configuration for individual projects by just copying the .editorconfig file with the options to the project root directory. In future, we plan to support hierarchical directory based configuration with an .editorconfig file at the solution directory, repo root directory or even individual document directories.
2. Shared .editorconfig file: If you would like to share a common .editorconfig file between projects, say `<%PathToSharedEditorConfig%>\.editorconfig`, then you should add the following MSBuild property group and item group to a shared props file that is imported _before_ the FxCop analyzer props files (that come from the FxCop analyzer NuGet package reference):
```
  <PropertyGroup>
    <SkipDefaultEditorConfigAsAdditionalFile>true</SkipDefaultEditorConfigAsAdditionalFile>
  </PropertyGroup>
  <ItemGroup Condition="Exists('<%PathToSharedEditorConfig%>\.editorconfig')" >
    <AdditionalFiles Include="<%PathToSharedEditorConfig%>\.editorconfig" />
  </ItemGroup>
```
Note that this is a temporary workaround that is needed until the dotnet compilers and project system start understanding and respecting .editorconfig files.

## Supported .editorconfig options
This section documents the list of supported .editorconfig key-value options for CA rules.

### Analyzed API surface
Option Name: `api_surface`

Configurable Rules: [CA1000](https://docs.microsoft.com/visualstudio/code-quality/ca1000-do-not-declare-static-members-on-generic-types), [CA1003](https://docs.microsoft.com/visualstudio/code-quality/ca1003-use-generic-event-handler-instances), [CA1008](https://docs.microsoft.com/visualstudio/code-quality/ca1008-enums-should-have-zero-value), [CA1010](https://docs.microsoft.com/visualstudio/code-quality/ca1010-collections-should-implement-generic-interface), [CA1012](https://docs.microsoft.com/visualstudio/code-quality/ca1012-abstract-types-should-not-have-constructors), [CA1021](https://docs.microsoft.com/en-us/visualstudio/code-quality/ca1021),[CA1024](https://docs.microsoft.com/visualstudio/code-quality/ca1024-use-properties-where-appropriate), [CA1027](https://docs.microsoft.com/visualstudio/code-quality/ca1027-mark-enums-with-flagsattribute), [CA1028](https://docs.microsoft.com/visualstudio/code-quality/ca1028-enum-storage-should-be-int32), [CA1030](https://docs.microsoft.com/visualstudio/code-quality/ca1030-use-events-where-appropriate), [CA1036](https://docs.microsoft.com/visualstudio/code-quality/ca1036-override-methods-on-comparable-types), [CA1040](https://docs.microsoft.com/visualstudio/code-quality/ca1040-avoid-empty-interfaces), [CA1041](https://docs.microsoft.com/visualstudio/code-quality/ca1041-provide-obsoleteattribute-message), [CA1043](https://docs.microsoft.com/visualstudio/code-quality/ca1043-use-integral-or-string-argument-for-indexers), [CA1044](https://docs.microsoft.com/visualstudio/code-quality/ca1044-properties-should-not-be-write-only), [CA1051](https://docs.microsoft.com/visualstudio/code-quality/ca1051-do-not-declare-visible-instance-fields), [CA1052](https://docs.microsoft.com/visualstudio/code-quality/ca1052-static-holder-types-should-be-sealed), [CA1054](https://docs.microsoft.com/visualstudio/code-quality/ca1054-uri-parameters-should-not-be-strings), [CA1055](https://docs.microsoft.com/visualstudio/code-quality/ca1055-uri-return-values-should-not-be-strings), [CA1056](https://docs.microsoft.com/visualstudio/code-quality/ca1056-uri-properties-should-not-be-strings), [CA1058](https://docs.microsoft.com/visualstudio/code-quality/ca1058-types-should-not-extend-certain-base-types), [CA1063](https://docs.microsoft.com/visualstudio/code-quality/ca1063-implement-idisposable-correctly), [CA1708](https://docs.microsoft.com/visualstudio/code-quality/ca1708-identifiers-should-differ-by-more-than-case), [CA1710](https://docs.microsoft.com/visualstudio/code-quality/ca1710-identifiers-should-have-correct-suffix), [CA1711](https://docs.microsoft.com/visualstudio/code-quality/ca1711-identifiers-should-not-have-incorrect-suffix), [CA1714](https://docs.microsoft.com/visualstudio/code-quality/ca1714-flags-enums-should-have-plural-names), [CA1715](https://docs.microsoft.com/visualstudio/code-quality/ca1715-identifiers-should-have-correct-prefix), [CA1716](https://docs.microsoft.com/visualstudio/code-quality/ca1716-identifiers-should-not-match-keywords), [CA1717](https://docs.microsoft.com/visualstudio/code-quality/ca1717-only-flagsattribute-enums-should-have-plural-names), [CA1720](https://docs.microsoft.com/visualstudio/code-quality/ca1720-identifiers-should-not-contain-type-names), [CA1721](https://docs.microsoft.com/visualstudio/code-quality/ca1721-property-names-should-not-match-get-methods), [CA1725](https://docs.microsoft.com/visualstudio/code-quality/ca1725-parameter-names-should-match-base-declaration), [CA1801](https://docs.microsoft.com/visualstudio/code-quality/ca1801-review-unused-parameters), [CA1802](https://docs.microsoft.com/visualstudio/code-quality/ca1802-use-literals-where-appropriate), [CA1815](https://docs.microsoft.com/visualstudio/code-quality/ca1815-override-equals-and-operator-equals-on-value-types), [CA1819](https://docs.microsoft.com/visualstudio/code-quality/ca1819-properties-should-not-return-arrays), [CA2217](https://docs.microsoft.com/visualstudio/code-quality/ca2217-do-not-mark-enums-with-flagsattribute), [CA2225](https://docs.microsoft.com/visualstudio/code-quality/ca2225-operator-overloads-have-named-alternates), [CA2226](https://docs.microsoft.com/visualstudio/code-quality/ca2226-operators-should-have-symmetrical-overloads), [CA2231](https://docs.microsoft.com/visualstudio/code-quality/ca2231-overload-operator-equals-on-overriding-valuetype-equals), [CA2234](https://docs.microsoft.com/visualstudio/code-quality/ca2234-pass-system-uri-objects-instead-of-strings)

Option Values:

| Option Value | Summary |
| --- | --- |
| `public` | Analyzes public APIs that are externally visible outside the assembly. |
| `internal` or `friend` | Analyzes internal APIs that are visible within the assembly and to assemblies with [InternalsVisibleToAttribute](https://docs.microsoft.com/dotnet/api/system.runtime.compilerservices.internalsvisibletoattribute) access. |
| `private` | Analyzes private APIs that are only visible within the containing type. |
| `all` | Analyzes all APIs, regardless of the symbol visibility. |

Default Value: `public`

Example: `dotnet_code_quality.api_surface = all`

Users can also provide a comma separated list of above option values. For example, `dotnet_code_quality.api_surface = private, internal` configures analysis of the entire non-public API surface.

### Analyzed output kinds
Option Name: `output_kind`

Configurable Rules: [CA2007](../src/Microsoft.CodeQuality.Analyzers/Microsoft.CodeQuality.Analyzers.md#ca2007-do-not-directly-await-a-task)

Option Values: One or more fields of enum [Microsoft.CodeAnalysis.CompilationOptions.OutputKind](http://source.roslyn.io/#q=Microsoft.CodeAnalysis.OutputKind) as a comma separated list.

Default Value: All output kinds

Example: `dotnet_code_quality.CA2007.output_kind = ConsoleApplication, DynamicallyLinkedLibrary`

### Required modifiers for analyzed APIs
Option Name: `required_modifiers`

Configurable Rules: [CA1802](https://docs.microsoft.com/visualstudio/code-quality/ca1802-use-literals-where-appropriate)

Option Values: Comma separated listed of one or more modifier values from the below table. Note that not all values are applicable for every configurable rule.

| Option Value | Summary |
| --- | --- |
| `none` | No modifier requirement. |
| `static` or `Shared` | Must be declared as 'static' ('Shared' in Visual Basic). |
| `const` | Must be declared as 'const'. |
| `readonly` | Must be declared as 'readonly'. |
| `abstract` | Must be declared as 'abstract'. |
| `virtual` | Must be declared as 'virtual'. |
| `override` | Must be declared as 'override'. |
| `sealed` | Must be declared as 'sealed'. |
| `extern` | Must be declared as 'extern'. |
| `async` | Must be declared as 'async'. |

Default Value: Depends on each configurable rule:
   1. CA1802: default value is 'static'. Set the value to 'none' to allow flagging instance fields.

Example: `dotnet_code_quality.CA1802.required_modifiers = none`.

### Async void methods
Option Name: `exclude_async_void_methods`

Configurable Rules: [CA2007](../src/Microsoft.CodeQuality.Analyzers/Microsoft.CodeQuality.Analyzers.md#ca2007-do-not-directly-await-a-task)

Option Values: `true` or `false`

Default Value: `false`

Example: `dotnet_code_quality.CA2007.exclude_async_void_methods = true`

### Single letter type parameters
Option Name: `exclude_single_letter_type_parameters`

Configurable Rules: [CA1715](https://docs.microsoft.com/visualstudio/code-quality/ca1715-identifiers-should-have-correct-prefix)

Option Values: `true` or `false`

Default Value: `false`

Example: `dotnet_code_quality.CA1715.exclude_single_letter_type_parameters = true`

### Exclude extension method 'this' parameter
Option Name: `exclude_extension_method_this_parameter`

Configurable Rules: [CA1062](https://docs.microsoft.com/visualstudio/code-quality/ca1062-validate-arguments-of-public-methods)

Option Values: `true` or `false`

Default Value: `false`

Example: `dotnet_code_quality.CA1062.exclude_extension_method_this_parameter = true`

### Null check validation methods
Option Name: `null_check_validation_methods`

Configurable Rules: [CA1062](https://docs.microsoft.com/visualstudio/code-quality/ca1062-validate-arguments-of-public-methods)

Option Values: Names of null check validation methods (separated by '|') that validate arguments passed to the method are non-null for CA1062 (https://docs.microsoft.com/visualstudio/code-quality/ca1062-validate-arguments-of-public-methods).
Allowed method name formats:
  1. Method name only (includes all methods with the name, regardless of the containing type or namespace)
  2. Fully qualified names in the symbol's documentation ID format: https://github.com/dotnet/csharplang/blob/master/spec/documentation-comments.md#id-string-format
     with an optional "M:" prefix.

Default Value: None

Examples:

| Option Value | Summary |
| --- | --- |
|`dotnet_code_quality.null_check_validation_methods = Validate` | Matches all methods named 'Validate' in the compilation
|`dotnet_code_quality.null_check_validation_methods = Validate1\|Validate2` | Matches all methods named either 'Validate1' or 'Validate2' in the compilation
|`dotnet_code_quality.null_check_validation_methods = NS.MyType.Validate(ParamType)` | Matches specific method 'Validate' with given fully qualified signature
|`dotnet_code_quality.null_check_validation_methods = NS1.MyType1.Validate1(ParamType)\|NS2.MyType2.Validate2(ParamType)` | Matches specific methods 'Validate1' and 'Validate2' with respective fully qualified signature
 
### Additional string formatting methods
Option Name: `additional_string_formatting_methods`

Configurable Rules: [CA2241](https://docs.microsoft.com/visualstudio/code-quality/ca2241-provide-correct-arguments-to-formatting-methods)

Option Values: Names of additional string formatting methods (separated by '|') for CA2241.
Allowed method name formats:
  1. Method name only (includes all methods with the name, regardless of the containing type or namespace)
  2. Fully qualified names in the symbol's documentation ID format: https://github.com/dotnet/csharplang/blob/master/spec/documentation-comments.md#id-string-format
     with an optional "M:" prefix.

Default Value: None

Examples:

| Option Value | Summary |
| --- | --- |
|`dotnet_code_quality.additional_string_formatting_methods = MyFormat` | Matches all methods named 'MyFormat' in the compilation
|`dotnet_code_quality.additional_string_formatting_methods = MyFormat1\|MyFormat2` | Matches all methods named either 'MyFormat1' or 'MyFormat2' in the compilation
|`dotnet_code_quality.additional_string_formatting_methods = NS.MyType.MyFormat(ParamType)` | Matches specific method 'MyFormat' with given fully qualified signature
|`dotnet_code_quality.additional_string_formatting_methods = NS1.MyType1.MyFormat1(ParamType)\|NS2.MyType2.MyFormat2(ParamType)` | Matches specific methods 'MyFormat1' and 'MyFormat2' with respective fully qualified signature
 
### Excluded symbol names
Option Name: `excluded_symbol_names`

Configurable Rules: [CA1303](https://docs.microsoft.com/visualstudio/code-quality/ca1303-do-not-pass-literals-as-localized-parameters), [CA1062](https://docs.microsoft.com/visualstudio/code-quality/ca1062-validate-arguments-of-public-methods), CA1508, [CA2000](https://docs.microsoft.com/visualstudio/code-quality/ca2000-dispose-objects-before-losing-scope), [CA2100](https://docs.microsoft.com/visualstudio/code-quality/ca2100-review-sql-queries-for-security-vulnerabilities), [CA2301](https://docs.microsoft.com/visualstudio/code-quality/ca2301-do-not-call-binaryformatter-deserialize-without-first-setting-binaryformatter-binder), [CA2302](https://docs.microsoft.com/visualstudio/code-quality/ca2302-ensure-binaryformatter-binder-is-set-before-calling-binaryformatter-deserialize), [CA2311](https://docs.microsoft.com/visualstudio/code-quality/ca2311-do-not-deserialize-without-first-setting-netdatacontractserializer-binder), [CA2312](https://docs.microsoft.com/visualstudio/code-quality/ca2312-ensure-netdatacontractserializer-binder-is-set-before-deserializing), [CA2321](https://docs.microsoft.com/visualstudio/code-quality/ca2321), [CA2322](https://docs.microsoft.com/visualstudio/code-quality/ca2322), CA2327, CA2328, CA2329, CA2330, [CA3001](https://docs.microsoft.com/visualstudio/code-quality/ca3001-review-code-for-sql-injection-vulnerabilities), [CA3002](https://docs.microsoft.com/visualstudio/code-quality/ca3002-review-code-for-xss-vulnerabilities), [CA3003](https://docs.microsoft.com/visualstudio/code-quality/ca3003-review-code-for-file-path-injection-vulnerabilities), [CA3004](https://docs.microsoft.com/visualstudio/code-quality/ca3004-review-code-for-information-disclosure-vulnerabilities), [CA3005](https://docs.microsoft.com/visualstudio/code-quality/ca3005-review-code-for-ldap-injection-vulnerabilities), [CA3006](https://docs.microsoft.com/visualstudio/code-quality/ca3006-review-code-for-process-command-injection-vulnerabilities), [CA3007](https://docs.microsoft.com/visualstudio/code-quality/ca3007-review-code-for-open-redirect-vulnerabilities), [CA3008](https://docs.microsoft.com/visualstudio/code-quality/ca3008-review-code-for-xpath-injection-vulnerabilities), [CA3009](https://docs.microsoft.com/visualstudio/code-quality/ca3009-review-code-for-xml-injection-vulnerabilities), [CA3010](https://docs.microsoft.com/visualstudio/code-quality/ca3010-review-code-for-xaml-injection-vulnerabilities), [CA3011](https://docs.microsoft.com/visualstudio/code-quality/ca3011-review-code-for-dll-injection-vulnerabilities), [CA3012](https://docs.microsoft.com/visualstudio/code-quality/ca3012-review-code-for-regex-injection-vulnerabilities), CA5361, CA5376, CA5377, CA5378, CA5380, CA5381, CA5382, CA5383, CA5384, CA5387, CA5388, CA5389, CA5390

Option Values: Names of symbols (separated by '|') that are excluded for analysis.
Allowed symbol name formats:
  1. Symbol name only (includes all symbols with the name, regardless of the containing type or namespace)
  2. Fully qualified names in the symbol's documentation ID format: https://github.com/dotnet/csharplang/blob/master/spec/documentation-comments.md#id-string-format.
     Note that each symbol name requires a symbol kind prefix, such as "M:" prefix for methods, "T:" prefix for types, "N:" prefix for namespaces, etc.
  3. `.ctor` for constructors and `.cctor` for static constructors

Default Value: None

Examples:

| Option Value | Summary |
| --- | --- |
|`dotnet_code_quality.excluded_symbol_names = Validate` | Matches all symbols named 'Validate' in the compilation
|`dotnet_code_quality.excluded_symbol_names = Validate1\|Validate2` | Matches all symbols named either 'Validate1' or 'Validate2' in the compilation
|`dotnet_code_quality.excluded_symbol_names = M:NS.MyType.Validate(ParamType)` | Matches specific method 'Validate' with given fully qualified signature
|`dotnet_code_quality.excluded_symbol_names = M:NS1.MyType1.Validate1(ParamType)\|M:NS2.MyType2.Validate2(ParamType)` | Matches specific methods 'Validate1' and 'Validate2' with respective fully qualified signature

Additionally, all the dataflow analysis based rules can be configured with a single entry `dotnet_code_quality.dataflow.excluded_symbol_names = ...`

### Excluded type names with derived types
Option Name: `excluded_type_names_with_derived_types`

Configurable Rules: [CA1303](https://docs.microsoft.com/visualstudio/code-quality/ca1303-do-not-pass-literals-as-localized-parameters)

Option Values: Names of types (separated by '|'), such that the type and all its derived types are excluded for analysis.
Allowed symbol name formats:
  1. Type name only (includes all types with the name, regardless of the containing type or namespace)
  2. Fully qualified names in the symbol's documentation ID format: https://github.com/dotnet/csharplang/blob/master/spec/documentation-comments.md#id-string-format with an optional "T:" prefix.

Default Value: None

Examples:

| Option Value | Summary |
| --- | --- |
|`dotnet_code_quality.excluded_type_names_with_derived_types = MyType` | Matches all types named 'MyType' and all of its derived types in the compilation
|`dotnet_code_quality.excluded_type_names_with_derived_types = MyType1\|MyType2` | Matches all types named either 'MyType1' or 'MyType2' and all of their derived types in the compilation
|`dotnet_code_quality.excluded_type_names_with_derived_types = T:NS.MyType` | Matches specific type 'MyType' with given fully qualified name and all of its derived types
|`dotnet_code_quality.excluded_type_names_with_derived_types = T:NS1.MyType1\|M:NS2.MyType2` | Matches specific types 'MyType1' and 'MyType2' with respective fully qualified names and all of their derived types

### Unsafe DllImportSearchPath bits when using DefaultDllImportSearchPaths attribute
Option Name: `unsafe_DllImportSearchPath_bits`

Configurable Rules: CA5393

Option Values: Integer values of System.Runtime.InteropServices.DllImportSearchPath

Default Value: '770', which is AssemblyDirectory | UseDllDirectoryForDependencies | ApplicationDirectory

Example: `dotnet_code_quality.CA5393.unsafe_DllImportSearchPath_bits = 770`

### Exclude ASP.NET Core MVC ControllerBase when considering CSRF
Option Name: `exclude_aspnet_core_mvc_controllerbase`

Configurable Rules: CA5391

Option Values: Boolean values

Default Value: `true`

Example: `dotnet_code_quality.CA5391.exclude_aspnet_core_mvc_controllerbase = false`
 
### Disallowed symbol names
Option Name: `disallowed_symbol_names`

Configurable Rules: [CA1031](https://docs.microsoft.com/visualstudio/code-quality/ca1031-do-not-catch-general-exception-types)

Option Values: Names of symbols (separated by '|') that are disallowed in the context of the analysis.
Allowed symbol name formats:
  1. Symbol name only (includes all symbols with the name, regardless of the containing type or namespace)
  2. Fully qualified names in the symbol's documentation ID format: https://github.com/dotnet/csharplang/blob/master/spec/documentation-comments.md#id-string-format.
     Note that each symbol name requires a symbol kind prefix, such as "M:" prefix for methods, "T:" prefix for types, "N:" prefix for namespaces, etc.
  3. `.ctor` for constructors and `.cctor` for static constructors

Default Value: None

Examples:

| Option Value | Summary |
| --- | --- |
|`dotnet_code_quality.disallowed_symbol_names = Validate` | Matches all symbols named 'Validate' in the compilation
|`dotnet_code_quality.disallowed_symbol_names = Validate1\|Validate2` | Matches all symbols named either 'Validate1' or 'Validate2' in the compilation
|`dotnet_code_quality.disallowed_symbol_names = M:NS.MyType.Validate(ParamType)` | Matches specific method 'Validate' with given fully qualified signature
|`dotnet_code_quality.disallowed_symbol_names = M:NS1.MyType1.Validate1(ParamType)\|M:NS2.MyType2.Validate2(ParamType)` | Matches specific methods 'Validate1' and 'Validate2' with respective fully qualified signature

### Dataflow analysis

Configurable Rules: [CA1062](https://docs.microsoft.com/visualstudio/code-quality/ca1062-validate-arguments-of-public-methods), [CA1303](https://docs.microsoft.com/visualstudio/code-quality/ca1303-do-not-pass-literals-as-localized-parameters), [CA1508](../src/Microsoft.CodeQuality.Analyzers/Microsoft.CodeQuality.Analyzers.md#ca1508-avoid-dead-conditional-code), [CA2000](https://docs.microsoft.com/visualstudio/code-quality/ca2000-dispose-objects-before-losing-scope), [CA2100](https://docs.microsoft.com/visualstudio/code-quality/ca2100-review-sql-queries-for-security-vulnerabilities), [CA2213](https://docs.microsoft.com/visualstudio/code-quality/ca2213-disposable-fields-should-be-disposed), Taint analysis rules

#### Interprocedural analysis Kind
Option Name: `interprocedural_analysis_kind`

Option Values:

| Option Value | Summary |
| --- | --- |
| `None` | Skip interprocedural analysis for source method invocations. |
| `NonContextSensitive` | Performs non-context sensitive interprocedural analysis for all source method invocations. |
| `ContextSensitive` | Performs context sensitive interprocedural analysis for all source method invocations. |

Default Value: Specific to each configurable rule.

Example: `dotnet_code_quality.interprocedural_analysis_kind = ContextSensitive`

#### Maximum method call chain length to analyze for interprocedural dataflow analysis
Option Name: `max_interprocedural_method_call_chain`

Option Values: Unsigned integer

Default Value: 3

Example: `dotnet_code_quality.max_interprocedural_method_call_chain = 5`

#### Maximum lambda or local function call chain length to analyze for interprocedural dataflow analysis
Option Name: `max_interprocedural_lambda_or_local_function_call_chain`

Option Values: Unsigned integer

Default Value: 10

Example: `dotnet_code_quality.max_interprocedural_lambda_or_local_function_call_chain = 5`

#### Dispose analysis kind for IDisposable rules
Option Name: `dispose_analysis_kind`

Configurable Rules: [CA2000](https://docs.microsoft.com/visualstudio/code-quality/ca2000-dispose-objects-before-losing-scope)

Option Values:

| Option Value | Summary |
| --- | --- |
| `AllPaths` | Track and report missing dispose violations on all paths (non-exception and exception paths). Additionally, also flag use of non-recommended dispose patterns that may cause potential dispose leaks. |
| `AllPathsOnlyNotDisposed` | Track and report missing dispose violations on all paths (non-exception and exception paths). Do not flag use of non-recommended dispose patterns that may cause potential dispose leaks. |
| `NonExceptionPaths` | Track and report missing dispose violations only on non-exception program paths. Additionally, also flag use of non-recommended dispose patterns that may cause potential dispose leaks. |
| `NonExceptionPathsOnlyNotDisposed` | Track and report missing dispose violations only on non-exception program paths. Do not flag use of non-recommended dispose patterns that may cause potential dispose leaks. |

Default Value: `NonExceptionPaths`.

Example: `dotnet_code_quality.dispose_analysis_kind = AllPaths`

#### Configure dispose ownership transfer for arguments passed to constructor invocation
Option Name: `dispose_ownership_transfer_at_constructor`

Configurable Rules: [CA2000](https://docs.microsoft.com/visualstudio/code-quality/ca2000-dispose-objects-before-losing-scope)

Option Values: `true` or `false`

Default Value: `false`

Example: `dotnet_code_quality.dispose_ownership_transfer_at_constructor = true`

For example, consider the below code:
```csharp
using System;

class A : IDisposable
{
    public void Dispose()
    {
    }
}

class Test
{
    DisposableOwnerType M1()
    {
        // Dispose ownership for allocation 'new A()' is assumed to be transferred to the returned 'DisposableOwnerType' instance
        // only if 'dotnet_code_quality.dispose_ownership_transfer_at_constructor = true'.
        // Otherwise, current method 'M1' has the dispose ownership for 'new A()', and it fires a CA2000 as a dispose leak for the below code.
        return new DisposableOwnerType(new A());
    }
}
```

#### Configure dispose ownership transfer for disposable objects passed as arguments to method calls
Option Name: `dispose_ownership_transfer_at_method_call`

Configurable Rules: [CA2000](https://docs.microsoft.com/visualstudio/code-quality/ca2000-dispose-objects-before-losing-scope)

Option Values: `true` or `false`

Default Value: `false`

Example: `dotnet_code_quality.dispose_ownership_transfer_at_method_call = false`

For example, consider the below code:
```csharp
using System;

class Test
{
    void M1()
    {
        // Dispose ownership for allocation 'new A()' is assumed to be transferred to 'TransferDisposeOwnership' method
        // if 'dotnet_code_quality.dispose_ownership_transfer_at_method_call = true'.
        // Otherwise, current method 'M1' has the dispose ownership for 'new A()', and it fires a CA2000 as a dispose leak for the below code.
        TransferDisposeOwnership(new A());
    }
}
```

#### Configure execution of Copy analysis (tracks value and reference copies)
Option Name: `copy_analysis`

Option Values: `true` or `false`

Default Value: Specific to each configurable rule ('true' by default for most rules)

Example: `dotnet_code_quality.copy_analysis = true`

#### Configure sufficient IterationCount when using weak KDF algorithm
Option Name: `sufficient_IterationCount_for_weak_KDF_algorithm`

Option Values: integral values

Default Value: Specific to each configurable rule ('100000' by default for most rules)

Example: `dotnet_code_quality.CA5387.sufficient_IterationCount_for_weak_KDF_algorithm = 100000`

### Do not prefix enum values with type name
Option Name: `enum_values_prefix_trigger`

Configurable Rules: [CA1712](https://docs.microsoft.com/en-us/visualstudio/code-quality/ca1712)

Option Values:

| Option Value | Summary |
| --- | --- |
| `AnyEnumValue` | The rule will be triggered if _any_ of the enum values starts with the enum type name. |
| `AllEnumValues` | The rule will be triggered if _all_ of the enum values start with the enum type name. |
| `Heuristic` | The rule will be triggered using the default FxCop heuristic (i.e. when at least 75% of the enum values start with the enum type name). |

Default Value: `Heuristic`.

Example: `dotnet_code_quality.CA1712.enum_values_prefix_trigger = AnyEnumValue`

### Exclude indirect base types
Option Name: `exclude_indirect_base_types`

Configurable Rules: [CA1710](https://docs.microsoft.com/visualstudio/code-quality/ca1710-identifiers-should-have-correct-suffix)

Option Values: `true` or `false`

Default Value: `true`

Example: `dotnet_code_quality.CA1710.exclude_indirect_base_types = true`

For example, consider the code below:
```csharp
// An issue is always raised on this type because the suffix should be 'Exception'.
public class MyBaseClass : Exception, IEnumerable
{
   // code omitted for simplicity
}

// If the option is enabled no issue is raised on 'MyClass'; otherwise an issue will
// suggest to add the 'Exception' suffix.
public class MyClass : MyBaseClass
{
   // code omitted for simplicity
}
```

### Additional required suffixes
Option Name: `additional_required_suffixes`

Configurable Rules: [CA1710](https://docs.microsoft.com/visualstudio/code-quality/ca1710-identifiers-should-have-correct-suffix)

Option Values: List (separated by '|') of type names with their required suffix (separated by '->').<br/>Allowed type name formats:
  1. Type name only (includes all types with the name, regardless of the containing type or namespace)
  2. Fully qualified names in the symbol's documentation ID format: https://github.com/dotnet/csharplang/blob/master/spec/documentation-comments.md#id-string-format with an optional "T:" prefix.

Default Value: None

Examples:

| Option Value | Summary |
| --- | --- |
<<<<<<< HEAD
|`dotnet_code_quality.CA1710.additional_required_suffixes = MyClass->Class` | All types inheriting from MyClass are expected to have the 'Class' suffix |
|`dotnet_code_quality.CA1710.additional_required_suffixes = MyClass->Class|MyNamespace.IPath->Path` | All types inheriting from 'MyClass' are expected to have the 'Class' suffix AND all types implementing 'MyNamespace.IPath' are expected to have the 'Path' suffix. |

### Inheritance excluded type or namespace names
Option Name: `inheritance_excluded_type_names`

Configurable Rules: [CA1501](https://docs.microsoft.com/en-us/visualstudio/code-quality/ca1501)

Option Values: Names of types or namespaces (separated by '|'), such that the type or type's namespace doesn't count in the inheritance hierarchy tree.
Allowed symbol name formats:
  1. Type or namespace name (includes all types with the name, regardless of the containing type or namespace and all types whose namespace contains the name)
  2. Type or namespace name ending with a wildcard symbol (includes all types whose name starts with the given name, regardless of the containing type or namespace and all types whose namespace contains the name)
  3. Fully qualified names in the symbol's documentation ID format: https://github.com/dotnet/csharplang/blob/master/spec/documentation-comments.md#id-string-format with an optional "T:" prefix for types or "N:" prefix for namespaces.
  4. Fully qualified wildcard names in the symbol's documentation ID format: https://github.com/dotnet/csharplang/blob/master/spec/documentation-comments.md#id-string-format with an optional "T:" prefix for types or "N:" prefix for namespaces and ending with the wildcard symbol.

Default Value: `N:System.*`

Examples:

| Option Value | Summary |
| --- | --- |
|`dotnet_code_quality.CA1501.inheritance_excluded_type_names = MyType` | Matches all types named 'MyType' or whose containing namespace contains 'MyType' |
|`dotnet_code_quality.CA1501.inheritance_excluded_type_names = MyType1\|MyType2` | Matches all types named either 'MyType1' or 'MyType2' or whose containing namespace contains either 'MyType1' or 'MyType2' |
|`dotnet_code_quality.CA1501.inheritance_excluded_type_names = T:NS.MyType` | Matches specific type 'MyType' in the namespace 'NS' |
|`dotnet_code_quality.CA1501.inheritance_excluded_type_names = T:NS1.MyType1\|T:NS2.MyType2` | Matches specific types 'MyType1' and 'MyType2' with respective fully qualified names |
|`dotnet_code_quality.CA1501.inheritance_excluded_type_names = N:NS` | Matches all types from the 'NS' namespace |
|`dotnet_code_quality.CA1501.inheritance_excluded_type_names = My*` | Matches all types whose name starts with 'My' or whose containing namespace parts starts with 'My' |
|`dotnet_code_quality.CA1501.inheritance_excluded_type_names = T:NS.My*` | Matches all types whose name starts with 'My' in the namespace 'NS' |
|`dotnet_code_quality.CA1501.inheritance_excluded_type_names = N:My*` | Matches all types whose containing namespace starts with 'My' |
=======
|`dotnet_code_quality.CA1710.additional_required_suffixes = MyClass->Class` | All types inheriting from 'MyClass' are expected to have the 'Class' suffix |
|`dotnet_code_quality.CA1710.additional_required_suffixes = MyClass->Class|MyNamespace.IPath->Path` | All types inheriting from 'MyClass' are expected to have the 'Class' suffix AND all types implementing 'MyNamespace.IPath' are expected to have the 'Path' suffix. |
|`dotnet_code_quality.CA1710.additional_required_suffixes = T:System.Data.IDataReader->{}` | Allows to override built-in suffixes, in this case, all types implementing 'IDataReader' are no longer expected to end in 'Collection' |
>>>>>>> dc53fffd
<|MERGE_RESOLUTION|>--- conflicted
+++ resolved
@@ -452,9 +452,9 @@
 
 | Option Value | Summary |
 | --- | --- |
-<<<<<<< HEAD
-|`dotnet_code_quality.CA1710.additional_required_suffixes = MyClass->Class` | All types inheriting from MyClass are expected to have the 'Class' suffix |
+|`dotnet_code_quality.CA1710.additional_required_suffixes = MyClass->Class` | All types inheriting from 'MyClass' are expected to have the 'Class' suffix |
 |`dotnet_code_quality.CA1710.additional_required_suffixes = MyClass->Class|MyNamespace.IPath->Path` | All types inheriting from 'MyClass' are expected to have the 'Class' suffix AND all types implementing 'MyNamespace.IPath' are expected to have the 'Path' suffix. |
+|`dotnet_code_quality.CA1710.additional_required_suffixes = T:System.Data.IDataReader->{}` | Allows to override built-in suffixes, in this case, all types implementing 'IDataReader' are no longer expected to end in 'Collection' |
 
 ### Inheritance excluded type or namespace names
 Option Name: `inheritance_excluded_type_names`
@@ -481,9 +481,4 @@
 |`dotnet_code_quality.CA1501.inheritance_excluded_type_names = N:NS` | Matches all types from the 'NS' namespace |
 |`dotnet_code_quality.CA1501.inheritance_excluded_type_names = My*` | Matches all types whose name starts with 'My' or whose containing namespace parts starts with 'My' |
 |`dotnet_code_quality.CA1501.inheritance_excluded_type_names = T:NS.My*` | Matches all types whose name starts with 'My' in the namespace 'NS' |
-|`dotnet_code_quality.CA1501.inheritance_excluded_type_names = N:My*` | Matches all types whose containing namespace starts with 'My' |
-=======
-|`dotnet_code_quality.CA1710.additional_required_suffixes = MyClass->Class` | All types inheriting from 'MyClass' are expected to have the 'Class' suffix |
-|`dotnet_code_quality.CA1710.additional_required_suffixes = MyClass->Class|MyNamespace.IPath->Path` | All types inheriting from 'MyClass' are expected to have the 'Class' suffix AND all types implementing 'MyNamespace.IPath' are expected to have the 'Path' suffix. |
-|`dotnet_code_quality.CA1710.additional_required_suffixes = T:System.Data.IDataReader->{}` | Allows to override built-in suffixes, in this case, all types implementing 'IDataReader' are no longer expected to end in 'Collection' |
->>>>>>> dc53fffd
+|`dotnet_code_quality.CA1501.inheritance_excluded_type_names = N:My*` | Matches all types whose containing namespace starts with 'My' |