--- conflicted
+++ resolved
@@ -706,15 +706,6 @@
         private static DiagnosticDescriptor CreateDiagnosticDescriptor(LocalizableResourceString messageFormat)
         {
             return DiagnosticDescriptorHelper.Create(RuleId,
-<<<<<<< HEAD
-                                           SecurityDiagnosticHelpers.GetLocalizableResourceString(nameof(MicrosoftNetFrameworkAnalyzersResources.InsecureXmlDtdProcessing)),
-                                           messageFormat,
-                                           DiagnosticCategory.Security,
-                                           RuleLevel.BuildWarning,
-                                           description,
-                                           isPortedFxCopRule: false,
-                                           isDataflowRule: false);
-=======
                                             SecurityDiagnosticHelpers.GetLocalizableResourceString(nameof(MicrosoftNetFrameworkAnalyzersResources.InsecureXmlDtdProcessing)),
                                             messageFormat,
                                             DiagnosticCategory.Security,
@@ -722,7 +713,6 @@
                                             SecurityDiagnosticHelpers.GetLocalizableResourceString(nameof(MicrosoftNetFrameworkAnalyzersResources.DoNotUseInsecureDtdProcessingDescription)),
                                             isPortedFxCopRule: false,
                                             isDataflowRule: false);
->>>>>>> d5eb6dd3
         }
     }
 }