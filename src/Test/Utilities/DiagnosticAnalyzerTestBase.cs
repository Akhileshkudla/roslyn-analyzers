﻿// Copyright (c) Microsoft.  All Rights Reserved.  Licensed under the Apache License, Version 2.0.  See License.txt in the project root for license information.

using System;
using System.Collections.Generic;
using System.Collections.Immutable;
using System.Diagnostics;
using System.Linq;
using Microsoft.CodeAnalysis.CSharp;
using Microsoft.CodeAnalysis.Diagnostics;
using Microsoft.CodeAnalysis.Text;
using Microsoft.CodeAnalysis.VisualBasic;
using Roslyn.Test.Utilities;
using Roslyn.Utilities;
using Xunit;
using TestResources.NetFX;

namespace Microsoft.CodeAnalysis.UnitTests
{
    public abstract class DiagnosticAnalyzerTestBase
    {
        private static readonly MetadataReference s_corlibReference = MetadataReference.CreateFromAssemblyInternal(typeof(object).Assembly);
        private static readonly MetadataReference s_systemCoreReference = MetadataReference.CreateFromAssemblyInternal(typeof(Enumerable).Assembly);
        private static readonly MetadataReference s_systemXmlReference = MetadataReference.CreateFromAssemblyInternal(typeof(System.Xml.XmlDocument).Assembly);
        private static readonly MetadataReference s_systemXmlDataReference = MetadataReference.CreateFromAssemblyInternal(typeof(System.Data.Rule).Assembly);
        private static readonly MetadataReference s_CSharpSymbolsReference = MetadataReference.CreateFromAssemblyInternal(typeof(CSharpCompilation).Assembly);
        private static readonly MetadataReference s_visualBasicSymbolsReference = MetadataReference.CreateFromAssemblyInternal(typeof(VisualBasicCompilation).Assembly);
        private static readonly MetadataReference s_codeAnalysisReference = MetadataReference.CreateFromAssemblyInternal(typeof(Compilation).Assembly);
        private static readonly MetadataReference s_workspacesReference = MetadataReference.CreateFromAssemblyInternal(typeof(Workspace).Assembly);
        private static readonly MetadataReference s_immutableCollectionsReference = MetadataReference.CreateFromAssemblyInternal(typeof(ImmutableArray<int>).Assembly);
        private static readonly MetadataReference s_systemDiagnosticsDebugReference = MetadataReference.CreateFromAssemblyInternal(typeof(System.Diagnostics.Debug).Assembly);
        private static readonly MetadataReference s_systemDataReference = MetadataReference.CreateFromAssemblyInternal(typeof(System.Data.DataSet).Assembly);
        private static readonly CompilationOptions s_CSharpDefaultOptions = new CSharpCompilationOptions(OutputKind.DynamicallyLinkedLibrary);
        private static readonly CompilationOptions s_visualBasicDefaultOptions = new VisualBasicCompilationOptions(OutputKind.DynamicallyLinkedLibrary);

        internal static readonly string DefaultFilePathPrefix = "Test";
        internal static readonly string CSharpDefaultFileExt = "cs";
        internal static readonly string VisualBasicDefaultExt = "vb";
        internal static readonly string CSharpDefaultFilePath = DefaultFilePathPrefix + 0 + "." + CSharpDefaultFileExt;
        internal static readonly string VisualBasicDefaultFilePath = DefaultFilePathPrefix + 0 + "." + VisualBasicDefaultExt;

        private const string _testProjectName = "TestProject";

        protected abstract DiagnosticAnalyzer GetCSharpDiagnosticAnalyzer();
        protected abstract DiagnosticAnalyzer GetBasicDiagnosticAnalyzer();

        private static MetadataReference s_systemRuntimeFacadeRef;
        public static MetadataReference SystemRuntimeFacadeRef
        {
            get
            {
                if (s_systemRuntimeFacadeRef == null)
                {
                    s_systemRuntimeFacadeRef = AssemblyMetadata.CreateFromImage(ReferenceAssemblies_V45_Facades.System_Runtime).GetReference(display: "System.Runtime.dll");
                }

                return s_systemRuntimeFacadeRef;
            }
        }

        private static MetadataReference s_systemThreadingFacadeRef;
        public static MetadataReference SystemThreadingFacadeRef
        {
            get
            {
                if (s_systemThreadingFacadeRef == null)
                {
                    s_systemThreadingFacadeRef = AssemblyMetadata.CreateFromImage(ReferenceAssemblies_V45_Facades.System_Threading).GetReference(display: "System.Threading.dll");
                }

                return s_systemThreadingFacadeRef;
            }
        }

        private static MetadataReference s_systemThreadingTasksFacadeRef;
        public static MetadataReference SystemThreadingTaskFacadeRef
        {
            get
            {
                if (s_systemThreadingTasksFacadeRef == null)
                {
                    s_systemThreadingTasksFacadeRef = AssemblyMetadata.CreateFromImage(ReferenceAssemblies_V45_Facades.System_Threading_Tasks).GetReference(display: "System.Threading.Tasks.dll");
                }

                return s_systemThreadingTasksFacadeRef;
            }
        }

        protected bool PrintActualDiagnosticsOnFailure { private get; set; }

        // It is assumed to be of the format, Get<RuleId>CSharpResultAt(line: {0}, column: {1}, message: {2})
        public string ExpectedDiagnosticsAssertionTemplate { private get; set; }

        protected static DiagnosticResult GetGlobalResult(string id, string message)
        {
            return new DiagnosticResult
            {
                Id = id,
                Severity = DiagnosticSeverity.Warning,
                Message = message
            };
        }

        protected static DiagnosticResult GetGlobalResult(DiagnosticDescriptor rule, params string[] messageArguments)
        {
            return new DiagnosticResult
            {
                Id = rule.Id,
                Severity = rule.DefaultSeverity,
                Message = String.Format(rule.MessageFormat.ToString(), messageArguments)
            };
        }

        protected static DiagnosticResult GetBasicResultAt(int line, int column, string id, string message)
        {
            return GetResultAt(VisualBasicDefaultFilePath, line, column, id, message);
        }

        protected static DiagnosticResult GetBasicResultAt(string id, string message, params string[] locationStrings)
        {
            return GetResultAt(VisualBasicDefaultFilePath, id, message, locationStrings);
        }

        protected static DiagnosticResult GetBasicResultAt(int line, int column, DiagnosticDescriptor rule, params object[] messageArguments)
        {
            return GetResultAt(VisualBasicDefaultFilePath, line, column, rule, messageArguments);
        }

        protected static DiagnosticResult GetCSharpResultAt(int line, int column, string id, string message)
        {
            return GetResultAt(CSharpDefaultFilePath, line, column, id, message);
        }

        protected static DiagnosticResult GetCSharpResultAt(string id, string message, params string[] locationStrings)
        {
            return GetResultAt(CSharpDefaultFilePath, id, message, locationStrings);
        }

        protected static DiagnosticResult GetCSharpResultAt(int line, int column, DiagnosticDescriptor rule, params object[] messageArguments)
        {
            return GetResultAt(CSharpDefaultFilePath, line, column, rule, messageArguments);
        }

        protected static DiagnosticResult GetResultAt(string path, int line, int column, string id, string message)
        {
            var location = new DiagnosticResultLocation(path, line, column);

            return new DiagnosticResult
            {
                Locations = new[] { location },
                Id = id,
                Severity = DiagnosticSeverity.Warning,
                Message = message
            };
        }

        protected static DiagnosticResult GetResultAt(string defaultPath, string id, string message, params string[] locationStrings)
        {
            return new DiagnosticResult
            {
                Locations = ParseResultLocations(defaultPath, locationStrings),
                Id = id,
                Severity = DiagnosticSeverity.Warning,
                Message = message
            };
        }

        protected static DiagnosticResult GetResultAt(string path, int line, int column, DiagnosticDescriptor rule, params object[] messageArguments)
        {
            var location = new DiagnosticResultLocation(path, line, column);

            return new DiagnosticResult
            {
                Locations = new[] { location },
                Id = rule.Id,
                Severity = rule.DefaultSeverity,
                Message = string.Format(rule.MessageFormat.ToString(), messageArguments)
            };
        }

        protected static DiagnosticResultLocation[] ParseResultLocations(string defaultPath, string[] locationStrings)
        {
            var builder = new List<DiagnosticResultLocation>();

            foreach (string str in locationStrings)
            {
                string[] tokens = str.Split('(', ',', ')');
                Assert.True(tokens.Length == 4, "Location string must be of the format 'FileName.cs(line,column)' or just 'line,column' to use " + defaultPath + " as the file name.");

                string path = tokens[0] == "" ? defaultPath : tokens[0];

                int line;
                Assert.True(int.TryParse(tokens[1], out line) && line >= -1, "Line must be >= -1 in location string: " + str);

                int column;
                Assert.True(int.TryParse(tokens[2], out column) && line >= -1, "Column must be >= -1 in location string: " + str);

                builder.Add(new DiagnosticResultLocation(path, line, column));
            }

            return builder.ToArray();
        }

        protected void VerifyCSharp(string source, params DiagnosticResult[] expected)
        {
            Verify(source, LanguageNames.CSharp, GetCSharpDiagnosticAnalyzer(), expected);
        }

        protected void VerifyCSharp(string source, bool addLanguageSpecificCodeAnalysisReference, params DiagnosticResult[] expected)
        {
            Verify(source, LanguageNames.CSharp, GetCSharpDiagnosticAnalyzer(), addLanguageSpecificCodeAnalysisReference, expected);
        }

        protected void VerifyBasic(string source, params DiagnosticResult[] expected)
        {
            Verify(source, LanguageNames.VisualBasic, GetBasicDiagnosticAnalyzer(), expected);
        }

        protected void VerifyBasic(string source, bool addLanguageSpecificCodeAnalysisReference, params DiagnosticResult[] expected)
        {
            Verify(source, LanguageNames.VisualBasic, GetBasicDiagnosticAnalyzer(), addLanguageSpecificCodeAnalysisReference, expected);
        }

        protected void Verify(string source, string language, DiagnosticAnalyzer analyzer, params DiagnosticResult[] expected)
        {
            Verify(new[] { source }, language, analyzer, expected);
        }

        protected void Verify(string source, string language, DiagnosticAnalyzer analyzer, bool addLanguageSpecificCodeAnalysisReference, params DiagnosticResult[] expected)
        {
            Verify(new[] { source }, language, analyzer, addLanguageSpecificCodeAnalysisReference, expected);
        }

        protected void VerifyBasic(string[] sources, params DiagnosticResult[] expected)
        {
            VerifyBasic(sources.ToFileAndSource(), expected);
        }

        protected void VerifyBasic(FileAndSource[] sources, params DiagnosticResult[] expected)
        {
            Verify(sources, LanguageNames.VisualBasic, GetBasicDiagnosticAnalyzer(), expected);
        }

        protected void VerifyBasic(string[] sources, bool addLanguageSpecificCodeAnalysisReference, params DiagnosticResult[] expected)
        {
            Verify(sources, LanguageNames.VisualBasic, GetBasicDiagnosticAnalyzer(), addLanguageSpecificCodeAnalysisReference, expected);
        }

        protected void VerifyCSharp(string[] sources, params DiagnosticResult[] expected)
        {
            VerifyCSharp(sources.ToFileAndSource(), expected);
        }

        protected void VerifyCSharp(FileAndSource[] sources, params DiagnosticResult[] expected)
        {
            Verify(sources, LanguageNames.CSharp, GetCSharpDiagnosticAnalyzer(), expected);
        }

        protected void VerifyCSharp(string[] sources, bool addLanguageSpecificCodeAnalysisReference, params DiagnosticResult[] expected)
        {
            Verify(sources, LanguageNames.CSharp, GetCSharpDiagnosticAnalyzer(), addLanguageSpecificCodeAnalysisReference, expected);
        }

        protected void Verify(string[] sources, string language, DiagnosticAnalyzer analyzer, params DiagnosticResult[] expected)
        {
            Verify(sources.ToFileAndSource(), language, analyzer, expected);
        }

        protected void Verify(FileAndSource[] sources, string language, DiagnosticAnalyzer analyzer, params DiagnosticResult[] expected)
        {
            GetSortedDiagnostics(sources, language, analyzer).Verify(analyzer, PrintActualDiagnosticsOnFailure, ExpectedDiagnosticsAssertionTemplate, expected);
        }

        protected void Verify(string[] sources, string language, DiagnosticAnalyzer analyzer, bool addLanguageSpecificCodeAnalysisReference, params DiagnosticResult[] expected)
        {
            Verify(sources.ToFileAndSource(), language, analyzer, addLanguageSpecificCodeAnalysisReference, expected);
        }

        protected void Verify(FileAndSource[] sources, string language, DiagnosticAnalyzer analyzer, bool addLanguageSpecificCodeAnalysisReference, params DiagnosticResult[] expected)
        {
            GetSortedDiagnostics(sources, language, analyzer, addLanguageSpecificCodeAnalysisReference).Verify(analyzer, PrintActualDiagnosticsOnFailure, ExpectedDiagnosticsAssertionTemplate, expected);
        }

        protected static Diagnostic[] GetSortedDiagnostics(string[] sources, string language, DiagnosticAnalyzer analyzer, bool addLanguageSpecificCodeAnalysisReference = true)
        {
            return GetSortedDiagnostics(sources.ToFileAndSource(), language, analyzer, addLanguageSpecificCodeAnalysisReference);
        }

        protected static Diagnostic[] GetSortedDiagnostics(FileAndSource[] sources, string language, DiagnosticAnalyzer analyzer, bool addLanguageSpecificCodeAnalysisReference = true, string projectName = _testProjectName)
        {
            Tuple<Document[], bool, TextSpan?[]> documentsAndUseSpan = GetDocumentsAndSpans(sources, language, addLanguageSpecificCodeAnalysisReference, projectName);
            Document[] documents = documentsAndUseSpan.Item1;
            bool useSpans = documentsAndUseSpan.Item2;
            TextSpan?[] spans = documentsAndUseSpan.Item3;
            return GetSortedDiagnostics(analyzer, documents, useSpans ? spans : null);
        }

        protected static Tuple<Document[], bool, TextSpan?[]> GetDocumentsAndSpans(string[] sources, string language, bool addLanguageSpecificCodeAnalysisReference = true)
        {
            return GetDocumentsAndSpans(sources.ToFileAndSource(), language, addLanguageSpecificCodeAnalysisReference);
        }

        protected static Tuple<Document[], bool, TextSpan?[]> GetDocumentsAndSpans(FileAndSource[] sources, string language, bool addLanguageSpecificCodeAnalysisReference = true, string projectName = _testProjectName)
        {
            Assert.True(language == LanguageNames.CSharp || language == LanguageNames.VisualBasic, "Unsupported language");

            var spans = new TextSpan?[sources.Length];
            bool useSpans = false;

            for (int i = 0; i < sources.Length; i++)
            {
                string fileName = language == LanguageNames.CSharp ? "Test" + i + ".cs" : "Test" + i + ".vb";

                string source;
                int? pos;
                TextSpan? span;
                MarkupTestFile.GetPositionAndSpan(sources[i].Source, out source, out pos, out span);

                sources[i].Source = source;
                spans[i] = span;

                if (span != null)
                {
                    useSpans = true;
                }
            }

            Project project = CreateProject(sources, language, addLanguageSpecificCodeAnalysisReference, null, projectName);
            Document[] documents = project.Documents.ToArray();
            Assert.Equal(sources.Length, documents.Length);

            return Tuple.Create(documents, useSpans, spans);
        }

        protected static Document CreateDocument(string source, string language = LanguageNames.CSharp, bool addLanguageSpecificCodeAnalysisReference = true)
        {
            return CreateProject(new[] { source }, language, addLanguageSpecificCodeAnalysisReference).Documents.First();
        }

        protected static Project CreateProject(string[] sources, string language = LanguageNames.CSharp, bool addLanguageSpecificCodeAnalysisReference = true, Solution addToSolution = null)
        {
            return CreateProject(sources.ToFileAndSource(), language, addLanguageSpecificCodeAnalysisReference, addToSolution);
        }

        protected static Project CreateProject(
            FileAndSource[] sources,
            string language = LanguageNames.CSharp,
            bool addLanguageSpecificCodeAnalysisReference = true,
            Solution addToSolution = null,
            string projectName = _testProjectName)
        {
            string fileNamePrefix = DefaultFilePathPrefix;
            string fileExt = language == LanguageNames.CSharp ? CSharpDefaultFileExt : VisualBasicDefaultExt;
            CompilationOptions options = language == LanguageNames.CSharp ? s_CSharpDefaultOptions : s_visualBasicDefaultOptions;

            ProjectId projectId = ProjectId.CreateNewId(debugName: projectName);

<<<<<<< HEAD
            Project project = (addToSolution ?? new AdhocWorkspace().CurrentSolution)
                .AddProject(projectId, TestProjectName, TestProjectName, language)
=======
            Solution solution = (addToSolution ?? new AdhocWorkspace().CurrentSolution)
                .AddProject(projectId, projectName, projectName, language)
>>>>>>> 9ecb727b
                .AddMetadataReference(projectId, s_corlibReference)
                .AddMetadataReference(projectId, s_systemCoreReference)
                .AddMetadataReference(projectId, s_systemXmlReference)
                .AddMetadataReference(projectId, s_systemXmlDataReference)
                .AddMetadataReference(projectId, s_codeAnalysisReference)
                .AddMetadataReference(projectId, SystemRuntimeFacadeRef)
                .AddMetadataReference(projectId, SystemThreadingFacadeRef)
                .AddMetadataReference(projectId, SystemThreadingTaskFacadeRef)
                //.AddMetadataReference(projectId, TestBase.SystemRef)
                //.AddMetadataReference(projectId, TestBase.SystemRuntimeFacadeRef)
                //.AddMetadataReference(projectId, TestBase.SystemThreadingFacadeRef)
                //.AddMetadataReference(projectId, TestBase.SystemThreadingTaskFacadeRef)
                .AddMetadataReference(projectId, s_immutableCollectionsReference)
                .AddMetadataReference(projectId, s_workspacesReference)
                .AddMetadataReference(projectId, s_systemDiagnosticsDebugReference)
                .AddMetadataReference(projectId, s_systemDataReference)
                .WithProjectCompilationOptions(projectId, options)
                .GetProject(projectId);

            // Enable IOperation Feature on the project
            var parseOptions = project.ParseOptions.WithFeatures(project.ParseOptions.Features.Concat(SpecializedCollections.SingletonEnumerable(KeyValuePair.Create("IOperation", "true"))));
            project = project.WithParseOptions(parseOptions);

            if (addLanguageSpecificCodeAnalysisReference)
            {
                MetadataReference symbolsReference = language == LanguageNames.CSharp ? s_CSharpSymbolsReference : s_visualBasicSymbolsReference;
                project = project.AddMetadataReference(symbolsReference);
            }

            int count = 0;
            foreach (FileAndSource source in sources)
            {
                string newFileName = source.FilePath ?? fileNamePrefix + count++ + "." + fileExt;
                DocumentId documentId = DocumentId.CreateNewId(projectId, debugName: newFileName);
                project = project.AddDocument(newFileName, SourceText.From(source.Source)).Project;
            }

            return project;
        }

        protected static Diagnostic[] GetSortedDiagnostics(DiagnosticAnalyzer analyzer, Document document, TextSpan?[] spans = null)
        {
            return GetSortedDiagnostics(analyzer, new[] { document }, spans);
        }

        protected static Diagnostic[] GetSortedDiagnostics(DiagnosticAnalyzer analyzer, Document[] documents, TextSpan?[] spans = null)
        {
            var projects = new HashSet<Project>();
            foreach (Document document in documents)
            {
                projects.Add(document.Project);
            }

            DiagnosticBag diagnostics = DiagnosticBag.GetInstance();
            foreach (Project project in projects)
            {
                Compilation compilation = project.GetCompilationAsync().Result;
                compilation = EnableAnalyzer(analyzer, compilation);

                ImmutableArray<Diagnostic> diags = compilation.GetAnalyzerDiagnostics(new[] { analyzer });
                if (spans == null)
                {
                    diagnostics.AddRange(diags);
                }
                else
                {
                    Debug.Assert(spans.Length == documents.Length);
                    foreach (Diagnostic diag in diags)
                    {
                        if (diag.Location == Location.None || diag.Location.IsInMetadata)
                        {
                            diagnostics.Add(diag);
                        }
                        else
                        {
                            for (int i = 0; i < documents.Length; i++)
                            {
                                Document document = documents[i];
                                SyntaxTree tree = document.GetSyntaxTreeAsync().Result;
                                if (tree == diag.Location.SourceTree)
                                {
                                    TextSpan? span = spans[i];
                                    if (span == null || span.Value.Contains(diag.Location.SourceSpan))
                                    {
                                        diagnostics.Add(diag);
                                    }
                                }
                            }
                        }
                    }
                }
            }

            Diagnostic[] results = GetSortedDiagnostics(diagnostics.AsEnumerable());
            diagnostics.Free();
            return results;
        }

        private static Compilation EnableAnalyzer(DiagnosticAnalyzer analyzer, Compilation compilation)
        {
            return compilation
                .WithOptions(
                    compilation
                        .Options
                        .WithSpecificDiagnosticOptions(
                            analyzer
                                .SupportedDiagnostics
                                .Select(x =>
                                    KeyValuePair.Create(x.Id, ReportDiagnostic.Default))
                                    .ToImmutableDictionaryOrEmpty()));
        }

        protected static void AnalyzeDocumentCore(DiagnosticAnalyzer analyzer, Document document, Action<Diagnostic> addDiagnostic, TextSpan? span = null, Action<Exception, DiagnosticAnalyzer, Diagnostic> onAnalyzerException = null, bool logAnalyzerExceptionAsDiagnostics = true)
        {
            SemanticModel semanticModel = document.GetSemanticModelAsync().Result;
            Compilation compilation = semanticModel.Compilation;
            compilation = EnableAnalyzer(analyzer, compilation);

            ImmutableArray<Diagnostic> diagnostics = compilation.GetAnalyzerDiagnostics(new[] { analyzer }, onAnalyzerException: onAnalyzerException, logAnalyzerExceptionAsDiagnostics: logAnalyzerExceptionAsDiagnostics);
            foreach (Diagnostic diagnostic in diagnostics)
            {
                if (!span.HasValue ||
                    diagnostic.Location == Location.None ||
                    diagnostic.Location.IsInMetadata ||
                    (diagnostic.Location.SourceTree == semanticModel.SyntaxTree &&
                    span.Value.Contains(diagnostic.Location.SourceSpan)))
                {
                    addDiagnostic(diagnostic);
                }
            }
        }

        protected static Diagnostic[] GetSortedDiagnostics(IEnumerable<Diagnostic> diagnostics)
        {
            return diagnostics.OrderBy(d => d.Location.SourceSpan.Start).ToArray();
        }

        public struct FileAndSource
        {
            public string FilePath { get; set; }
            public string Source { get; set; }
        }
    }
}<|MERGE_RESOLUTION|>--- conflicted
+++ resolved
@@ -354,13 +354,8 @@
 
             ProjectId projectId = ProjectId.CreateNewId(debugName: projectName);
 
-<<<<<<< HEAD
             Project project = (addToSolution ?? new AdhocWorkspace().CurrentSolution)
-                .AddProject(projectId, TestProjectName, TestProjectName, language)
-=======
-            Solution solution = (addToSolution ?? new AdhocWorkspace().CurrentSolution)
                 .AddProject(projectId, projectName, projectName, language)
->>>>>>> 9ecb727b
                 .AddMetadataReference(projectId, s_corlibReference)
                 .AddMetadataReference(projectId, s_systemCoreReference)
                 .AddMetadataReference(projectId, s_systemXmlReference)
