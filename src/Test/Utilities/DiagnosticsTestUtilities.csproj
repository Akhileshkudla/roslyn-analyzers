--- conflicted
+++ resolved
@@ -29,40 +29,6 @@
   <ItemGroup>
     <Reference Include="Microsoft.VisualBasic" />
     <Reference Include="System" />
-<<<<<<< HEAD
-    <Reference Include="System.Collections.Immutable, Version=1.1.37.0, Culture=neutral, PublicKeyToken=b03f5f7f11d50a3a, processorArchitecture=MSIL">
-      <HintPath>..\..\..\packages\System.Collections.Immutable.1.1.37\lib\dotnet\System.Collections.Immutable.dll</HintPath>
-      <Private>True</Private>
-    </Reference>
-    <Reference Include="System.ComponentModel.Composition" />
-    <Reference Include="System.Composition.AttributedModel, Version=1.0.27.0, Culture=neutral, PublicKeyToken=b03f5f7f11d50a3a, processorArchitecture=MSIL">
-      <SpecificVersion>False</SpecificVersion>
-      <HintPath>..\..\..\packages\Microsoft.Composition.1.0.27\lib\portable-net45+win8+wp8+wpa81\System.Composition.AttributedModel.dll</HintPath>
-      <Private>True</Private>
-    </Reference>
-    <Reference Include="System.Composition.Convention, Version=1.0.27.0, Culture=neutral, PublicKeyToken=b03f5f7f11d50a3a, processorArchitecture=MSIL">
-      <SpecificVersion>False</SpecificVersion>
-      <HintPath>..\..\..\packages\Microsoft.Composition.1.0.27\lib\portable-net45+win8+wp8+wpa81\System.Composition.Convention.dll</HintPath>
-      <Private>True</Private>
-    </Reference>
-    <Reference Include="System.Composition.Hosting, Version=1.0.27.0, Culture=neutral, PublicKeyToken=b03f5f7f11d50a3a, processorArchitecture=MSIL">
-      <SpecificVersion>False</SpecificVersion>
-      <HintPath>..\..\..\packages\Microsoft.Composition.1.0.27\lib\portable-net45+win8+wp8+wpa81\System.Composition.Hosting.dll</HintPath>
-      <Private>True</Private>
-    </Reference>
-    <Reference Include="System.Composition.Runtime, Version=1.0.27.0, Culture=neutral, PublicKeyToken=b03f5f7f11d50a3a, processorArchitecture=MSIL">
-      <SpecificVersion>False</SpecificVersion>
-      <HintPath>..\..\..\packages\Microsoft.Composition.1.0.27\lib\portable-net45+win8+wp8+wpa81\System.Composition.Runtime.dll</HintPath>
-      <Private>True</Private>
-    </Reference>
-    <Reference Include="System.Composition.TypedParts, Version=1.0.27.0, Culture=neutral, PublicKeyToken=b03f5f7f11d50a3a, processorArchitecture=MSIL">
-      <SpecificVersion>False</SpecificVersion>
-      <HintPath>..\..\..\packages\Microsoft.Composition.1.0.27\lib\portable-net45+win8+wp8+wpa81\System.Composition.TypedParts.dll</HintPath>
-      <Private>True</Private>
-    </Reference>
-    <Reference Include="System.configuration" />
-=======
->>>>>>> caa2a516
     <Reference Include="System.Core" />
     <Reference Include="System.Data" />
     <Reference Include="System.Xml.Linq" />
