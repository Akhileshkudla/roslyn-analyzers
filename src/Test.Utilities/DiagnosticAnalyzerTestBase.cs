--- conflicted
+++ resolved
@@ -42,12 +42,9 @@
         private static readonly MetadataReference s_immutableCollectionsReference = MetadataReference.CreateFromFile(typeof(ImmutableArray<int>).Assembly.Location);
         private static readonly MetadataReference s_systemDiagnosticsDebugReference = MetadataReference.CreateFromFile(typeof(Debug).Assembly.Location);
         private static readonly MetadataReference s_systemDataReference = MetadataReference.CreateFromFile(typeof(System.Data.DataSet).Assembly.Location);
-<<<<<<< HEAD
         private static readonly MetadataReference s_systemWebReference = MetadataReference.CreateFromFile(typeof(System.Web.HttpRequest).Assembly.Location);
         private static readonly MetadataReference s_testReferenceAssembly = MetadataReference.CreateFromFile(typeof(OtherDll.OtherDllStaticMethods).Assembly.Location);
-=======
         private static readonly MetadataReference s_systemXmlLinq = MetadataReference.CreateFromFile(typeof(System.Xml.Linq.XAttribute).Assembly.Location);
->>>>>>> d7d02911
         protected static readonly CompilationOptions s_CSharpDefaultOptions = new CSharpCompilationOptions(OutputKind.DynamicallyLinkedLibrary);
         protected static readonly CompilationOptions s_CSharpUnsafeCodeDefaultOptions = new CSharpCompilationOptions(OutputKind.DynamicallyLinkedLibrary).WithAllowUnsafe(true);
         protected static readonly CompilationOptions s_visualBasicDefaultOptions = new VisualBasicCompilationOptions(OutputKind.DynamicallyLinkedLibrary);
@@ -452,11 +449,8 @@
                 .AddMetadataReference(projectId, SystemThreadingTaskFacadeRef)
                 .AddMetadataReference(projectId, s_workspacesReference)
                 .AddMetadataReference(projectId, s_systemDiagnosticsDebugReference)
-<<<<<<< HEAD
                 .AddMetadataReference(projectId, s_systemWebReference)
-=======
                 .AddMetadataReference(projectId, s_systemXmlLinq)
->>>>>>> d7d02911
                 .WithProjectCompilationOptions(projectId, options)
                 .WithProjectParseOptions(projectId, parseOptions)
                 .GetProject(projectId);
