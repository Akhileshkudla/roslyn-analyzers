﻿// Copyright (c) Microsoft.  All Rights Reserved.  Licensed under the Apache License, Version 2.0.  See License.txt in the project root for license information.

using Microsoft.CodeAnalysis;
using Microsoft.CodeAnalysis.Diagnostics;
using Xunit;

namespace Microsoft.NetCore.Analyzers.Security.UnitTests
{
    public class ReviewCodeForInformationDisclosureVulnerabilitiesTests : TaintedDataAnalyzerTestBase
    {
        protected override DiagnosticDescriptor Rule => ReviewCodeForInformationDisclosureVulnerabilities.Rule;

        protected override DiagnosticAnalyzer GetCSharpDiagnosticAnalyzer()
        {
            return new ReviewCodeForInformationDisclosureVulnerabilities();
        }

        protected override DiagnosticAnalyzer GetBasicDiagnosticAnalyzer()
        {
            return new ReviewCodeForInformationDisclosureVulnerabilities();
        }

        [Fact]
        public void ExceptionToString_ConsoleOutWriteLine()
        {
            this.VerifyCSharp(@"
using System;

public class Class
{
    public void Blah()
    {
        try
        {
            object o = null;
            o.ToString();
        }
        catch (Exception e)
        {
            Console.Out.WriteLine(e.ToString());
        }
    }
}
");
        }

        [Fact]
        public void NullReferenceExceptionToString_HttpResponseWrite()
        {
            this.VerifyCSharp(@"
using System;
using System.Web;

public class Class
{
    public void Blah(HttpResponse response)
    {
        try
        {
            object o = null;
            o.ToString();
        }
        catch (NullReferenceException nre)
        {
            response.Write(nre.ToString());
        }
    }
}
",
                GetCSharpResultAt(16, 13, 16, 28, "void HttpResponse.Write(string s)", "void Class.Blah(HttpResponse response)", "string Exception.ToString()", "void Class.Blah(HttpResponse response)"));
        }

        [Fact]
        public void NullReferenceExceptionMessage_HtmlSelectInnerHtml()
        {
            this.VerifyCSharp(@"
using System;
using System.Web.UI.HtmlControls;

public class Class
{
    public HtmlSelect Select;
    public void Blah()
    {
        try
        {
            object o = null;
            o.ToString();
        }
        catch (NullReferenceException nre)
        {
            Select.InnerHtml = nre.Message;
        }
    }
}
",
                GetCSharpResultAt(17, 13, 17, 32, "string HtmlSelect.InnerHtml", "void Class.Blah()", "string Exception.Message", "void Class.Blah()"));
        }

        [Fact]
        public void NullReferenceExceptionStackTrace_BulletedListText()
        {
            this.VerifyCSharp(@"
using System;
using System.Web.UI.WebControls;

public class Class
{
    public BulletedList BulletedList;
    public void Blah()
    {
        try
        {
            object o = null;
            o.ToString();
        }
        catch (NullReferenceException nre)
        {
            this.BulletedList.Text = nre.StackTrace;
        }
    }
}
",
                GetCSharpResultAt(17, 13, 17, 38, "string BulletedList.Text", "void Class.Blah()", "string Exception.StackTrace", "void Class.Blah()"));
        }

        [Fact]
<<<<<<< HEAD
        public void TryUsingTryUsingTry()
=======
        public void TryUsingTryUsingTry_NoDiagnostic()
>>>>>>> 50fd4995
        {
            this.VerifyCSharp(@"
using System;
using System.IO;
using System.Threading.Tasks;
using System.Web.UI.WebControls;

public class Class
{
    public BulletedList BulletedList;

    public async Task DoSomethingNotReallyAsync(Stream stream)
    {
        try
        {
            using (stream)
            {
                try
                {
                    using (StreamWriter sw = new StreamWriter(stream))
                    {
                        ValidateStreamIsNotMemoryStream(stream);
                        sw.Write(""Hello world!"");
                    }
                }
                catch (Exception ex)
                {
                    Console.Write(ex.Message);
                }
            }
        }
        catch (Exception e)
        {
            Console.WriteLine(e.Message);
        }
        finally
        {
            
        }
    }

    private static void ValidateStreamIsNotMemoryStream(Stream stream)
    {
        if (stream is MemoryStream)
        {
            throw new ArgumentException(nameof(stream));
        }
    }
}
");
        }
    }
}<|MERGE_RESOLUTION|>--- conflicted
+++ resolved
@@ -125,11 +125,7 @@
         }
 
         [Fact]
-<<<<<<< HEAD
-        public void TryUsingTryUsingTry()
-=======
         public void TryUsingTryUsingTry_NoDiagnostic()
->>>>>>> 50fd4995
         {
             this.VerifyCSharp(@"
 using System;
