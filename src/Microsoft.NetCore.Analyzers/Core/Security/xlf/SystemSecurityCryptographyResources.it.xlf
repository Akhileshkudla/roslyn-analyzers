﻿<?xml version="1.0" encoding="utf-8"?>
<xliff xmlns="urn:oasis:names:tc:xliff:document:1.2" xmlns:xsi="http://www.w3.org/2001/XMLSchema-instance" version="1.2" xsi:schemaLocation="urn:oasis:names:tc:xliff:document:1.2 xliff-core-1.2-transitional.xsd">
  <file datatype="xml" source-language="en" target-language="it" original="../SystemSecurityCryptographyResources.resx">
    <body>
      <trans-unit id="ApprovedCipherMode">
        <source>Do Not Use Unsafe Cipher Modes</source>
        <target state="translated">Non usare modalità crittografia non sicure</target>
        <note />
      </trans-unit>
      <trans-unit id="ApprovedCipherModeDescription">
        <source>These modes are vulnerable to attacks. Use only approved modes (CBC, CTS).</source>
        <target state="translated">Queste modalità sono vulnerabili agli attacchi. Usare solo modalità approvate (CBC, CTS).</target>
        <note />
      </trans-unit>
      <trans-unit id="ApprovedCipherModeMessage">
        <source>It uses an unsafe Cipher Mode {0}</source>
        <target state="translated">Usa una modalità crittografia non sicura {0}</target>
        <note />
      </trans-unit>
      <trans-unit id="DoNotAddSchemaByURL">
        <source>Do Not Add Schema By URL</source>
        <target state="new">Do Not Add Schema By URL</target>
        <note />
      </trans-unit>
      <trans-unit id="DoNotAddSchemaByURLDescription">
        <source>This overload of XmlSchemaCollection.Add method internally enables DTD processing on the XML reader instance used, and uses UrlResolver for resolving external XML entities. The outcome is information disclosure. Content from file system or network shares for the machine processing the XML can be exposed to attacker. In addition, an attacker can use this as a DoS vector.</source>
        <target state="new">This overload of XmlSchemaCollection.Add method internally enables DTD processing on the XML reader instance used, and uses UrlResolver for resolving external XML entities. The outcome is information disclosure. Content from file system or network shares for the machine processing the XML can be exposed to attacker. In addition, an attacker can use this as a DoS vector.</target>
        <note />
      </trans-unit>
      <trans-unit id="DoNotAddSchemaByURLMessage">
        <source>This overload of the Add method is potentially unsafe because it may resolve dangerous external references</source>
        <target state="new">This overload of the Add method is potentially unsafe because it may resolve dangerous external references</target>
        <note />
      </trans-unit>
      <trans-unit id="DoNotCallDangerousMethodsInDeserialization">
        <source>Do Not Call Dangerous Methods In Deserialization</source>
        <target state="translated">Non chiamare metodi pericolosi durante la deserializzazione</target>
        <note />
      </trans-unit>
      <trans-unit id="DoNotCallDangerousMethodsInDeserializationDescription">
        <source>Insecure Deserialization is a vulnerability which occurs when untrusted data is used to abuse the logic of an application, inflict a Denial-of-Service (DoS) attack, or even execute arbitrary code upon it being deserialized. It’s frequently possible for malicious users to abuse these deserialization features when the application is deserializing untrusted data which is under their control. Specifically, invoke dangerous methods in the process of deserialization. Successful insecure deserialization attacks could allow an attacker to carry out attacks such as DoS attacks, authentication bypasses, and remote code execution.</source>
        <target state="translated">La deserializzazione non sicura è una vulnerabilità che si riscontra quando vengono usati dati non attendibili per violare la logica di un'applicazione, causare un attacco Denial of Service (DoS) o persino eseguire codice arbitrario durante la deserializzazione. Gli utenti malintenzionati sfruttano spesso queste funzionalità di deserializzazione quando l'applicazione deserializza dati non attendibili controllati da loro, in particolare richiamando metodi pericolosi nel processo di deserializzazione. Attacchi riusciti di deserializzazione non sicura possono consentire a un utente malintenzionato di portare a termine attacchi di tipo DoS, bypass di autenticazione ed esecuzione di codice da remoto.</target>
        <note />
      </trans-unit>
      <trans-unit id="DoNotCallDangerousMethodsInDeserializationMessage">
        <source>When deserializing an instance of class {0}, method {1} can call dangerous method {2}.</source>
        <target state="translated">Durante la deserializzazione di un'istanza della classe {0}, il metodo {1} può chiamare il metodo pericoloso {2}.</target>
        <note />
      </trans-unit>
      <trans-unit id="DoNotDisableCertificateValidation">
        <source>Do Not Disable Certification Validation</source>
        <target state="translated">Non disabilitare la convalida del certificato</target>
        <note />
      </trans-unit>
      <trans-unit id="DoNotDisableCertificateValidationDescription">
        <source>A certificate can help authenticate the identity of the server. Clients should validate the server certificate to ensure requests are sent to the intended server. If the ServerCertificateValidationCallback always returns 'true', any certificate will pass validation.</source>
        <target state="translated">Un certificato può agevolare l'autenticazione dell'identità del server. I client dovrebbero convalidare il certificato del server per assicurarsi che le richieste vengano inviate al server previsto. Se ServerCertificateValidationCallback restituisce sempre 'true', qualsiasi certificato supererà la convalida.</target>
        <note />
      </trans-unit>
      <trans-unit id="DoNotDisableCertificateValidationMessage">
        <source>The ServerCertificateValidationCallback is set to a function that accepts any server certificate, by always returning true. Ensure that server certificates are validated to verify the identity of the server receiving requests.</source>
        <target state="translated">ServerCertificateValidationCallback è impostato su una funzione che accetta qualsiasi certificato del server, restituendo sempre true. Assicurarsi che i certificati del server siano convalidati per verificare l'identità del server che riceve le richieste.</target>
        <note />
      </trans-unit>
<<<<<<< HEAD
=======
      <trans-unit id="DoNotDisableHTTPHeaderChecking">
        <source>Do Not Disable HTTP Header Checking</source>
        <target state="new">Do Not Disable HTTP Header Checking</target>
        <note />
      </trans-unit>
      <trans-unit id="DoNotDisableHTTPHeaderCheckingDescription">
        <source>HTTP header checking enables encoding of the carriage return and newline characters, \r and \n, that are found in response headers. This encoding can help to avoid injection attacks that exploit an application that echoes untrusted data contained by the header.</source>
        <target state="new">HTTP header checking enables encoding of the carriage return and newline characters, \r and \n, that are found in response headers. This encoding can help to avoid injection attacks that exploit an application that echoes untrusted data contained by the header.</target>
        <note />
      </trans-unit>
      <trans-unit id="DoNotDisableHTTPHeaderCheckingMessage">
        <source>Do not disable HTTP header checking</source>
        <target state="new">Do not disable HTTP header checking</target>
        <note />
      </trans-unit>
      <trans-unit id="DoNotDisableRequestValidation">
        <source>Do Not Disable Request Validation</source>
        <target state="new">Do Not Disable Request Validation</target>
        <note />
      </trans-unit>
      <trans-unit id="DoNotDisableRequestValidationDescription">
        <source>Request validation is a feature in ASP.NET that examines HTTP requests and determines whether they contain potentially dangerous content. This check adds protection from markup or code in the URL query string, cookies, or posted form values that might have been added for malicious purposes. So, it is generally desirable and should be left enabled for defense in depth.</source>
        <target state="new">Request validation is a feature in ASP.NET that examines HTTP requests and determines whether they contain potentially dangerous content. This check adds protection from markup or code in the URL query string, cookies, or posted form values that might have been added for malicious purposes. So, it is generally desirable and should be left enabled for defense in depth.</target>
        <note />
      </trans-unit>
      <trans-unit id="DoNotDisableRequestValidationMessage">
        <source>The method {0} has request validation disabled</source>
        <target state="new">The method {0} has request validation disabled</target>
        <note />
      </trans-unit>
      <trans-unit id="DoNotDisableSchUseStrongCrypto">
        <source>Do Not Disable SChannel Use of Strong Crypto</source>
        <target state="new">Do Not Disable SChannel Use of Strong Crypto</target>
        <note />
      </trans-unit>
      <trans-unit id="DoNotDisableSchUseStrongCryptoDescription">
        <source>Starting with the .NET Framework 4.6, the System.Net.ServicePointManager and System.Net.Security.SslStream classes are recommeded to use new protocols. The old ones have protocol weaknesses and are not supported. Setting Switch.System.Net.DontEnableSchUseStrongCrypto with true will use the old weak crypto check and opt out of the protocol migration.</source>
        <target state="new">Starting with the .NET Framework 4.6, the System.Net.ServicePointManager and System.Net.Security.SslStream classes are recommeded to use new protocols. The old ones have protocol weaknesses and are not supported. Setting Switch.System.Net.DontEnableSchUseStrongCrypto with true will use the old weak crypto check and opt out of the protocol migration.</target>
        <note />
      </trans-unit>
      <trans-unit id="DoNotDisableSchUseStrongCryptoMessage">
        <source>{0} disables TLS 1.2 and enables SSLv3</source>
        <target state="new">{0} disables TLS 1.2 and enables SSLv3</target>
        <note />
      </trans-unit>
      <trans-unit id="DoNotReferSelfInSerializableClass">
        <source>Do Not Refer Self In Serializable Class</source>
        <target state="new">Do Not Refer Self In Serializable Class</target>
        <note />
      </trans-unit>
      <trans-unit id="DoNotReferSelfInSerializableClassDescription">
        <source>This can allow an attacker to DOS or exhaust the memory of the process.</source>
        <target state="new">This can allow an attacker to DOS or exhaust the memory of the process.</target>
        <note />
      </trans-unit>
      <trans-unit id="DoNotReferSelfInSerializableClassMessage">
        <source>{0} participates in a potential reference cycle</source>
        <target state="new">{0} participates in a potential reference cycle</target>
        <note />
      </trans-unit>
      <trans-unit id="DoNotSerializeTypesWithPointerFields">
        <source>Do Not Serialize Types With Pointer Fields</source>
        <target state="new">Do Not Serialize Types With Pointer Fields</target>
        <note />
      </trans-unit>
      <trans-unit id="DoNotSerializeTypesWithPointerFieldsDescription">
        <source>Pointers are not "type safe" in the sense that you cannot guarantee the correctness of the memory they point at. So, serializing types with pointer fields is dangerous, as it may allow an attacker to control the pointer.</source>
        <target state="new">Pointers are not "type safe" in the sense that you cannot guarantee the correctness of the memory they point at. So, serializing types with pointer fields is dangerous, as it may allow an attacker to control the pointer.</target>
        <note />
      </trans-unit>
      <trans-unit id="DoNotSerializeTypesWithPointerFieldsMessage">
        <source>Pointer field {0} on serializable type.</source>
        <target state="new">Pointer field {0} on serializable type.</target>
        <note />
      </trans-unit>
>>>>>>> daf067f2
      <trans-unit id="DoNotUseBrokenCryptographicAlgorithms">
        <source>Do Not Use Broken Cryptographic Algorithms</source>
        <target state="translated">Non usare algoritmi di crittografia violati</target>
        <note />
      </trans-unit>
      <trans-unit id="DoNotUseBrokenCryptographicAlgorithmsDescription">
        <source>An attack making it computationally feasible to break this algorithm exists. This allows attackers to break the cryptographic guarantees it is designed to provide. Depending on the type and application of this cryptographic algorithm, this may allow attackers to read enciphered messages, tamper with enciphered  messages, forge digital signatures, tamper with hashed content, or otherwise compromise any cryptosystem based on this algorithm. Replace encryption uses with the AES algorithm (AES-256, AES-192 and AES-128 are acceptable) with a key length greater than or equal to 128 bits. Replace hashing uses with a hashing function in the SHA-2 family, such as SHA512, SHA384, or SHA256. Replace digital signature uses with RSA with a key length greater than or equal to 2048-bits, or ECDSA with a key length greater than or equal to 256 bits.</source>
        <target state="translated">È stato individuato un attacco in grado di violare questo algoritmo dal punto di vista del calcolo. Gli utenti malintenzionati potrebbero violare le garanzie crittografiche che l'algoritmo dovrebbe offrire. A seconda del tipo e dell'applicazione di questo algoritmo di crittografia, questo potrebbe consentire agli utenti malintenzionati di leggere messaggi crittografati, manomettere messaggi crittografati, falsare firme digitali, manomettere contenuto con hash o compromettere in altro modo eventuali sistemi di crittografia basati su questo algoritmo. Sostituire la crittografia usata con l'algoritmo AES (sono accettabili AES-256, AES-192 e AES-128) con una lunghezza di chiave maggiore o uguale a 128 bit. Sostituire gli hash usati con una funzione hash della famiglia SHA-2, ad esempio SHA512, SHA384 o SHA256. Sostituire le firme digitali usate con RSA con una lunghezza di chiave maggiore o uguale a 2048 bit oppure con ECDSA con una lunghezza di chiave maggiore o uguale a 256 bit.</target>
        <note />
      </trans-unit>
      <trans-unit id="DoNotUseBrokenCryptographicAlgorithmsMessage">
        <source>{0} uses a broken cryptographic algorithm {1}</source>
        <target state="translated">{0} usa un algoritmo di crittografia violato {1}</target>
        <note />
      </trans-unit>
      <trans-unit id="DoNotUseMD5">
        <source>Do not use insecure cryptographic algorithm MD5.</source>
        <target state="translated">Non usare l'algoritmo di crittografia non sicuro MD5.</target>
        <note />
      </trans-unit>
      <trans-unit id="DoNotUseMD5Description">
        <source>This type implements MD5, a cryptographically insecure hashing function. Hash collisions are computationally feasible for the MD5 and HMACMD5 algorithms. Replace this usage with a SHA-2 family hash algorithm (SHA512, SHA384, SHA256).</source>
        <target state="translated">Questo tipo implementa MD5, una funzione hash crittograficamente non sicura. Da un punto di vista computazionale, le collisioni di hash sono possibili per gli algoritmi MD5 e HMACMD5. Sostituire questo algoritmo con uno hash della famiglia SHA-2 (SHA512, SHA384, SHA256).</target>
        <note />
      </trans-unit>
      <trans-unit id="DoNotUseSHA1">
        <source>Do not use insecure cryptographic algorithm SHA1.</source>
        <target state="translated">Non usare l'algoritmo di crittografia non sicuro SHA1.</target>
        <note />
      </trans-unit>
      <trans-unit id="DoNotUseSHA1Description">
        <source>This type implements SHA1, a cryptographically insecure hashing function. Hash collisions are computationally feasible for the SHA-1 and SHA-0 algorithms. Replace this usage with a SHA-2 family hash algorithm (SHA512, SHA384, SHA256).</source>
        <target state="translated">Questo tipo implementa SHA1, una funzione hash crittograficamente non sicura. Da un punto di vista computazionale, le collisioni di hash sono possibili per gli algoritmi SHA-1 e SHA-0. Sostituire questo algoritmo con uno hash della famiglia SHA-2 (SHA512, SHA384, SHA256).</target>
        <note />
      </trans-unit>
      <trans-unit id="DoNotUseWeakCryptographicAlgorithms">
        <source>Do Not Use Weak Cryptographic Algorithms</source>
        <target state="translated">Non usare algoritmi di crittografia vulnerabili</target>
        <note />
      </trans-unit>
      <trans-unit id="DoNotUseWeakCryptographicAlgorithmsDescription">
        <source>Cryptographic algorithms degrade over time as attacks become for advances to attacker get access to more computation. Depending on the type and application of this cryptographic algorithm, further degradation of the cryptographic strength of it may allow attackers to read enciphered messages, tamper with enciphered  messages, forge digital signatures, tamper with hashed content, or otherwise compromise any cryptosystem based on this algorithm. Replace encryption uses with the AES algorithm (AES-256, AES-192 and AES-128 are acceptable) with a key length greater than or equal to 128 bits. Replace hashing uses with a hashing function in the SHA-2 family, such as SHA-2 512, SHA-2 384, or SHA-2 256.</source>
        <target state="translated">Gli algoritmi di crittografia degradano col passare del tempo quando gli attacchi si fanno più sofisticati consentendo a utenti malintenzionati di accedere a un maggior numero di dati di calcolo. A seconda del tipo e dell'applicazione di questo algoritmo di crittografia, nonché della riduzione dell'efficacia crittografica, questo potrebbe consentire agli utenti malintenzionati di leggere messaggi crittografati, manomettere messaggi crittografati, falsare firme digitali, manomettere contenuto con hash o compromettere in altro modo eventuali sistemi di crittografia basati su questo algoritmo. Sostituire la crittografia usata con l'algoritmo AES (sono accettabili AES-256, AES-192 e AES-128) con una lunghezza di chiave maggiore o uguale a 128 bit. Sostituire gli hash usati con una funzione hash della famiglia SHA-2, ad esempio SHA-2 512, SHA-2 384, or SHA-2 256.</target>
        <note />
      </trans-unit>
      <trans-unit id="DoNotUseWeakCryptographicAlgorithmsMessage">
        <source>{0} uses a weak cryptographic algorithm {1}</source>
        <target state="translated">{0} usa un algoritmo di crittografia vulnerabile {1}</target>
        <note />
      </trans-unit>
      <trans-unit id="SetViewStateUserKey">
        <source>Set ViewStateUserKey For Classes Derived From Page</source>
        <target state="new">Set ViewStateUserKey For Classes Derived From Page</target>
        <note />
      </trans-unit>
      <trans-unit id="SetViewStateUserKeyDescription">
        <source>Setting the ViewStateUserKey property can help you prevent attacks on your application by allowing you to assign an identifier to the view-state variable for individual users so that they cannot use the variable to generate an attack. Otherwise, there will be cross-site request forgery vulnerabilities.</source>
        <target state="new">Setting the ViewStateUserKey property can help you prevent attacks on your application by allowing you to assign an identifier to the view-state variable for individual users so that they cannot use the variable to generate an attack. Otherwise, there will be cross-site request forgery vulnerabilities.</target>
        <note />
      </trans-unit>
      <trans-unit id="SetViewStateUserKeyMessage">
        <source>The subclass {0} of Page does not set the ViewStateUserKey property in method OnInit</source>
        <target state="new">The subclass {0} of Page does not set the ViewStateUserKey property in method OnInit</target>
        <note />
      </trans-unit>
    </body>
  </file>
</xliff><|MERGE_RESOLUTION|>--- conflicted
+++ resolved
@@ -62,8 +62,6 @@
         <target state="translated">ServerCertificateValidationCallback è impostato su una funzione che accetta qualsiasi certificato del server, restituendo sempre true. Assicurarsi che i certificati del server siano convalidati per verificare l'identità del server che riceve le richieste.</target>
         <note />
       </trans-unit>
-<<<<<<< HEAD
-=======
       <trans-unit id="DoNotDisableHTTPHeaderChecking">
         <source>Do Not Disable HTTP Header Checking</source>
         <target state="new">Do Not Disable HTTP Header Checking</target>
@@ -139,7 +137,6 @@
         <target state="new">Pointer field {0} on serializable type.</target>
         <note />
       </trans-unit>
->>>>>>> daf067f2
       <trans-unit id="DoNotUseBrokenCryptographicAlgorithms">
         <source>Do Not Use Broken Cryptographic Algorithms</source>
         <target state="translated">Non usare algoritmi di crittografia violati</target>
