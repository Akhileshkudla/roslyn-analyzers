--- conflicted
+++ resolved
@@ -62,8 +62,6 @@
         <target state="translated">ServerCertificateValidationCallback は、常時 true を返すことによってあらゆるサーバー証明書を受け入れる関数に設定されます。要求を受信するサーバーの ID を確認するサーバー証明書が検証されるようにします。</target>
         <note />
       </trans-unit>
-<<<<<<< HEAD
-=======
       <trans-unit id="DoNotDisableHTTPHeaderChecking">
         <source>Do Not Disable HTTP Header Checking</source>
         <target state="new">Do Not Disable HTTP Header Checking</target>
@@ -139,7 +137,6 @@
         <target state="new">Pointer field {0} on serializable type.</target>
         <note />
       </trans-unit>
->>>>>>> daf067f2
       <trans-unit id="DoNotUseBrokenCryptographicAlgorithms">
         <source>Do Not Use Broken Cryptographic Algorithms</source>
         <target state="translated">破られた暗号アルゴリズムを使用しない</target>
