--- conflicted
+++ resolved
@@ -201,18 +201,15 @@
   <data name="NetDataContractSerializerMethodUsedTitle" xml:space="preserve">
     <value>Do not use insecure deserializer NetDataContractSerializer</value>
   </data>
-<<<<<<< HEAD
   <data name="ObjectStateFormatterMethodUsedMessage" xml:space="preserve">
     <value>The method '{0}' is insecure when deserializing untrusted data.</value>
   </data>
   <data name="ObjectStateFormatterMethodUsedTitle" xml:space="preserve">
     <value>Do not use insecure deserializer ObjectStateFormatter</value>
-=======
   <data name="ReviewCodeForXssVulnerabilitiesMessage" xml:space="preserve">
     <value>Potential cross-site scripting (XSS) vulnerability was found where '{0}' in method '{1}' may be tainted by user-controlled data from '{2}' in method '{3}'.</value>
   </data>
   <data name="ReviewCodeForXssVulnerabilitiesTitle" xml:space="preserve">
     <value>Review code for XSS vulnerabilities</value>
->>>>>>> 66d9a536
   </data>
 </root>