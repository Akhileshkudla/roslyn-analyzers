﻿<?xml version="1.0" encoding="utf-8"?>
<xliff xmlns="urn:oasis:names:tc:xliff:document:1.2" xmlns:xsi="http://www.w3.org/2001/XMLSchema-instance" version="1.2" xsi:schemaLocation="urn:oasis:names:tc:xliff:document:1.2 xliff-core-1.2-transitional.xsd">
  <file datatype="xml" source-language="en" target-language="ja" original="../MicrosoftNetCoreAnalyzersResources.resx">
    <body>
      <trans-unit id="DeprecatedSslProtocolsDescription">
        <source>Older protocol versions of Transport Layer Security (TLS) are less secure than TLS 1.2 and TLS 1.3, and are more likely to have new vulnerabilities. Avoid older protocol versions to minimize risk.</source>
        <target state="translated">トランスポート層セキュリティ (TLS) の以前のプロトコル バージョンは、TLS 1.2 および TLS 1.3 よりも安全性が低く、新しい脆弱性が見つかる可能性が高くなります。リスクを最小限に抑えるため、以前のプロトコル バージョンは使用しないでください。</target>
        <note />
      </trans-unit>
      <trans-unit id="DeprecatedSslProtocolsMessage">
        <source>Transport Layer Security protocol version '{0}' is deprecated.  Use 'None' to let the Operating System choose a version.</source>
        <target state="translated">トランスポート層セキュリティ プロトコルのバージョン '{0}' は非推奨です。オペレーティング システムがバージョンを選択できるようにするには、'None' を使用します。</target>
        <note />
      </trans-unit>
      <trans-unit id="DeprecatedSslProtocolsTitle">
        <source>Do not use deprecated SslProtocols values</source>
        <target state="translated">SslProtocols の非推奨の値を使用しない</target>
        <note />
      </trans-unit>
      <trans-unit id="DefinitelyDisableHttpClientCRLCheck">
        <source>Definitely disable HttpClient certificate revocation list check</source>
        <target state="new">Definitely disable HttpClient certificate revocation list check</target>
        <note />
      </trans-unit>
      <trans-unit id="DefinitelyDisableHttpClientCRLCheckMessage">
        <source>HttpClient is created without enabling CheckCertificateRevocationList</source>
        <target state="new">HttpClient is created without enabling CheckCertificateRevocationList</target>
        <note />
      </trans-unit>
      <trans-unit id="DoNotDisableHttpClientCRLCheckDescription">
        <source>Using HttpClient without providing a platform specific handler (WinHttpHandler or CurlHandler or HttpClientHandler) where the CheckCertificateRevocationList property is set to true, will allow revoked certificates to be accepted by the HttpClient as valid.</source>
        <target state="new">Using HttpClient without providing a platform specific handler (WinHttpHandler or CurlHandler or HttpClientHandler) where the CheckCertificateRevocationList property is set to true, will allow revoked certificates to be accepted by the HttpClient as valid.</target>
        <note />
      </trans-unit>
      <trans-unit id="DoNotUseCountAsyncWhenAnyAsyncCanBeUsedDescription">
        <source>For non-empty collections, CountAsync() and LongCountAsync() enumerate the entire sequence, while AnyAsync() stops at the first item or the first item that satisfies a condition.</source>
        <target state="new">For non-empty collections, CountAsync() and LongCountAsync() enumerate the entire sequence, while AnyAsync() stops at the first item or the first item that satisfies a condition.</target>
        <note />
      </trans-unit>
      <trans-unit id="DoNotUseCountAsyncWhenAnyAsyncCanBeUsedMessage">
        <source>{0}() is used where AnyAsync() could be used instead to improve performance.</source>
        <target state="new">{0}() is used where AnyAsync() could be used instead to improve performance.</target>
        <note />
      </trans-unit>
      <trans-unit id="DoNotUseCountAsyncWhenAnyAsyncCanBeUsedTitle">
        <source>Do not use CountAsync() or LongCountAsync() when AnyAsync() can be used</source>
        <target state="new">Do not use CountAsync() or LongCountAsync() when AnyAsync() can be used</target>
        <note />
      </trans-unit>
      <trans-unit id="DoNotUseCountWhenAnyCanBeUsedDescription">
        <source>For non-empty collections, Count() and LongCount() enumerate the entire sequence, while Any() stops at the first item or the first item that satisfies a condition.</source>
        <target state="new">For non-empty collections, Count() and LongCount() enumerate the entire sequence, while Any() stops at the first item or the first item that satisfies a condition.</target>
        <note />
      </trans-unit>
      <trans-unit id="DoNotUseCountWhenAnyCanBeUsedMessage">
        <source>{0}() is used where Any() could be used instead to improve performance.</source>
        <target state="new">{0}() is used where Any() could be used instead to improve performance.</target>
        <note />
      </trans-unit>
      <trans-unit id="DoNotUseCountWhenAnyCanBeUsedTitle">
        <source>Do not use Count() or LongCount() when Any() can be used</source>
        <target state="new">Do not use Count() or LongCount() when Any() can be used</target>
        <note />
      </trans-unit>
      <trans-unit id="DoNotUseInsecureRandomness">
        <source>Do not use insecure randomness</source>
        <target state="translated">安全でないランダム度を使用しない</target>
        <note />
      </trans-unit>
      <trans-unit id="DoNotUseInsecureRandomnessDescription">
        <source>{0} is an insecure random number generator. Use cryptographically secure random number generators when randomness is required for security</source>
        <target state="translated">{0} は安全でない乱数ジェネレーターです。セキュリティにランダム度が必要な場合に、暗号化によってセキュリティで保護された乱数ジェネレーターを使用します</target>
        <note />
      </trans-unit>
      <trans-unit id="DoNotUseInsecureRandomnessMessage">
        <source>Using a cryptographically weak pseudo-random number generator may allow an attacker to predict what security sensitive value will be generated. Use a cryptographically strong random number generator if an unpredictable value is required, or ensure that weak pseudo-random numbers aren't used in a security sensitive manner.</source>
        <target state="translated">暗号強度の低い擬似乱数ジェネレーターを使用すると、セキュリティ上注意が必要などのような値が生成されるかを攻撃者が予測できる可能性があります。予測できない値が必要な場合は暗号強度の高い乱数ジェネレーターを使用するか、または暗号強度の低い疑似乱数がセキュリティ上注意が必要な形で使用されていないことを確認してください。</target>
        <note />
      </trans-unit>
      <trans-unit id="DoNotUseUnsafeDllImportSearchPath">
        <source>Do not use unsafe DllImportSearchPath value</source>
        <target state="translated">安全でない DllImportSearchPath 値を使用しない</target>
        <note />
      </trans-unit>
      <trans-unit id="DoNotUseUnsafeDllImportSearchPathDescription">
        <source>There could be a malicious DLL in the default DLL search directories. Or, depending on where your application is run from, there could be a malicious DLL in the application's directory. Use a DllImportSearchPath value that specifies an explicit search path instead. The DllImportSearchPath flags that this rule looks for can be configured in .editorconfig.</source>
        <target state="translated">既定の DLL 検索ディレクトリ内に悪意のある DLL が存在する可能性があります。または、アプリケーションが実行されている場所に応じて、アプリケーションのディレクトリに悪意のある DLL が存在する可能性があります。代わりに、明示的な検索パスを指定する DllImportSearchPath 値を使用してください。この規則で検索される DllImportSearchPath フラグは、.editorconfig で構成できます。</target>
        <note />
      </trans-unit>
      <trans-unit id="DoNotUseUnsafeDllImportSearchPathMessage">
        <source>Use of unsafe DllImportSearchPath value {0}</source>
        <target state="translated">安全でない DllImportSearchPath 値 {0} の使用</target>
        <note />
      </trans-unit>
      <trans-unit id="HardcodedSslProtocolsDescription">
        <source>Current Transport Layer Security protocol versions may become deprecated if vulnerabilities are found. Avoid hardcoding SslProtocols values to keep your application secure. Use 'None' to let the Operating System choose a version.</source>
        <target state="translated">現在のトランスポート層セキュリティ プロトコルのバージョンに脆弱性が見つかると、非推奨になる可能性があります。アプリケーションのセキュリティを維持するために、SslProtocols の値をハードコードしないでください。オペレーティング システムがバージョンを選択できるようにするには、'None' を使用します。</target>
        <note />
      </trans-unit>
      <trans-unit id="HardcodedSslProtocolsMessage">
        <source>Avoid hardcoding SslProtocols '{0}' to ensure your application remains secure in the future. Use 'None' to let the Operating System choose a version.</source>
        <target state="translated">今後のアプリケーションのセキュリティを確保するため、SslProtocols '{0}' をハードコードしないでください。オペレーティング システムがバージョンを選択できるようにするには、'None' を使用します。</target>
        <note />
      </trans-unit>
      <trans-unit id="HardcodedSslProtocolsTitle">
        <source>Avoid hardcoded SslProtocols values</source>
        <target state="translated">ハードコードされた SslProtocols の値を使用しない</target>
        <note />
      </trans-unit>
      <trans-unit id="JsonNetInsecureSerializerMessage">
        <source>When deserializing untrusted input, allowing arbitrary types to be deserialized is insecure. When using deserializing JsonSerializer, use TypeNameHandling.None, or for values other than None, restrict deserialized types with a SerializationBinder.</source>
        <target state="translated">信頼されていない入力を逆シリアル化するときに、任意の型の逆シリアル化を許可することは安全ではありません。逆シリアル化 JsonSerializer を使用する場合は TypeNameHandling.None を使用し、None 以外の値の場合は SerializationBinder を使用して逆シリアル化の種類を制限します。</target>
        <note />
      </trans-unit>
      <trans-unit id="JsonNetInsecureSerializerTitle">
        <source>Do not deserialize with JsonSerializer using an insecure configuration</source>
        <target state="translated">安全でない構成を使用している JsonSerializer で逆シリアル化をしない</target>
        <note />
      </trans-unit>
      <trans-unit id="JsonNetMaybeInsecureSerializerMessage">
        <source>When deserializing untrusted input, allowing arbitrary types to be deserialized is insecure. When using deserializing JsonSerializer, use TypeNameHandling.None, or for values other than None, restrict deserialized types with a SerializationBinder.</source>
        <target state="translated">信頼されていない入力を逆シリアル化するときに、任意の型の逆シリアル化を許可することは安全ではありません。逆シリアル化 JsonSerializer を使用する場合は TypeNameHandling.None を使用し、None 以外の値の場合は SerializationBinder を使用して逆シリアル化の種類を制限します。</target>
        <note />
      </trans-unit>
      <trans-unit id="JsonNetMaybeInsecureSerializerTitle">
        <source>Ensure that JsonSerializer has a secure configuration when deserializing</source>
        <target state="translated">逆シリアル化するときに JsonSerializer に安全な構成があることを確認する</target>
<<<<<<< HEAD
=======
        <note />
      </trans-unit>
      <trans-unit id="MaybeDisableHttpClientCRLCheck">
        <source>Ensure HttpClient certificate revocation list check is not disabled</source>
        <target state="new">Ensure HttpClient certificate revocation list check is not disabled</target>
        <note />
      </trans-unit>
      <trans-unit id="MaybeDisableHttpClientCRLCheckMessage">
        <source>HttpClient may be created without enabling CheckCertificateRevocationList</source>
        <target state="new">HttpClient may be created without enabling CheckCertificateRevocationList</target>
>>>>>>> 9f12ebfd
        <note />
      </trans-unit>
      <trans-unit id="MissHttpVerbAttribute">
        <source>Miss HttpVerb attribute for action methods</source>
        <target state="translated">アクション メソッドの HttpVerb 属性がない</target>
        <note />
      </trans-unit>
      <trans-unit id="MissHttpVerbAttributeDescription">
        <source>All the methods that create, edit, delete, or otherwise modify data do so in the [HttpPost] overload of the method, which needs to be protected with the anti forgery attribute from request forgery. Performing a GET operation should be a safe operation that has no side effects and doesn't modify your persisted data.</source>
        <target state="translated">データの作成、編集、削除、または変更を行うすべてのメソッドでは、メソッドの [HttpPost] オーバーロードでそれらの操作が実行されます。これは、リクエスト フォージェリからの偽造防止属性を使用して保護する必要があります。取得操作の実行は副作用がなく、持続データを変更しない安全な操作である必要があります。</target>
        <note />
      </trans-unit>
      <trans-unit id="MissHttpVerbAttributeMessage">
        <source>Action method {0} needs to specify the Http request kind explictly</source>
        <target state="translated">アクション メソッド {0} では、HTTP 要求の種類を明示的に指定する必要があります</target>
<<<<<<< HEAD
        <note />
      </trans-unit>
      <trans-unit id="MaybeDisableHttpClientCRLCheck">
        <source>Ensure HttpClient certificate revocation list check is not disabled</source>
        <target state="new">Ensure HttpClient certificate revocation list check is not disabled</target>
        <note />
      </trans-unit>
      <trans-unit id="MaybeDisableHttpClientCRLCheckMessage">
        <source>HttpClient may be created without enabling CheckCertificateRevocationList</source>
        <target state="new">HttpClient may be created without enabling CheckCertificateRevocationList</target>
=======
>>>>>>> 9f12ebfd
        <note />
      </trans-unit>
      <trans-unit id="ReviewSQLQueriesForSecurityVulnerabilitiesDescription">
        <source>SQL queries that directly use user input can be vulnerable to SQL injection attacks. Review this SQL query for potential vulnerabilities, and consider using a parameterized SQL query.</source>
        <target state="translated">ユーザー入力を直接使用する SQL クエリは、SQL インジェクション攻撃に対して脆弱である可能性があります。この SQL クエリをレビューして潜在的な脆弱性を確認し、パラメーター化された SQL クエリの使用を検討してください。</target>
        <note />
      </trans-unit>
      <trans-unit id="ReviewSQLQueriesForSecurityVulnerabilitiesMessageNoNonLiterals">
        <source>Review if the query string passed to '{0}' in '{1}', accepts any user input.</source>
        <target state="translated">'{1}' の '{0}' に渡されたクエリ文字列が任意のユーザー入力を受け入れるかどうかを確認します。</target>
        <note />
      </trans-unit>
      <trans-unit id="ReviewSQLQueriesForSecurityVulnerabilitiesTitle">
        <source>Review SQL queries for security vulnerabilities</source>
        <target state="translated">SQL クエリのセキュリティ脆弱性を確認</target>
        <note />
      </trans-unit>
      <trans-unit id="CategoryReliability">
        <source>Reliability</source>
        <target state="translated">信頼性</target>
        <note />
      </trans-unit>
      <trans-unit id="DoNotCallToImmutableCollectionOnAnImmutableCollectionValueTitle">
        <source>Do not call ToImmutableCollection on an ImmutableCollection value</source>
        <target state="translated">ImmutableCollection 値で ToImmutableCollection を呼び出さないでください</target>
        <note />
      </trans-unit>
      <trans-unit id="DoNotCallToImmutableCollectionOnAnImmutableCollectionValueMessage">
        <source>Do not call {0} on an {1} value</source>
        <target state="translated">{1} 値で {0} を呼び出さないでください</target>
        <note />
      </trans-unit>
      <trans-unit id="RemoveRedundantCall">
        <source>Remove redundant call</source>
        <target state="translated">冗長な呼び出しを削除する</target>
        <note />
      </trans-unit>
      <trans-unit id="PInvokesShouldNotBeVisibleTitle">
        <source>P/Invokes should not be visible</source>
        <target state="translated">P/Invokes は参照可能にすることはできません</target>
        <note />
      </trans-unit>
      <trans-unit id="PInvokesShouldNotBeVisibleDescription">
        <source>A public or protected method in a public type has the System.Runtime.InteropServices.DllImportAttribute attribute (also implemented by the Declare keyword in Visual Basic). Such methods should not be exposed.</source>
        <target state="translated">パブリック型にあるパブリック メソッドまたは保護されたメソッドには、System.Runtime.InteropServices.DllImportAttribute 属性 (Visual Basic では、Declare キーワードによっても実装されています) があります。このようなメソッドは公開しないでください。</target>
        <note />
      </trans-unit>
      <trans-unit id="PInvokesShouldNotBeVisibleMessage">
        <source>P/Invoke method '{0}' should not be visible</source>
        <target state="translated">P/Invoke メソッド '{0}' は参照可能にすることはできません</target>
        <note />
      </trans-unit>
      <trans-unit id="PInvokeDeclarationsShouldBePortableTitle">
        <source>PInvoke declarations should be portable</source>
        <target state="translated">PInvoke 宣言はポータブルでなければなりません</target>
        <note />
      </trans-unit>
      <trans-unit id="PInvokeDeclarationsShouldBePortableDescription">
        <source>This rule evaluates the size of each parameter and the return value of a P/Invoke, and verifies that the size of the parameter is correct when marshaled to unmanaged code on 32-bit and 64-bit operating systems.</source>
        <target state="translated">この規則では、各パラメーターのサイズと P/Invoke の戻り値を評価し、32 ビットおよび 64 ビットのオペレーティング システム上のアンマネージ コードにマーシャリングされた場合にパラメーターのサイズが正しいことを確認します。</target>
        <note />
      </trans-unit>
      <trans-unit id="PInvokeDeclarationsShouldBePortableMessageParameter">
        <source>As it is declared in your code, parameter {0} of P/Invoke {1} will be {2} bytes wide on {3} platforms. This is not correct, as the actual native declaration of this API indicates it should be {4} bytes wide on {3} platforms. Consult the MSDN Platform SDK documentation for help determining what data type should be used instead of {5}.</source>
        <target state="translated">コードで宣言されているとおり、P/Invoke {1} のパラメーター {0} は {3} プラットフォームで {2} バイトになります。この API の実際のネイティブ宣言は {3} プラットフォームで {4} バイトでなければならないことを示しているため、この状態は正しくありません。{5} の代わりにどのデータ型を使用する必要があるかを判断するには、MSDN のプラットフォーム SDK ドキュメントを参照してください。</target>
        <note />
      </trans-unit>
      <trans-unit id="PInvokeDeclarationsShouldBePortableMessageReturn">
        <source>As it is declared in your code, the return type of P/Invoke {0} will be {1} bytes wide on {2} platforms. This is not correct, as the actual native declaration of this API indicates it should be {3} bytes wide on {2} platforms. Consult the MSDN Platform SDK documentation for help determining what data type should be used instead of {4}.</source>
        <target state="translated">コードで宣言されているとおり、P/Invoke {0} の戻り値の型は {2} プラットフォームで {1} バイトになります。この API の実際のネイティブ宣言は {2} プラットフォームで {3} バイトでなければならないことを示しているため、この状態は正しくありません。{4} の代わりにどのデータ型を使用する必要があるかを判断するには、MSDN のプラットフォーム SDK ドキュメントを参照してください。</target>
        <note />
      </trans-unit>
      <trans-unit id="SetHttpOnlyForHttpCookie">
        <source>Set HttpOnly to true for HttpCookie</source>
        <target state="translated">HttpCookie で HttpOnly を true に設定する</target>
        <note />
      </trans-unit>
      <trans-unit id="SetHttpOnlyForHttpCookieDescription">
        <source>As a defense in depth measure, ensure security sensitive HTTP cookies are marked as HttpOnly. This indicates web browsers should disallow scripts from accessing the cookies. Injected malicious scripts are a common way of stealing cookies.</source>
        <target state="translated">高度な防御手段として、セキュリティ上注意が必要な HTTP Cookie が、必ず HttpOnly としてマークされるようにしてください。これは、スクリプトから Cookie へのアクセスを Web ブラウザーで許可してはならないことを示しています。挿入された悪意のあるスクリプトは、Cookie を盗むための一般的な方法です。</target>
        <note />
      </trans-unit>
      <trans-unit id="SetHttpOnlyForHttpCookieMessage">
        <source>HttpCookie.HttpOnly is set to false or not set at all when using an HttpCookie. Ensure security sensitive cookies are marked as HttpOnly to prevent malicious scripts from stealing the cookies</source>
        <target state="translated">HttpCookie を使用している場合、HttpCookie.HttpOnly は false に設定されるか、まったく設定されません。悪意のあるスクリプトによって Cookie が盗まれないようにするために、セキュリティ上注意が必要な Cookie が、必ず HttpOnly としてマークされるようにしてください</target>
        <note />
      </trans-unit>
      <trans-unit id="SpecifyMarshalingForPInvokeStringArgumentsTitle">
        <source>Specify marshaling for P/Invoke string arguments</source>
        <target state="translated">P/Invoke 文字列引数に対してマーシャリングを指定します</target>
        <note />
      </trans-unit>
      <trans-unit id="SpecifyMarshalingForPInvokeStringArgumentsDescription">
        <source>A platform invoke member allows partially trusted callers, has a string parameter, and does not explicitly marshal the string. This can cause a potential security vulnerability.</source>
        <target state="translated">プラットフォーム呼び出しメンバーは、部分的に信頼された呼び出し元を許可し、文字列パラメーターを持ち、文字列を明示的にはマーシャリングしません。このために、セキュリティの脆弱性が生じる場合があります。</target>
        <note />
      </trans-unit>
      <trans-unit id="SpecifyMarshalingForPInvokeStringArgumentsMessageParameter">
        <source>To reduce security risk, marshal parameter {0} as Unicode, by setting DllImport.CharSet to CharSet.Unicode, or by explicitly marshaling the parameter as UnmanagedType.LPWStr. If you need to marshal this string as ANSI or system-dependent, set BestFitMapping=false; for added security, also set ThrowOnUnmappableChar=true.</source>
        <target state="translated">セキュリティ上の問題を軽減するには、DllImport.CharSet を CharSet.Unicode に設定するか、またはパラメーターを明示的に UnmanagedType.LPWStr としてマーシャリングすることで、パラメーター {0} を Unicode としてマーシャリングします。この文字列を ANSI またはシステム依存としてマーシャリングする必要がある場合は、セキュリティ強化のために BestFitMapping=false と設定し、さらに ThrowOnUnmappableChar=true と設定します。</target>
        <note />
      </trans-unit>
      <trans-unit id="SpecifyMarshalingForPInvokeStringArgumentsMessageField">
        <source>To reduce security risk, marshal field {0} as Unicode, by setting StructLayout.CharSet on {1} to CharSet.Unicode, or by explicitly marshaling the field as UnmanagedType.LPWStr. If you need to marshal this string as ANSI or system-dependent, use the BestFitMapping attribute to turn best-fit mapping off, and for added security, ensure ThrowOnUnmappableChar is on.</source>
        <target state="translated">セキュリティ上の問題を軽減するには、{1} の StructLayout.CharSet on を CharSet.Unicode に設定するか、またはフィールドを明示的に UnmanagedType.LPWStr としてマーシャリングすることで、フィールド {0} を Unicode としてマーシャリングします。この文字列を ANSI またはシステム依存としてマーシャリングする必要がある場合は、BestFitMapping 属性を使用して最適なマッピングを無効にし、セキュリティ強化のために ThrowOnUnmappableChar が有効に設定されていることを確認します。</target>
        <note />
      </trans-unit>
      <trans-unit id="SpecifyMarshalingForPInvokeStringArgumentsMessageParameterImplicitAnsi">
        <source>To reduce security risk, marshal parameter {0} as Unicode, by setting DllImport.CharSet to CharSet.Unicode, or by explicitly marshaling the parameter as UnmanagedType.LPWStr. If you need to marshal this string as ANSI or system-dependent, specify MarshalAs explicitly, and set BestFitMapping=false; for added security, also set ThrowOnUnmappableChar=true.</source>
        <target state="translated">セキュリティ上の問題を軽減するには、DllImport.CharSet を CharSet.Unicode に設定するか、またはパラメーターを明示的に UnmanagedType.LPWStr としてマーシャリングすることで、パラメーター {0} を Unicode としてマーシャリングします。この文字列を ANSI またはシステム依存としてマーシャリングする必要がある場合は、MarshalAs を明示的に指定し、セキュリティ強化のために BestFitMapping=false と設定し、さらに ThrowOnUnmappableChar=true と設定します。</target>
        <note />
      </trans-unit>
      <trans-unit id="SpecifyMarshalingForPInvokeStringArgumentsMessageFieldImplicitAnsi">
        <source>To reduce security risk, marshal field {0} as Unicode, by setting StructLayout.CharSet on {1} to CharSet.Unicode, or by explicitly marshaling the field as UnmanagedType.LPWStr. If you need to marshal this string as ANSI or system-dependent, specify MarshalAs explicitly, use the BestFitMapping attribute to turn best-fit mapping off, and for added security, to turn ThrowOnUnmappableChar on.</source>
        <target state="translated">セキュリティ上の問題を軽減するには、{1} の StructLayout.CharSet on を CharSet.Unicode に設定するか、またはフィールドを明示的に UnmanagedType.LPWStr としてマーシャリングすることで、フィールド {0} を Unicode としてマーシャリングします。この文字列を ANSI またはシステム依存としてマーシャリングする必要がある場合は、MarshalAs を明示的に指定し、BestFitMapping 属性を使用して最適なマッピングを無効にし、セキュリティ強化のために ThrowOnUnmappableChar を有効にします。</target>
        <note />
      </trans-unit>
      <trans-unit id="UseAutoValidateAntiforgeryToken">
        <source>Use antiforgery tokens in ASP.NET Core MVC controllers</source>
        <target state="translated">ASP.NET Core MVC コントローラーで偽造防止トークンを使用する</target>
        <note />
      </trans-unit>
      <trans-unit id="UseAutoValidateAntiforgeryTokenDescription">
        <source>Handling a POST, PUT, PATCH, or DELETE request without validating an antiforgery token may be vulnerable to cross-site request forgery attacks. A cross-site request forgery attack can send malicious requests from an authenticated user to your ASP.NET Core MVC controller.</source>
        <target state="translated">偽造防止トークンを検証せずに POST、PUT、PATCH、DELETE 要求を処理すると、クロスサイト リクエスト フォージェリ攻撃に対して脆弱になる可能性があります。クロスサイト リクエスト フォージェリ攻撃では、認証されたユーザーから ASP.NET Core MVC コントローラーに悪意のある要求が送信される可能性があります。</target>
        <note />
      </trans-unit>
      <trans-unit id="UseAutoValidateAntiforgeryTokenMessage">
        <source>Method {0} handles a {1} request without performing antiforgery token validation. You also need to ensure that your HTML form sends an antiforgery token.</source>
        <target state="translated">メソッド {0} では、偽造防止トークンの検証を実行せずに {1} 要求が処理されます。また、HTML フォームで偽造防止トークンが送信されるようにする必要もあります。</target>
        <note />
      </trans-unit>
      <trans-unit id="UseDefaultDllImportSearchPathsAttribute">
        <source>Use DefaultDllImportSearchPaths attribute for P/Invokes</source>
        <target state="translated">P/Invoke に対して DefaultDllImportSearchPaths 属性を使用する</target>
        <note />
      </trans-unit>
      <trans-unit id="UseDefaultDllImportSearchPathsAttributeDescription">
        <source>By default, P/Invokes using DllImportAttribute probe a number of directories, including the current working directory for the library to load. This can be a security issue for certain applications, leading to DLL hijacking.</source>
        <target state="translated">既定では、DllImportAttribute を使用している P/Invoke は、ライブラリが読み込むための現在の作業ディレクトリを含むいくつかのディレクトリを精査します。これは特定のアプリケーションでセキュリティ上の問題を引き起こし、DLL のハイジャックにつながる可能性があります。</target>
        <note />
      </trans-unit>
      <trans-unit id="UseDefaultDllImportSearchPathsAttributeMessage">
        <source>The method {0} didn't use DefaultDllImportSearchPaths attribute for P/Invokes.</source>
        <target state="translated">メソッド {0} で、P/Invoke に対して DefaultDllImportSearchPaths 属性が使用されませんでした。</target>
        <note />
      </trans-unit>
      <trans-unit id="UseManagedEquivalentsOfWin32ApiTitle">
        <source>Use managed equivalents of win32 api</source>
        <target state="translated">Win32 API に相当するマネージ API を使用します</target>
        <note />
      </trans-unit>
      <trans-unit id="UseManagedEquivalentsOfWin32ApiDescription">
        <source>An operating system invoke method is defined and a method that has the equivalent functionality is located in the .NET Framework class library.</source>
        <target state="translated">オペレーティング システムの呼び出しメソッドが定義されており、同等の機能を持つメソッドが .NET Framework クラス ライブラリにあります。</target>
        <note />
      </trans-unit>
      <trans-unit id="UseManagedEquivalentsOfWin32ApiMessage">
        <source>Use managed equivalents of win32 api</source>
        <target state="translated">Win32 API に相当するマネージ API を使用します</target>
        <note />
      </trans-unit>
      <trans-unit id="AlwaysConsumeTheValueReturnedByMethodsMarkedWithPreserveSigAttributeTitle">
        <source>Always consume the value returned by methods marked with PreserveSigAttribute</source>
        <target state="translated">PreserveSigAttribute に設定されたメソッドから返される値を常に使用します。</target>
        <note />
      </trans-unit>
      <trans-unit id="AlwaysConsumeTheValueReturnedByMethodsMarkedWithPreserveSigAttributeDescription">
        <source>PreserveSigAttribute indicates that a method will return an HRESULT, rather than throwing an exception. Therefore, it is important to consume the HRESULT returned by the method, so that errors can be detected. Generally, this is done by calling Marshal.ThrowExceptionForHR.</source>
        <target state="translated">PreserveSigAttribute は、メソッドが例外をスローするのではなく HRESULT を返すことを示します。そのため、エラーを検出できるように、メソッドによって返された HRESULT を使用することが重要です。一般に、これは Marshal.ThrowExceptionForHR を呼び出すことによって行われます。</target>
        <note />
      </trans-unit>
      <trans-unit id="AlwaysConsumeTheValueReturnedByMethodsMarkedWithPreserveSigAttributeMessage">
        <source>Consume the hresult returned by method '{0}' and call Marshal.ThrowExceptionForHR.</source>
        <target state="translated">メソッド '{0}' によって返される hresult を使用し、Marshal.ThrowExceptionForHR を呼び出します。</target>
        <note />
      </trans-unit>
      <trans-unit id="MarkBooleanPInvokeArgumentsWithMarshalAsTitle">
        <source>Mark boolean PInvoke arguments with MarshalAs</source>
        <target state="translated">ブール型の PInvoke 引数を MarshalAs に設定します</target>
        <note />
      </trans-unit>
      <trans-unit id="MarkBooleanPInvokeArgumentsWithMarshalAsDescription">
        <source>The Boolean data type has multiple representations in unmanaged code.</source>
        <target state="translated">ブール型には、アンマネージ コードで複数の表現があります。</target>
        <note />
      </trans-unit>
      <trans-unit id="MarkBooleanPInvokeArgumentsWithMarshalAsMessageDefault">
        <source>Add the MarshalAsAttribute to parameter {0} of P/Invoke {1}. If the corresponding unmanaged parameter is a 4-byte Win32 'BOOL', use [MarshalAs(UnmanagedType.Bool)]. For a 1-byte C++ 'bool', use MarshalAs(UnmanagedType.U1).</source>
        <target state="translated">P/Invoke {1} のパラメーター {0} に MarshalAsAttribute を追加します。対応するアンマネージ パラメーターが 4 バイトの Win32 'BOOL' である場合は、[MarshalAs(UnmanagedType.Bool)] を使用してください。1 バイト C++ 'bool' の場合は、MarshalAs(UnmanagedType.U1) を使用してください。</target>
        <note />
      </trans-unit>
      <trans-unit id="MarkBooleanPInvokeArgumentsWithMarshalAsMessageReturn">
        <source>Add the MarshalAsAttribute to the return type of P/Invoke {0}. If the corresponding unmanaged return type is a 4-byte Win32 'BOOL', use MarshalAs(UnmanagedType.Bool). For a 1-byte C++ 'bool', use MarshalAs(UnmanagedType.U1).</source>
        <target state="translated">P/Invoke {0} の戻り値の型に MarshalAsAttribute を追加します。対応するアンマネージ戻り値の型が 4 バイトの Win32 'BOOL' である場合は、MarshalAs(UnmanagedType.Bool) を使用してください。1 バイト C++ 'bool' の場合は、MarshalAs(UnmanagedType.U1) を使用してください。</target>
        <note />
      </trans-unit>
      <trans-unit id="MarkAssembliesWithNeutralResourcesLanguageTitle">
        <source>Mark assemblies with NeutralResourcesLanguageAttribute</source>
        <target state="translated">アセンブリに NeutralResourcesLanguageAttribute を設定します</target>
        <note />
      </trans-unit>
      <trans-unit id="MarkAssembliesWithNeutralResourcesLanguageDescription">
        <source>The NeutralResourcesLanguage attribute informs the ResourceManager of the language that was used to display the resources of a neutral culture for an assembly. This improves lookup performance for the first resource that you load and can reduce your working set.</source>
        <target state="translated">NeutralResourcesLanguage 属性は、アセンブリ用のニュートラル カルチャのリソースを表示するために使用された言語を ResourceManager に通知します。これにより、最初に読み込むリソースのルックアップのパフォーマンスが向上し、ワーキング セットを減らすことができます。</target>
        <note />
      </trans-unit>
      <trans-unit id="MarkAssembliesWithNeutralResourcesLanguageMessage">
        <source>Mark assemblies with NeutralResourcesLanguageAttribute</source>
        <target state="translated">アセンブリに NeutralResourcesLanguageAttribute を設定します</target>
        <note />
      </trans-unit>
      <trans-unit id="AddNonSerializedAttributeCodeActionTitle">
        <source>Add the 'NonSerialized' attribute to this field.</source>
        <target state="translated">このフィールドに、'NonSerialized' 属性を追加します。</target>
        <note />
      </trans-unit>
      <trans-unit id="AddSerializableAttributeCodeActionTitle">
        <source>Add Serializable attribute</source>
        <target state="translated">Serializable 属性を追加する</target>
        <note />
      </trans-unit>
      <trans-unit id="DisposeObjectsBeforeLosingScopeDescription">
        <source>If a disposable object is not explicitly disposed before all references to it are out of scope, the object will be disposed at some indeterminate time when the garbage collector runs the finalizer of the object. Because an exceptional event might occur that will prevent the finalizer of the object from running, the object should be explicitly disposed instead.</source>
        <target state="translated">破棄可能なオブジェクトは、自身へのすべての参照がスコープ外になる前に明示的に破棄されなかった場合、ガベージ コレクターがそのオブジェクトのファイナライザーを実行した際に不特定の時点で破棄されます。ただし例外的なイベントが起こってオブジェクトのファイナライザーの実行が妨げられる場合もあるため、オブジェクトの破棄は明示的に行ってください。</target>
        <note />
      </trans-unit>
      <trans-unit id="DisposeObjectsBeforeLosingScopeMayBeDisposedMessage">
        <source>Use recommended dispose pattern to ensure that object created by '{0}' is disposed on all paths. If possible, wrap the creation within a 'using' statement or a 'using' declaration. Otherwise, use a try-finally pattern, with a dedicated local variable declared before the try region and an unconditional Dispose invocation on non-null value in the 'finally' region, say 'x?.Dispose()'. If the object is explicitly disposed within the try region or the dispose ownership is transfered to another object or method, assign 'null' to the local variable just after such an operation to prevent double dispose in 'finally'.</source>
        <target state="translated">推奨された dispose パターンを使用して、'{0}' が作成したオブジェクトがすべてのパスで破棄されるようにします。可能なら、'using' ステートメントまたは 'using' 宣言内で作成をラップします。または、try-finally パターンを、try 領域の前で宣言された専用のローカル変数と、'finally' 領域の非 null 値での条件なしの Dispose の呼び出し (例: 'x?.Dispose()') とともに使用します。オブジェクトが try 領域内で明示的に破棄されるか、dispose の所有権が他のオブジェクトまたはメソッドに移される場合、その操作のすぐ後で 'null' をローカル変数に割り当てて、'finally' 内での dispose の重複を回避します。</target>
        <note />
      </trans-unit>
      <trans-unit id="DisposeObjectsBeforeLosingScopeMayBeDisposedOnExceptionPathsMessage">
        <source>Use recommended dispose pattern to ensure that object created by '{0}' is disposed on all exception paths. If possible, wrap the creation within a 'using' statement or a 'using' declaration. Otherwise, use a try-finally pattern, with a dedicated local variable declared before the try region and an unconditional Dispose invocation on non-null value in the 'finally' region, say 'x?.Dispose()'. If the object is explicitly disposed within the try region or the dispose ownership is transfered to another object or method, assign 'null' to the local variable just after such an operation to prevent double dispose in 'finally'.</source>
        <target state="translated">推奨された dispose パターンを使用して、'{0}' が作成したオブジェクトがすべての例外パスで破棄されるようにします。可能なら、'using' ステートメントまたは 'using' 宣言内で作成をラップします。または、try-finally パターンを、try 領域の前で宣言された専用のローカル変数と、'finally' 領域の非 null 値での条件なしの Dispose の呼び出し (例: 'x?.Dispose()') とともに使用します。オブジェクトが try 領域内で明示的に破棄されるか、dispose の所有権が他のオブジェクトまたはメソッドに移される場合、その操作のすぐ後で 'null' をローカル変数に割り当てて、'finally' 内での dispose の重複を回避します。</target>
        <note />
      </trans-unit>
      <trans-unit id="DisposeObjectsBeforeLosingScopeNotDisposedMessage">
        <source>Call System.IDisposable.Dispose on object created by '{0}' before all references to it are out of scope.</source>
        <target state="translated">'{0}' が作成したオブジェクトへの参照がすべてスコープ外になる前に、そのオブジェクトの System.IDisposable.Dispose を呼び出してください。</target>
        <note />
      </trans-unit>
      <trans-unit id="DisposeObjectsBeforeLosingScopeNotDisposedOnExceptionPathsMessage">
        <source>Object created by '{0}' is not disposed along all exception paths. Call System.IDisposable.Dispose on the object before all references to it are out of scope.</source>
        <target state="translated">'{0}' に作成されたオブジェクトが破棄されない例外パスがあります。オブジェクトへの参照がすべてスコープ外になる前に、このオブジェクトの System.IDisposable.Dispose を呼び出してください。</target>
        <note />
      </trans-unit>
      <trans-unit id="DisposeObjectsBeforeLosingScopeTitle">
        <source>Dispose objects before losing scope</source>
        <target state="translated">スコープを失う前にオブジェクトを破棄</target>
        <note />
      </trans-unit>
      <trans-unit id="DoNotPassLiteralsAsLocalizedParametersDescription">
        <source>A method passes a string literal as a parameter to a constructor or method in the .NET Framework class library and that string should be localizable. To fix a violation of this rule, replace the string literal with a string retrieved through an instance of the ResourceManager class.</source>
        <target state="translated">メソッドは文字列リテラルをパラメーターとして .NET Framework クラス ライブラリ内のコンストラクターまたはメソッドに渡し、その文字列はローカライズ可能である必要があります。このルールの違反を修正するには、文字列リテラルを、ResourceManager クラスのインスタンスを使用して取得した文字列で置き換えます。</target>
        <note />
      </trans-unit>
      <trans-unit id="DoNotPassLiteralsAsLocalizedParametersMessage">
        <source>Method '{0}' passes a literal string as parameter '{1}' of a call to '{2}'. Retrieve the following string(s) from a resource table instead: "{3}".</source>
        <target state="translated">メソッド '{0}' は、リテラル文字列を '{2}' への呼び出しのパラメーター '{1}' として渡します。これを変更して、リソース テーブルから次の文字列を取得してください: "{3}"</target>
        <note />
      </trans-unit>
      <trans-unit id="DoNotPassLiteralsAsLocalizedParametersTitle">
        <source>Do not pass literals as localized parameters</source>
        <target state="translated">ローカライズされるパラメーターとしてリテラルを渡さない</target>
        <note />
      </trans-unit>
      <trans-unit id="ImplementISerializableCorrectlyDescription">
        <source>To fix a violation of this rule, make the GetObjectData method visible and overridable, and make sure that all instance fields are included in the serialization process or explicitly marked by using the NonSerializedAttribute attribute.</source>
        <target state="translated">このルールの違反を修正するには、GetObjectData メソッドを参照可能およびオーバーライド可能にして、すべてのインスタンス フィールドがシリアル化プロセスに含まれるか、NonSerializedAttribute 属性を使用して明示的にマークされるようにしてください。</target>
        <note />
      </trans-unit>
      <trans-unit id="ImplementISerializableCorrectlyMessageDefault">
        <source>Add an implementation of GetObjectData to type {0}.</source>
        <target state="translated">GetObjectData の実装を型 {0} に追加します。</target>
        <note />
      </trans-unit>
      <trans-unit id="ImplementISerializableCorrectlyMessageMakeOverridable">
        <source>Make {0}.GetObjectData virtual and overridable.</source>
        <target state="translated">{0}.GetObjectData を仮想およびオーバーライド可能にします。</target>
        <note />
      </trans-unit>
      <trans-unit id="ImplementISerializableCorrectlyMessageMakeVisible">
        <source>Increase the accessibility of {0}.GetObjectData so that it is visible to derived types.</source>
        <target state="translated">派生型に公開するため、{0}.GetObjectData のアクセシビリティを上げます。</target>
        <note />
      </trans-unit>
      <trans-unit id="ImplementISerializableCorrectlyTitle">
        <source>Implement ISerializable correctly</source>
        <target state="translated">ISerializable を正しく実装します</target>
        <note />
      </trans-unit>
      <trans-unit id="ImplementSerializationConstructorsCodeActionTitle">
        <source>Implement Serialization constructor</source>
        <target state="translated">シリアル化コンストラクターを実装する</target>
        <note />
      </trans-unit>
      <trans-unit id="ImplementSerializationConstructorsDescription">
        <source>To fix a violation of this rule, implement the serialization constructor. For a sealed class, make the constructor private; otherwise, make it protected.</source>
        <target state="translated">このルールの違反を修正するには、シリアル化コンストラクターを実装します。シール クラスの場合はコンストラクターを private にします。そうでない場合、protected にします。</target>
        <note />
      </trans-unit>
      <trans-unit id="ImplementSerializationConstructorsMessageCreateMagicConstructor">
        <source>Add a constructor to {0} with the following signature: 'protected {0}(SerializationInfo info, StreamingContext context)'.</source>
        <target state="translated">次のシグネチャと共にコンストラクターを {0} に追加します: 'protected {0}(SerializationInfo 情報、StreamingContext コンテキスト)'</target>
        <note />
      </trans-unit>
      <trans-unit id="ImplementSerializationConstructorsMessageMakeSealedMagicConstructorPrivate">
        <source>Declare the serialization constructor of {0}, a sealed type, as private.</source>
        <target state="translated">シールド型である {0} のシリアル化コンストラクターを private として宣言します。</target>
        <note />
      </trans-unit>
      <trans-unit id="ImplementSerializationConstructorsMessageMakeUnsealedMagicConstructorFamily">
        <source>Declare the serialization constructor of {0}, an unsealed type, as protected.</source>
        <target state="translated">アンシールド型である {0} のシリアル化コンストラクターを protected として宣言します。</target>
        <note />
      </trans-unit>
      <trans-unit id="ImplementSerializationConstructorsTitle">
        <source>Implement serialization constructors</source>
        <target state="translated">シリアル化コンストラクターを実装します</target>
        <note />
      </trans-unit>
      <trans-unit id="ImplementSerializationMethodsCorrectlyDescription">
        <source>A method that handles a serialization event does not have the correct signature, return type, or visibility.</source>
        <target state="translated">シリアル化イベントを処理するメソッドには、正しいシグネチャ、戻り値の型、または可視性がありません。</target>
        <note />
      </trans-unit>
      <trans-unit id="ImplementSerializationMethodsCorrectlyMessageGeneric">
        <source>Because {0} is marked with OnSerializing, OnSerialized, OnDeserializing, or OnDeserialized, change its signature so that it is no longer generic.</source>
        <target state="translated">{0} は OnSerializing、OnSerialized、OnDeserializing、または OnDeserialized に設定されているため、ジェネリックにならないようにシグネチャを変更してください。</target>
        <note />
      </trans-unit>
      <trans-unit id="ImplementSerializationMethodsCorrectlyMessageParameters">
        <source>Because {0} is marked with OnSerializing, OnSerialized, OnDeserializing, or OnDeserialized, change its signature so that it takes a single parameter of type 'System.Runtime.Serialization.StreamingContext'.</source>
        <target state="translated">{0} は OnSerializing、OnSerialized、OnDeserializing、または OnDeserialized に設定されているため、'System.Runtime.Serialization.StreamingContext' という型の単一のパラメーターを受け取るようにシグネチャを変更してください。</target>
        <note />
      </trans-unit>
      <trans-unit id="ImplementSerializationMethodsCorrectlyMessageReturnType">
        <source>Because {0} is marked with OnSerializing, OnSerialized, OnDeserializing, or OnDeserialized, change its return type from {1} to void (Sub in Visual Basic).</source>
        <target state="translated">{0} は OnSerializing、OnSerialized、OnDeserializing、または OnDeserialized に設定されているため、戻り値の型を {1} から void (Visual Basic では Sub) に変更してください。</target>
        <note />
      </trans-unit>
      <trans-unit id="ImplementSerializationMethodsCorrectlyMessageStatic">
        <source>Because {0} is marked with OnSerializing, OnSerialized, OnDeserializing, or OnDeserialized, change it from static (Shared in Visual Basic) to an instance method.</source>
        <target state="translated">{0} は OnSerializing、OnSerialized、OnDeserializing、または OnDeserialized に設定されているため、静的 (Visual Basic では共有) からインスタンス メソッドに変更してください。</target>
        <note />
      </trans-unit>
      <trans-unit id="ImplementSerializationMethodsCorrectlyMessageVisibility">
        <source>Because {0} is marked with OnSerializing, OnSerialized, OnDeserializing, or OnDeserialized, change its accessibility to private.</source>
        <target state="translated">{0} は OnSerializing、OnSerialized、OnDeserializing、または OnDeserialized に設定されているため、アクセシビリティをプライベートに変更してください。</target>
        <note />
      </trans-unit>
      <trans-unit id="ImplementSerializationMethodsCorrectlyTitle">
        <source>Implement serialization methods correctly</source>
        <target state="translated">シリアル化メソッドを正しく実装します</target>
        <note />
      </trans-unit>
      <trans-unit id="MarkAllNonSerializableFieldsDescription">
        <source>An instance field of a type that is not serializable is declared in a type that is serializable.</source>
        <target state="translated">シリアル化可能ではない型のインスタンス フィールドが、シリアル化可能な型で宣言されています。</target>
        <note />
      </trans-unit>
      <trans-unit id="MarkAllNonSerializableFieldsMessage">
        <source>Field {0} is a member of type {1} which is serializable but is of type {2} which is not serializable</source>
        <target state="translated">フィールド {0} はシリアル化可能な型 {1} のメンバーですが、そのフィールド自体はシリアル化可能ではない型 {2} です</target>
        <note />
      </trans-unit>
      <trans-unit id="MarkAllNonSerializableFieldsTitle">
        <source>Mark all non-serializable fields</source>
        <target state="translated">すべてのシリアル化不可能なフィールドを設定します</target>
        <note />
      </trans-unit>
      <trans-unit id="MarkISerializableTypesWithSerializableDescription">
        <source>To be recognized by the common language runtime as serializable, types must be marked by using the SerializableAttribute attribute even when the type uses a custom serialization routine through implementation of the ISerializable interface.</source>
        <target state="translated">共通言語ランタイムからシリアル化可能として認識されるには、型が ISerializable インターフェイスの実装によりカスタムのシリアル化ルーチンを使用する場合でも、SerializableAttribute 属性を使用して型をマークする必要があります。</target>
        <note />
      </trans-unit>
      <trans-unit id="MarkISerializableTypesWithSerializableMessage">
        <source>Add [Serializable] to {0} as this type implements ISerializable</source>
        <target state="translated">この型は ISerializable を実装するため、[Serializable] を {0} に追加します</target>
        <note />
      </trans-unit>
      <trans-unit id="MarkISerializableTypesWithSerializableTitle">
        <source>Mark ISerializable types with serializable</source>
        <target state="translated">ISerializable 型を serializable に設定します</target>
        <note />
      </trans-unit>
      <trans-unit id="ProvideDeserializationMethodsForOptionalFieldsDescription">
        <source>A type has a field that is marked by using the System.Runtime.Serialization.OptionalFieldAttribute attribute, and the type does not provide deserialization event handling methods.</source>
        <target state="translated">型には System.Runtime.Serialization.OptionalFieldAttribute 属性を使用してマークされているフィールドがあり、型は逆シリアル化イベントの処理メソッドを提供しません。</target>
        <note />
      </trans-unit>
      <trans-unit id="ProvideDeserializationMethodsForOptionalFieldsMessageOnDeserialized">
        <source>Add a 'private void OnDeserialized(StreamingContext)' method to type {0} and attribute it with the System.Runtime.Serialization.OnDeserializedAttribute.</source>
        <target state="translated">'private void OnDeserialized(StreamingContext)' メソッドを型 {0} に追加し、System.Runtime.Serialization.OnDeserializedAttribute に属性指定します。</target>
        <note />
      </trans-unit>
      <trans-unit id="ProvideDeserializationMethodsForOptionalFieldsMessageOnDeserializing">
        <source>Add a 'private void OnDeserializing(StreamingContext)' method to type {0} and attribute it with the System.Runtime.Serialization.OnDeserializingAttribute.</source>
        <target state="translated">'private void OnDeserializing(StreamingContext)' メソッドを型 {0} に追加し、System.Runtime.Serialization.OnDeserializingAttribute に属性指定します。</target>
        <note />
      </trans-unit>
      <trans-unit id="ProvideDeserializationMethodsForOptionalFieldsTitle">
        <source>Provide deserialization methods for optional fields</source>
        <target state="translated">省略可能なフィールドに、逆シリアル化メソッドを指定します</target>
        <note />
      </trans-unit>
      <trans-unit id="UseIndexer">
        <source>Use indexer</source>
        <target state="translated">インデクサーを使用する</target>
        <note />
      </trans-unit>
      <trans-unit id="UseOrdinalStringComparisonTitle">
        <source>Use ordinal stringcomparison</source>
        <target state="translated">順序を示す StringComparison を使用します</target>
        <note />
      </trans-unit>
      <trans-unit id="UseOrdinalStringComparisonDescription">
        <source>A string comparison operation that is nonlinguistic does not set the StringComparison parameter to either Ordinal or OrdinalIgnoreCase. By explicitly setting the parameter to either StringComparison.Ordinal or StringComparison.OrdinalIgnoreCase, your code often gains speed, becomes more correct, and becomes more reliable.</source>
        <target state="translated">非言語的な文字列比較操作では、StringComparison パラメーターが Ordinal にも OrdinalIgnoreCase にも設定されません。パラメーターを StringComparison.Ordinal または StringComparison.OrdinalIgnoreCase に明示的に設定することによって、コードは多くの場合、高速で正確になり、信頼性が向上します。</target>
        <note />
      </trans-unit>
      <trans-unit id="UseOrdinalStringComparisonMessageStringComparison">
        <source>{0} passes '{1}' as the 'StringComparison' parameter to {2}. To perform a non-linguistic comparison, specify 'StringComparison.Ordinal' or 'StringComparison.OrdinalIgnoreCase' instead.</source>
        <target state="translated">{0} は '{1}' を 'StringComparison' パラメーターとして {2} に渡します。非言語的な比較を実行するには、代わりに 'StringComparison.Ordinal' または 'StringComparison.OrdinalIgnoreCase' を指定してください。</target>
        <note />
      </trans-unit>
      <trans-unit id="UseOrdinalStringComparisonMessageStringComparer">
        <source>{0} passes '{1}' as the 'StringComparer' parameter to {2}. To perform a non-linguistic comparison, specify 'StringComparer.Ordinal' or 'StringComparer.OrdinalIgnoreCase' instead.</source>
        <target state="translated">{0} は '{1}' を 'StringComparer' パラメーターとして {2} に渡します。非言語的な比較を実行するには、代わりに 'StringComparer.Ordinal' または 'StringComparer.OrdinalIgnoreCase' を指定してください。</target>
        <note />
      </trans-unit>
      <trans-unit id="DoNotUseTimersThatPreventPowerStateChangesTitle">
        <source>Do not use timers that prevent power state changes</source>
        <target state="translated">電源の状態の変更を妨げるタイマーを使用しません</target>
        <note />
      </trans-unit>
      <trans-unit id="DoNotUseTimersThatPreventPowerStateChangesDescription">
        <source>Higher-frequency periodic activity will keep the CPU busy and interfere with power-saving idle timers that turn off the display and hard disks.</source>
        <target state="translated">頻度の高い定期的な動作は CPU のビジー状態を維持し、画面およびハード ディスクの電源を切る節電アイドル タイマーに影響します。</target>
        <note />
      </trans-unit>
      <trans-unit id="DoNotUseTimersThatPreventPowerStateChangesMessage">
        <source>Do not use timers that prevent power state changes</source>
        <target state="translated">電源の状態の変更を妨げるタイマーを使用しません</target>
        <note />
      </trans-unit>
      <trans-unit id="AvoidUnsealedAttributesTitle">
        <source>Avoid unsealed attributes</source>
        <target state="translated">アンシールド属性を使用しません</target>
        <note />
      </trans-unit>
      <trans-unit id="AvoidUnsealedAttributesDescription">
        <source>The .NET Framework class library provides methods for retrieving custom attributes. By default, these methods search the attribute inheritance hierarchy. Sealing the attribute eliminates the search through the inheritance hierarchy and can improve performance.</source>
        <target state="translated">.NET Framework クラス ライブラリには、カスタム属性を取得するためのメソッドが用意されています。既定では、これらのメソッドは属性継承階層を検索します。属性をシールすると、継承階層全体を検索しなくなるため、パフォーマンスが向上します。</target>
        <note />
      </trans-unit>
      <trans-unit id="AvoidUnsealedAttributesMessage">
        <source>Avoid unsealed attributes</source>
        <target state="translated">アンシールド属性を使用しません</target>
        <note />
      </trans-unit>
      <trans-unit id="TestForEmptyStringsUsingStringLengthTitle">
        <source>Test for empty strings using string length</source>
        <target state="translated">文字列の長さを使用して空の文字列をテストします</target>
        <note />
      </trans-unit>
      <trans-unit id="TestForEmptyStringsUsingStringLengthDescription">
        <source>Comparing strings by using the String.Length property or the String.IsNullOrEmpty method is significantly faster than using Equals.</source>
        <target state="translated">String.Length プロパティまたは String.IsNullOrEmpty メソッドを使用して文字列を比較すると、Equals を使用した場合よりも処理速度が大幅に向上します。</target>
        <note />
      </trans-unit>
      <trans-unit id="TestForEmptyStringsUsingStringLengthMessage">
        <source>Test for empty strings using 'string.Length' property or 'string.IsNullOrEmpty' method instead of an Equality check.</source>
        <target state="translated">等値チェックの代わりに 'string.Length' プロパティまたは 'string.IsNullOrEmpty' メソッドを使用して空の文字列をテストしてください。</target>
        <note />
      </trans-unit>
      <trans-unit id="DoNotLockOnObjectsWithWeakIdentityTitle">
        <source>Do not lock on objects with weak identity</source>
        <target state="translated">弱い ID を伴うオブジェクト上でロックしません</target>
        <note />
      </trans-unit>
      <trans-unit id="DoNotLockOnObjectsWithWeakIdentityDescription">
        <source>An object is said to have a weak identity when it can be directly accessed across application domain boundaries. A thread that tries to acquire a lock on an object that has a weak identity can be blocked by a second thread in a different application domain that has a lock on the same object.</source>
        <target state="translated">オブジェクトは、アプリケーション ドメイン境界を超えて直接アクセスできる場合に、弱い ID を持つと言われます。弱い ID を持つオブジェクトに対するロックを取得しようとするスレッドが、同じオブジェクトに対するロックを持っている別のアプリケーション ドメイン内の 2 番目のスレッドによってブロックされることがあります。</target>
        <note />
      </trans-unit>
      <trans-unit id="DoNotLockOnObjectsWithWeakIdentityMessage">
        <source>Do not lock on objects with weak identity</source>
        <target state="translated">弱い ID を伴うオブジェクト上でロックしません</target>
        <note />
      </trans-unit>
      <trans-unit id="DoNotCatchCorruptedStateExceptionsInGeneralHandlersTitle">
        <source>Do not catch corrupted state exceptions in general handlers.</source>
        <target state="translated">汎用ハンドラーの破損状態例外をキャッチしません。</target>
        <note />
      </trans-unit>
      <trans-unit id="DoNotCatchCorruptedStateExceptionsInGeneralHandlersDescription">
        <source>Do not author general catch handlers in code that receives corrupted state exceptions.</source>
        <target state="translated">破損状態例外を受け取るコード内に汎用キャッチ ハンドラーを作成しないでください。</target>
        <note />
      </trans-unit>
      <trans-unit id="DoNotCatchCorruptedStateExceptionsInGeneralHandlersMessage">
        <source>Do not catch corrupted state exceptions in general handlers.</source>
        <target state="translated">汎用ハンドラーの破損状態例外をキャッチしません。</target>
        <note />
      </trans-unit>
      <trans-unit id="RethrowToPreserveStackDetailsTitle">
        <source>Rethrow to preserve stack details</source>
        <target state="translated">スタック詳細を保持するために再度スローします</target>
        <note />
      </trans-unit>
      <trans-unit id="RethrowToPreserveStackDetailsDescription">
        <source>An exception is rethrown and the exception is explicitly specified in the throw statement. If an exception is rethrown by specifying the exception in the throw statement, the list of method calls between the original method that threw the exception and the current method is lost.</source>
        <target state="translated">例外が再スローされ、その例外が throw ステートメント内に明示的に指定されます。throw ステートメント内で例外を指定することによって例外が再スローされる場合、例外をスローした元のメソッドと現在のメソッドの間のメソッド呼び出しのリストは失われます。</target>
        <note />
      </trans-unit>
      <trans-unit id="RethrowToPreserveStackDetailsMessage">
        <source>Rethrow to preserve stack details</source>
        <target state="translated">スタック詳細を保持するために再度スローします</target>
        <note />
      </trans-unit>
      <trans-unit id="DoNotRaiseReservedExceptionTypesTitle">
        <source>Do not raise reserved exception types</source>
        <target state="translated">予約された例外の種類を発生させません</target>
        <note />
      </trans-unit>
      <trans-unit id="DoNotRaiseReservedExceptionTypesDescription">
        <source>An exception of type that is not sufficiently specific or reserved by the runtime should never be raised by user code. This makes the original error difficult to detect and debug. If this exception instance might be thrown, use a different exception type.</source>
        <target state="translated">十分に特定されていない種類の例外またはランタイムによって予約されている種類の例外は、ユーザー コードで発生することはありません。これにより、元のエラーの検出およびデバッグが困難になります。この例外インスタンスがスローされる可能性がある場合は、別の例外の種類を使用してください。</target>
        <note />
      </trans-unit>
      <trans-unit id="DoNotRaiseReservedExceptionTypesMessageTooGeneric">
        <source>Exception type {0} is not sufficiently specific.</source>
        <target state="translated">例外の種類 {0} は十分に特定されていません。</target>
        <note />
      </trans-unit>
      <trans-unit id="DoNotRaiseReservedExceptionTypesMessageReserved">
        <source>Exception type {0} is reserved by the runtime.</source>
        <target state="translated">例外の種類 {0} は、ランタイムによって予約されています。</target>
        <note />
      </trans-unit>
      <trans-unit id="InitializeValueTypeStaticFieldsInlineTitle">
        <source>Initialize value type static fields inline</source>
        <target state="translated">値型の静的フィールドをインラインで初期化します</target>
        <note />
      </trans-unit>
      <trans-unit id="InitializeReferenceTypeStaticFieldsInlineTitle">
        <source>Initialize reference type static fields inline</source>
        <target state="translated">参照型の静的フィールドをインラインで初期化します</target>
        <note />
      </trans-unit>
      <trans-unit id="InitializeValueTypeStaticFieldsInlineDescription">
        <source>A value type declares an explicit static constructor. To fix a violation of this rule, initialize all static data when it is declared and remove the static constructor.</source>
        <target state="translated">値型が明示的な静的コンストラクターを宣言します。この規則の違反を修正するには、すべての静的データを宣言時に初期化し、静的コンストラクターを削除します。</target>
        <note />
      </trans-unit>
      <trans-unit id="InitializeReferenceTypeStaticFieldsInlineDescription">
        <source>A reference type declares an explicit static constructor. To fix a violation of this rule, initialize all static data when it is declared and remove the static constructor.</source>
        <target state="translated">参照型が明示的な静的コンストラクターを宣言します。この規則の違反を修正するには、すべての静的データを宣言時に初期化し、静的コンストラクターを削除します。</target>
        <note />
      </trans-unit>
      <trans-unit id="InitializeStaticFieldsInlineMessage">
        <source>Initialize all static fields in '{0}' when those fields are declared and remove the explicit static constructor</source>
        <target state="translated">'{0}' のすべての静的フィールドを宣言時に初期化し、明示的な静的コンストラクターを削除します</target>
        <note />
      </trans-unit>
      <trans-unit id="DisposableFieldsShouldBeDisposedTitle">
        <source>Disposable fields should be disposed</source>
        <target state="translated">破棄可能なフィールドは破棄しなければなりません</target>
        <note />
      </trans-unit>
      <trans-unit id="DisposableFieldsShouldBeDisposedDescription">
        <source>A type that implements System.IDisposable declares fields that are of types that also implement IDisposable. The Dispose method of the field is not called by the Dispose method of the declaring type. To fix a violation of this rule, call Dispose on fields that are of types that implement IDisposable if you are responsible for allocating and releasing the unmanaged resources held by the field.</source>
        <target state="translated">System.IDisposable を実装する型は、IDisposable も実装する型のフィールドを宣言します。フィールドの Dispose メソッドは、宣言する型の Dispose メソッドによって呼び出されません。フィールドが保持する管理されていないリソースの割り当てと解放を自分が担当している場合、このルールの違反を修正するには、IDisposable を実装する型のフィールドに Dispose を呼び出します。</target>
        <note />
      </trans-unit>
      <trans-unit id="DisposableFieldsShouldBeDisposedMessage">
        <source>'{0}' contains field '{1}' that is of IDisposable type '{2}', but it is never disposed. Change the Dispose method on '{0}' to call Close or Dispose on this field.</source>
        <target state="translated">'{0}' には IDisposable 型 '{2}' のフィールド '{1}' が含まれますが、破棄されることはありません。'{0}' 上の Dispose メソッドを変更して、このフィールドで Close または Dispose を呼び出します。</target>
        <note />
      </trans-unit>
      <trans-unit id="DoNotCallOverridableMethodsInConstructorsTitle">
        <source>Do not call overridable methods in constructors</source>
        <target state="translated">コンストラクターのオーバーライド可能なメソッドを呼び出しません</target>
        <note />
      </trans-unit>
      <trans-unit id="DoNotCallOverridableMethodsInConstructorsDescription">
        <source>When a constructor calls a virtual method, the constructor for the instance that invokes the method may not have executed.</source>
        <target state="translated">コンストラクターが仮想メソッドを呼び出すときに、メソッドを呼び出すインスタンスのコンストラクターは実行されていない可能性があります。</target>
        <note />
      </trans-unit>
      <trans-unit id="DoNotCallOverridableMethodsInConstructorsMessage">
        <source>Do not call overridable methods in constructors</source>
        <target state="translated">コンストラクターのオーバーライド可能なメソッドを呼び出しません</target>
        <note />
      </trans-unit>
      <trans-unit id="DisposeMethodsShouldCallBaseClassDisposeTitle">
        <source>Dispose methods should call base class dispose</source>
        <target state="translated">Dispose メソッドが基底クラスの Dispose を呼び出す必要があります</target>
        <note />
      </trans-unit>
      <trans-unit id="DisposeMethodsShouldCallBaseClassDisposeDescription">
        <source>A type that implements System.IDisposable inherits from a type that also implements IDisposable. The Dispose method of the inheriting type does not call the Dispose method of the parent type. To fix a violation of this rule, call base.Dispose in your Dispose method.</source>
        <target state="translated">System.IDisposable を実装する型は、IDisposable も実装する型から継承されます。継承する型の Dispose メソッドは、親の型の Dispose メソッドを呼び出しません。このルールの違反を修正するには、Dispose メソッドで base.Dispose を呼び出します。</target>
        <note />
      </trans-unit>
      <trans-unit id="DisposeMethodsShouldCallBaseClassDisposeMessage">
        <source>Ensure that method '{0}' calls '{1}' in all possible control flow paths.</source>
        <target state="translated">考えられるすべての制御フロー パスで、メソッド '{0}' が '{1}' を呼び出すようにしてください。</target>
        <note />
      </trans-unit>
      <trans-unit id="DisposableTypesShouldDeclareFinalizerTitle">
        <source>Disposable types should declare finalizer</source>
        <target state="translated">破棄可能な型はファイナライザーを宣言しなければなりません</target>
        <note />
      </trans-unit>
      <trans-unit id="DisposableTypesShouldDeclareFinalizerDescription">
        <source>A type that implements System.IDisposable and has fields that suggest the use of unmanaged resources does not implement a finalizer, as described by Object.Finalize.</source>
        <target state="translated">System.IDisposable を実装し、アンマネージ リソースの使用を推奨するフィールドを持っている型は、Object.Finalize で記述されているようにファイナライザーを実装しません。</target>
        <note />
      </trans-unit>
      <trans-unit id="DisposableTypesShouldDeclareFinalizerMessage">
        <source>Disposable types should declare finalizer</source>
        <target state="translated">破棄可能な型はファイナライザーを宣言しなければなりません</target>
        <note />
      </trans-unit>
      <trans-unit id="FinalizersShouldCallBaseClassFinalizerTitle">
        <source>Finalizers should call base class finalizer</source>
        <target state="translated">ファイナライザーは基底クラスのファイナライザーを呼び出さなければなりません</target>
        <note />
      </trans-unit>
      <trans-unit id="FinalizersShouldCallBaseClassFinalizerDescription">
        <source>Finalization must be propagated through the inheritance hierarchy. To guarantee this, types must call their base class Finalize method in their own Finalize method.</source>
        <target state="translated">終了処理は、継承階層を通じて伝達される必要があります。これを保証するには、型が独自の Finalize メソッド内で基底クラスの Finalize メソッドを呼び出す必要があります。</target>
        <note />
      </trans-unit>
      <trans-unit id="FinalizersShouldCallBaseClassFinalizerMessage">
        <source>Finalizers should call base class finalizer</source>
        <target state="translated">ファイナライザーは基底クラスのファイナライザーを呼び出さなければなりません</target>
        <note />
      </trans-unit>
      <trans-unit id="ProvideCorrectArgumentsToFormattingMethodsTitle">
        <source>Provide correct arguments to formatting methods</source>
        <target state="translated">書式設定メソッドに正しい引数を指定します</target>
        <note />
      </trans-unit>
      <trans-unit id="ProvideCorrectArgumentsToFormattingMethodsDescription">
        <source>The format argument that is passed to System.String.Format does not contain a format item that corresponds to each object argument, or vice versa.</source>
        <target state="translated">System.String.Format に渡される書式引数には、各オブジェクト引数に対応する書式項目が含まれていないか、各書式項目に対応するオブジェクト引数が含まれていません。</target>
        <note />
      </trans-unit>
      <trans-unit id="ProvideCorrectArgumentsToFormattingMethodsMessage">
        <source>Provide correct arguments to formatting methods</source>
        <target state="translated">書式設定メソッドに正しい引数を指定します</target>
        <note />
      </trans-unit>
      <trans-unit id="TestForNaNCorrectlyTitle">
        <source>Test for NaN correctly</source>
        <target state="translated">NaN に対して正しくテストします</target>
        <note />
      </trans-unit>
      <trans-unit id="TestForNaNCorrectlyDescription">
        <source>This expression tests a value against Single.Nan or Double.Nan. Use Single.IsNan(Single) or Double.IsNan(Double) to test the value.</source>
        <target state="translated">この式は、Single.Nan または Double.Nan に対して値をテストします。Single.IsNan(Single) または Double.IsNan(Double) を使用して、値をテストしてください。</target>
        <note />
      </trans-unit>
      <trans-unit id="TestForNaNCorrectlyMessage">
        <source>Test for NaN correctly</source>
        <target state="translated">NaN に対して正しくテストします</target>
        <note />
      </trans-unit>
      <trans-unit id="AttributeStringLiteralsShouldParseCorrectlyTitle">
        <source>Attribute string literals should parse correctly</source>
        <target state="translated">属性文字列リテラルは、正しく解析する必要があります</target>
        <note />
      </trans-unit>
      <trans-unit id="AttributeStringLiteralsShouldParseCorrectlyDescription">
        <source>The string literal parameter of an attribute does not parse correctly for a URL, a GUID, or a version.</source>
        <target state="translated">属性の文字列リテラル パラメーターが URL、GUID、またはバージョンを正しく解析しません。</target>
        <note />
      </trans-unit>
      <trans-unit id="AttributeStringLiteralsShouldParseCorrectlyMessageDefault">
        <source>In the constructor of '{0}', change the value of argument '{1}', which is currently "{2}", to something that can be correctly parsed as '{3}'.</source>
        <target state="translated">'{0}' のコンストラクター内にある引数 '{1}' の値 (現在は "{2}") を、'{3}' として正しく解析できる値に変更してください。</target>
        <note />
      </trans-unit>
      <trans-unit id="AttributeStringLiteralsShouldParseCorrectlyMessageEmpty">
        <source>In the constructor of '{0}', change the value of argument '{1}', which is currently an empty string (""), to something that can be correctly parsed as '{2}'.</source>
        <target state="translated">'{0}' のコンストラクター内にある引数 '{1}' の値は現在空の文字列 ("") になっています。'{2}' として正しく解析できる値に変更してください。</target>
        <note />
      </trans-unit>
      <trans-unit id="AvoidZeroLengthArrayAllocationsTitle">
        <source>Avoid zero-length array allocations.</source>
        <target state="translated">長さ 0 の配列の割り当てを避けます。</target>
        <note />
      </trans-unit>
      <trans-unit id="AvoidZeroLengthArrayAllocationsMessage">
        <source>Avoid unnecessary zero-length array allocations.  Use {0} instead.</source>
        <target state="translated">不要な長さ 0 の配列の割り当てを避けます。代わりに {0} を使用してください。</target>
        <note />
      </trans-unit>
      <trans-unit id="DoNotUseEnumerableMethodsOnIndexableCollectionsInsteadUseTheCollectionDirectlyTitle">
        <source>Do not use Enumerable methods on indexable collections. Instead use the collection directly</source>
        <target state="translated">インデックス可能なコレクションで Enumerable メソッドを使用しません。代わりに、コレクションを直接使用します</target>
        <note />
      </trans-unit>
      <trans-unit id="DoNotUseEnumerableMethodsOnIndexableCollectionsInsteadUseTheCollectionDirectlyDescription">
        <source>This collection is directly indexable. Going through LINQ here causes unnecessary allocations and CPU work.</source>
        <target state="translated">このコレクションは、直接インデックス可能です。ここで LINQ を実行すると、不要な割り当てと CPU 作業が生じます。</target>
        <note />
      </trans-unit>
      <trans-unit id="DoNotUseEnumerableMethodsOnIndexableCollectionsInsteadUseTheCollectionDirectlyMessage">
        <source>Do not use Enumerable methods on indexable collections. Instead use the collection directly</source>
        <target state="translated">インデックス可能なコレクションで Enumerable メソッドを使用しません。代わりに、コレクションを直接使用します</target>
        <note />
      </trans-unit>
      <trans-unit id="SpecifyCultureInfoTitle">
        <source>Specify CultureInfo</source>
        <target state="translated">CultureInfo を指定します</target>
        <note />
      </trans-unit>
      <trans-unit id="SpecifyCultureInfoDescription">
        <source>A method or constructor calls a member that has an overload that accepts a System.Globalization.CultureInfo parameter, and the method or constructor does not call the overload that takes the CultureInfo parameter. When a CultureInfo or System.IFormatProvider object is not supplied, the default value that is supplied by the overloaded member might not have the effect that you want in all locales. If the result will be displayed to the user, specify 'CultureInfo.CurrentCulture' as the 'CultureInfo' parameter. Otherwise, if the result will be stored and accessed by software, such as when it is persisted to disk or to a database, specify 'CultureInfo.InvariantCulture'.</source>
        <target state="translated">メソッドまたはコンストラクターは、System.Globalization.CultureInfo パラメーターを受け取るオーバーロードを持つメンバーを呼び出します。CultureInfo パラメーターを受け取るオーバーロードは呼び出しません。CultureInfo または System.IFormatProvider オブジェクトが指定されない場合、オーバーロードされたメンバーによって指定される既定値は、一部のロケールでは期待どおりの効果がないことがあります。結果がユーザーに表示される場合は、'CultureInfo' パラメーターとして 'CultureInfo.CurrentCulture' を指定してください。そうではなく、結果がソフトウェアによって格納およびアクセスされる場合 (結果がディスクやデータベースに永続的に保存される場合など) は、'CultureInfo.InvariantCulture' を指定します。</target>
        <note />
      </trans-unit>
      <trans-unit id="SpecifyCultureInfoMessage">
        <source>The behavior of '{0}' could vary based on the current user's locale settings. Replace this call in '{1}' with a call to '{2}'.</source>
        <target state="translated">'{0}' の動作は、現在のユーザーのロケール設定によって異なる場合があります。'{1}' 内のこの呼び出しを '{2}' への呼び出しに置き換えてください。</target>
        <note />
      </trans-unit>
      <trans-unit id="SpecifyIFormatProviderTitle">
        <source>Specify IFormatProvider</source>
        <target state="translated">IFormatProvider を指定します</target>
        <note />
      </trans-unit>
      <trans-unit id="SpecifyIFormatProviderDescription">
        <source>A method or constructor calls one or more members that have overloads that accept a System.IFormatProvider parameter, and the method or constructor does not call the overload that takes the IFormatProvider parameter. When a System.Globalization.CultureInfo or IFormatProvider object is not supplied, the default value that is supplied by the overloaded member might not have the effect that you want in all locales. If the result will be based on the input from/output displayed to the user, specify 'CultureInfo.CurrentCulture' as the 'IFormatProvider'. Otherwise, if the result will be stored and accessed by software, such as when it is loaded from disk/database and when it is persisted to disk/database, specify 'CultureInfo.InvariantCulture'</source>
        <target state="translated">メソッドまたはコンストラクターは、System.IFormatProvider パラメーターを受け取るオーバーロードを持つ 1 つ以上のメンバーを呼び出します。IFormatProvider パラメーターを受け取るオーバーロードは呼び出しません。System.Globalization.CultureInfo または IFormatProvider オブジェクトが指定されない場合、オーバーロードされたメンバーによって指定される既定値は、一部のロケールでは期待どおりの効果がないことがあります。結果がユーザーからの入力およびユーザーに表示される出力に基づく場合、'IFormatProvider' として 'CultureInfo.CurrentCulture' を指定します。そうではなく、結果がソフトウェアによって格納およびアクセスされる場合 (結果がディスク/データベースから読み込まれる場合やディスク/データベースに永続的に保存される場合など) は、'CultureInfo.InvariantCulture' を指定します</target>
        <note />
      </trans-unit>
      <trans-unit id="SpecifyIFormatProviderMessageIFormatProviderAlternateString">
        <source>The behavior of '{0}' could vary based on the current user's locale settings. Replace this call in '{1}' with a call to '{2}'.</source>
        <target state="translated">'{0}' の動作は、現在のユーザーのロケール設定によって異なる場合があります。'{1}' 内のこの呼び出しを '{2}' への呼び出しに置き換えてください。</target>
        <note />
      </trans-unit>
      <trans-unit id="SpecifyIFormatProviderMessageIFormatProviderAlternate">
        <source>The behavior of '{0}' could vary based on the current user's locale settings. Replace this call in '{1}' with a call to '{2}'.</source>
        <target state="translated">'{0}' の動作は、現在のユーザーのロケール設定によって異なる場合があります。'{1}' 内のこの呼び出しを '{2}' への呼び出しに置き換えてください。</target>
        <note />
      </trans-unit>
      <trans-unit id="SpecifyIFormatProviderMessageUICultureString">
        <source>'{0}' passes '{1}' as the 'IFormatProvider' parameter to '{2}'. This property returns a culture that is inappropriate for formatting methods.</source>
        <target state="translated">'{0}' は '{1}' を 'IFormatProvider' パラメーターとして '{2}' に渡します。このプロパティは、書式設定メソッドに不適切なカルチャを返します。</target>
        <note />
      </trans-unit>
      <trans-unit id="SpecifyIFormatProviderMessageUICulture">
        <source>'{0}' passes '{1}' as the 'IFormatProvider' parameter to '{2}'. This property returns a culture that is inappropriate for formatting methods.</source>
        <target state="translated">'{0}' は '{1}' を 'IFormatProvider' パラメーターとして '{2}' に渡します。このプロパティは、書式設定メソッドに不適切なカルチャを返します。</target>
        <note />
      </trans-unit>
      <trans-unit id="SpecifyStringComparisonTitle">
        <source>Specify StringComparison</source>
        <target state="translated">StringComparison を指定します</target>
        <note />
      </trans-unit>
      <trans-unit id="SpecifyStringComparisonDescription">
        <source>A string comparison operation uses a method overload that does not set a StringComparison parameter. If the result will be displayed to the user, such as when sorting a list of items for display in a list box, specify 'StringComparison.CurrentCulture' or 'StringComparison.CurrentCultureIgnoreCase' as the 'StringComparison' parameter. If comparing case-insensitive identifiers, such as file paths, environment variables, or registry keys and values, specify 'StringComparison.OrdinalIgnoreCase'. Otherwise, if comparing case-sensitive identifiers, specify 'StringComparison.Ordinal'.</source>
        <target state="translated">文字列比較操作では、StringComparison パラメーターを設定しないメソッド オーバーロードを使用します。結果がユーザーに表示される場合 (リスト ボックスに表示するために項目のリストを並べ替える場合など) は、'StringComparison' パラメーターとして 'StringComparison.CurrentCulture' または 'StringComparison.CurrentCultureIgnoreCase' を指定します。大文字と小文字が区別されない識別子 (ファイル パス、環境変数、レジストリのキーと値など) を比較する場合は、'StringComparison.OrdinalIgnoreCase' を指定します。そうではなく、大文字と小文字が区別される識別子を比較する場合は、'StringComparison.Ordinal' を指定します。</target>
        <note />
      </trans-unit>
      <trans-unit id="SpecifyStringComparisonMessage">
        <source>The behavior of '{0}' could vary based on the current user's locale settings. Replace this call in '{1}' with a call to '{2}'.</source>
        <target state="translated">'{0}' の動作は、現在のユーザーのロケール設定によって異なる場合があります。'{1}' 内のこの呼び出しを '{2}' への呼び出しに置き換えてください。</target>
        <note />
      </trans-unit>
      <trans-unit id="NormalizeStringsToUppercaseTitle">
        <source>Normalize strings to uppercase</source>
        <target state="translated">文字列を大文字に標準化します</target>
        <note />
      </trans-unit>
      <trans-unit id="NormalizeStringsToUppercaseDescription">
        <source>Strings should be normalized to uppercase. A small group of characters cannot make a round trip when they are converted to lowercase. To make a round trip means to convert the characters from one locale to another locale that represents character data differently, and then to accurately retrieve the original characters from the converted characters.</source>
        <target state="translated">文字列は、大文字に標準化する必要があります。一部の文字は、小文字に変換した場合、ラウンド トリップできなくなります。ラウンド トリップとは、文字をあるロケールから、文字データを異なる方式で表す別のロケールに変換した後、変換された文字から元の文字を正確に取得することを意味します。</target>
        <note />
      </trans-unit>
      <trans-unit id="NormalizeStringsToUppercaseMessageToUpper">
        <source>In method '{0}', replace the call to '{1}' with '{2}'.</source>
        <target state="translated">メソッド '{0}' で、'{1}' の呼び出しを '{2}' に置き換えます。</target>
        <note />
      </trans-unit>
      <trans-unit id="CallGCSuppressFinalizeCorrectlyTitle">
        <source>Dispose methods should call SuppressFinalize</source>
        <target state="translated">Dispose メソッドは、SuppressFinalize を呼び出す必要があります</target>
        <note />
      </trans-unit>
      <trans-unit id="CallGCSuppressFinalizeCorrectlyDescription">
        <source>A method that is an implementation of Dispose does not call GC.SuppressFinalize; or a method that is not an implementation of Dispose calls GC.SuppressFinalize; or a method calls GC.SuppressFinalize and passes something other than this (Me in Visual?Basic).</source>
        <target state="translated">Dispose の実装であるメソッドは GC.SuppressFinalize を呼び出しません。または、Dispose の実装ではないメソッドは GC.SuppressFinalize を呼び出します。または、メソッドは GC.SuppressFinalize を呼び出し、this (Visual Basic では Me) 以外のものを渡します。</target>
        <note />
      </trans-unit>
      <trans-unit id="CallGCSuppressFinalizeCorrectlyMessageNotCalledWithFinalizer">
        <source>Change {0} to call {1}. This will prevent unnecessary finalization of the object once it has been disposed and it has fallen out of scope.</source>
        <target state="translated">{1} を呼び出すように {0} を変更します。これにより、オブジェクトが破棄されてスコープ外になった場合の、不要な終了処理を回避できます。</target>
        <note />
      </trans-unit>
      <trans-unit id="CallGCSuppressFinalizeCorrectlyMessageNotCalled">
        <source>Change {0} to call {1}. This will prevent derived types that introduce a finalizer from needing to re-implement 'IDisposable' to call it.</source>
        <target state="translated">{1} を呼び出すように {0} を変更します。これにより、ファイナライザーを導入する派生型で、その呼び出しのために 'IDisposable' を再実装する必要がなくなります。</target>
        <note />
      </trans-unit>
      <trans-unit id="CallGCSuppressFinalizeCorrectlyMessageNotPassedThis">
        <source>{0} calls {1} on something other than itself. Change the call site to pass 'this' ('Me' in Visual Basic) instead.</source>
        <target state="translated">{0} が、それ以外に対して {1} を呼び出します。呼び出しサイトを変更して、'this' (Visual Basic では 'Me') を渡します。</target>
        <note />
      </trans-unit>
      <trans-unit id="CallGCSuppressFinalizeCorrectlyMessageOutsideDispose">
        <source>{0} calls {1}, a method that is typically only called within an implementation of 'IDisposable.Dispose'. Refer to the IDisposable pattern for more information.</source>
        <target state="translated">{0} は、通常 'IDisposable.Dispose' の実装内でのみ呼び出されるメソッド {1} を呼び出しています。詳細については、IDisposable パターンを参照してください。</target>
        <note />
      </trans-unit>
      <trans-unit id="InstantiateArgumentExceptionsCorrectlyTitle">
        <source>Instantiate argument exceptions correctly</source>
        <target state="translated">引数の例外を正しくインスタンス化します</target>
        <note />
      </trans-unit>
      <trans-unit id="InstantiateArgumentExceptionsCorrectlyDescription">
        <source>A call is made to the default (parameterless) constructor of an exception type that is or derives from ArgumentException, or an incorrect string argument is passed to a parameterized constructor of an exception type that is or derives from ArgumentException.</source>
        <target state="translated">ArgumentException またはそれから派生した例外の種類の既定の (パラメーターのない) コンストラクターに対して呼び出しが行われます。または、正しくない文字列引数が、ArgumentException またはそれから派生した例外の種類のパラメーター化されたコンストラクターに渡されます。</target>
        <note />
      </trans-unit>
      <trans-unit id="InstantiateArgumentExceptionsCorrectlyMessageNoArguments">
        <source>Call the {0} constructor that contains a message and/or paramName parameter.</source>
        <target state="translated">メッセージおよび paramName パラメーターまたはそのいずれかを含む {0} コンストラクターを呼び出します。</target>
        <note />
      </trans-unit>
      <trans-unit id="InstantiateArgumentExceptionsCorrectlyMessageIncorrectMessage">
        <source>Method {0} passes parameter name '{1}' as the {2} argument to a {3} constructor. Replace this argument with a descriptive message and pass the parameter name in the correct position.</source>
        <target state="translated">メソッド {0} は、パラメーター名 '{1}' を {2} 引数として {3} コンストラクターに渡します。この引数を説明メッセージに置き換え、正しい位置にパラメーター名を渡してください。</target>
        <note />
      </trans-unit>
      <trans-unit id="InstantiateArgumentExceptionsCorrectlyMessageIncorrectParameterName">
        <source>Method {0} passes '{1}' as the {2} argument to a {3} constructor. Replace this argument with one of the method's parameter names. Note that the provided parameter name should have the exact casing as declared on the method.</source>
        <target state="translated">メソッド {0} は、'{1}' を {2} 引数として {3} コンストラクターに渡します。この引数をメソッドのいずれかのパラメーター名に置き換えてください。指定されたパラメーター名は、メソッドで宣言されている大文字と小文字の区別を正確に含んでいなければなりません。</target>
        <note />
      </trans-unit>
      <trans-unit id="UseArrayEmpty">
        <source>Use Array.Empty</source>
        <target state="translated">Array.Empty を使用します</target>
        <note />
      </trans-unit>
      <trans-unit id="BinaryFormatterMethodUsedDescription">
        <source>The method '{0}' is insecure when deserializing untrusted data.  If you need to instead detect BinaryFormatter deserialization without a SerializationBinder set, then disable rule CA2300, and enable rules CA2301 and CA2302.</source>
        <target state="translated">信頼されていないデータを逆シリアル化する場合、メソッド '{0}' は安全ではありません。代わりに、SerializationBinder が設定されていない BinaryFormatter 逆シリアル化を検出する必要がある場合、ルール CA2300 を無効にし、ルール CA2301 と CA2302 を有効にします。</target>
        <note />
      </trans-unit>
      <trans-unit id="BinaryFormatterMethodUsedMessage">
        <source>The method '{0}' is insecure when deserializing untrusted data.</source>
        <target state="translated">信頼されていないデータを逆シリアル化する場合、メソッド '{0}' は安全ではありません。</target>
        <note />
      </trans-unit>
      <trans-unit id="BinaryFormatterMethodUsedTitle">
        <source>Do not use insecure deserializer BinaryFormatter</source>
        <target state="translated">安全でないデシリアライザー BinaryFormatter を使用しない</target>
        <note />
      </trans-unit>
      <trans-unit id="DoNotDisableUsingServicePointManagerSecurityProtocolsMessage">
        <source>Do not set Switch.System.ServiceModel.DisableUsingServicePointManagerSecurityProtocols to true.  Setting this switch limits Windows Communication Framework (WCF) to using Transport Layer Security (TLS) 1.0, which is insecure and obsolete.</source>
        <target state="translated">Switch.System.ServiceModel.DisableUsingServicePointManagerSecurityProtocols を true に設定しないでください。このスイッチを設定すると、Windows Communication Framework (WCF) で、古く安全ではないトラスポート層セキュリティ (TLS) 1.0 しか使用できなくなります。</target>
        <note />
      </trans-unit>
      <trans-unit id="DoNotDisableUsingServicePointManagerSecurityProtocolsTitle">
        <source>Do not disable ServicePointManagerSecurityProtocols</source>
        <target state="translated">ServicePointManagerSecurityProtocols を無効にしないでください</target>
        <note />
      </trans-unit>
      <trans-unit id="JavaScriptSerializerMaybeWithSimpleTypeResolverMessage">
        <source>The method '{0}' is insecure when deserializing untrusted data with a JavaScriptSerializer initialized with a SimpleTypeResolver. Ensure that the JavaScriptSerializer is initialized without a JavaScriptTypeResolver specified, or initialized with a JavaScriptTypeResolver that limits the types of objects in the deserialized object graph.</source>
        <target state="translated">SimpleTypeResolver で初期化された JavaScriptSerializer で信頼されていないデータを逆シリアル化している場合、メソッド '{0}' は安全ではありません。JavaScriptTypeResolver が指定されずに JavaScriptSerializer が初期化されていること、または逆シリアル化されたオブジェクト グラフ内のオブジェクトの種類を制限する JavaScriptTypeResolver で初期化されていることをご確認ください。</target>
        <note />
      </trans-unit>
      <trans-unit id="JavaScriptSerializerMaybeWithSimpleTypeResolverTitle">
        <source>Ensure JavaScriptSerializer is not initialized with SimpleTypeResolver before deserializing</source>
        <target state="translated">逆シリアル化する前に JavaScriptSerializer が SimpleTypeResolver で初期化されていないことを確認します</target>
        <note />
      </trans-unit>
      <trans-unit id="JavaScriptSerializerWithSimpleTypeResolverMessage">
        <source>The method '{0}' is insecure when deserializing untrusted data with a JavaScriptSerializer initialized with a SimpleTypeResolver. Initialize JavaScriptSerializer without a JavaScriptTypeResolver specified, or initialize with a JavaScriptTypeResolver that limits the types of objects in the deserialized object graph.</source>
        <target state="translated">SimpleTypeResolver で初期化された JavaScriptSerializer で信頼されていないデータを逆シリアル化している場合、メソッド '{0}' は安全ではありません。JavaScriptTypeResolver を指定せずに JavaScriptSerializer を初期化するか、逆シリアル化されたオブジェクト グラフ内のオブジェクトの種類を制限する JavaScriptTypeResolver で初期化します。</target>
        <note />
      </trans-unit>
      <trans-unit id="JavaScriptSerializerWithSimpleTypeResolverTitle">
        <source>Do not deserialize with JavaScriptSerializer using a SimpleTypeResolver</source>
        <target state="translated">SimpleTypeResolver を使用して JavaScriptSerializer で逆シリアル化できません</target>
        <note />
      </trans-unit>
      <trans-unit id="JsonNetInsecureSettingsMessage">
        <source>When deserializing untrusted input, allowing arbitrary types to be deserialized is insecure.  When using JsonSerializerSettings, use TypeNameHandling.None, or for values other than None, restrict deserialized types with a SerializationBinder.</source>
        <target state="translated">信頼されていない入力を逆シリアル化するときに、任意の型の逆シリアル化を許可することは安全ではありません。JsonSerializerSettings を使用する場合は TypeNameHandling.None を使用し、None 以外の値の場合は SerializationBinder を使用して逆シリアル化の種類を制限します。</target>
        <note />
      </trans-unit>
      <trans-unit id="JsonNetInsecureSettingsTitle">
        <source>Do not use insecure JsonSerializerSettings</source>
        <target state="translated">安全でない JsonSerializerSettings を使用しない</target>
        <note />
      </trans-unit>
      <trans-unit id="JsonNetMaybeInsecureSettingsMessage">
        <source>When deserializing untrusted input, allowing arbitrary types to be deserialized is insecure.  When using JsonSerializerSettings, ensure TypeNameHandling.None is specified, or for values other than None, ensure a SerializationBinder is specified to restrict deserialized types.</source>
        <target state="translated">信頼されていない入力を逆シリアル化するときに、任意の型の逆シリアル化を許可することは安全ではありません。JsonSerializerSettings を使用する場合は TypeNameHandling.None が指定されていること、None 以外の値の場合は SerializationBinder を指定して逆シリアル化の種類が制限されていることをご確認ください。</target>
        <note />
      </trans-unit>
      <trans-unit id="JsonNetMaybeInsecureSettingsTitle">
        <source>Ensure that JsonSerializerSettings are secure</source>
        <target state="translated">JsonSerializerSettings がセキュリティで保護されていることの確認</target>
        <note />
      </trans-unit>
      <trans-unit id="JsonNetTypeNameHandlingDescription">
        <source>Deserializing JSON when using a TypeNameHandling value other than None can be insecure.  If you need to instead detect Json.NET deserialization when a SerializationBinder isn't specified, then disable rule CA2326, and enable rules CA2327, CA2328, CA2329, and CA2330.</source>
        <target state="translated">None 以外の TypeNameHandling 値を使用する場合の JSON の逆シリアル化は、安全でない可能性があります。SerializationBinder が指定されていないときに Json.NET の逆シリアル化を検出する必要がある場合は、規則 CA2326 を無効にして、規則 CA2327、CA2328、CA2329、CA2330 を有効にしてください。</target>
        <note />
      </trans-unit>
      <trans-unit id="JsonNetTypeNameHandlingMessage">
        <source>Deserializing JSON when using a TypeNameHandling value other than None can be insecure.</source>
        <target state="translated">None 以外の TypeNameHandling 値を使用する場合の JSON の逆シリアル化は、安全でない可能性があります。</target>
        <note />
      </trans-unit>
      <trans-unit id="JsonNetTypeNameHandlingTitle">
        <source>Do not use TypeNameHandling values other than None</source>
        <target state="translated">None 以外の TypeNameHandling 値を使用しないでください</target>
        <note />
      </trans-unit>
      <trans-unit id="LosFormatterMethodUsedMessage">
        <source>The method '{0}' is insecure when deserializing untrusted data.</source>
        <target state="translated">信頼されていないデータを逆シリアル化する場合、メソッド '{0}' は安全ではありません。</target>
        <note />
      </trans-unit>
      <trans-unit id="LosFormatterMethodUsedTitle">
        <source>Do not use insecure deserializer LosFormatter</source>
        <target state="translated">安全でないデシリアライザー LosFormatter を使用しない</target>
        <note />
      </trans-unit>
      <trans-unit id="NetDataContractSerializerDeserializeMaybeWithoutBinderSetMessage">
        <source>The method '{0}' is insecure when deserializing untrusted data without a SerializationBinder to restrict the type of objects in the deserialized object graph.</source>
        <target state="translated">SerializationBinder なしで信頼されていないデータを逆シリアル化して、逆シリアル化されたオブジェクト グラフ内でオブジェクトの型を制限する場合、メソッド '{0}' は安全ではありません。</target>
        <note />
      </trans-unit>
      <trans-unit id="NetDataContractSerializerDeserializeMaybeWithoutBinderSetTitle">
        <source>Ensure NetDataContractSerializer.Binder is set before deserializing</source>
        <target state="translated">逆シリアル化の前に NetDataContractSerializer.Binder が設定されていることを確認する</target>
        <note />
      </trans-unit>
      <trans-unit id="NetDataContractSerializerDeserializeWithoutBinderSetMessage">
        <source>The method '{0}' is insecure when deserializing untrusted data without a SerializationBinder to restrict the type of objects in the deserialized object graph.</source>
        <target state="translated">SerializationBinder なしで信頼されていないデータを逆シリアル化して、逆シリアル化されたオブジェクト グラフ内でオブジェクトの型を制限する場合、メソッド '{0}' は安全ではありません。</target>
        <note />
      </trans-unit>
      <trans-unit id="NetDataContractSerializerDeserializeWithoutBinderSetTitle">
        <source>Do not deserialize without first setting NetDataContractSerializer.Binder</source>
        <target state="translated">NetDataContractSerializer.Binder を設定せずに逆シリアル化しない</target>
        <note />
      </trans-unit>
      <trans-unit id="NetDataContractSerializerMethodUsedDescription">
        <source>The method '{0}' is insecure when deserializing untrusted data.  If you need to instead detect NetDataContractSerializer deserialization without a SerializationBinder set, then disable rule CA2310, and enable rules CA2311 and CA2312.</source>
        <target state="translated">信頼されていないデータを逆シリアル化する場合、メソッド '{0}' は安全ではありません。代わりに、SerializationBinder が設定されていない NetDataContractSerializer 逆シリアル化を検出する必要がある場合、ルール CA2310 を無効にし、ルール CA2311 と CA2312 を有効にします。</target>
        <note />
      </trans-unit>
      <trans-unit id="NetDataContractSerializerMethodUsedMessage">
        <source>The method '{0}' is insecure when deserializing untrusted data.</source>
        <target state="translated">信頼されていないデータを逆シリアル化する場合、メソッド '{0}' は安全ではありません。</target>
        <note />
      </trans-unit>
      <trans-unit id="NetDataContractSerializerMethodUsedTitle">
        <source>Do not use insecure deserializer NetDataContractSerializer</source>
        <target state="translated">安全でないデシリアライザー NetDataContractSerializer を使用しない</target>
        <note />
      </trans-unit>
      <trans-unit id="ObjectStateFormatterMethodUsedMessage">
        <source>The method '{0}' is insecure when deserializing untrusted data.</source>
        <target state="translated">信頼されていないデータを逆シリアル化する場合、メソッド '{0}' は安全ではありません。</target>
        <note />
      </trans-unit>
      <trans-unit id="ObjectStateFormatterMethodUsedTitle">
        <source>Do not use insecure deserializer ObjectStateFormatter</source>
        <target state="translated">安全でないデシリアライザー ObjectStateFormatter を使用しない</target>
        <note />
      </trans-unit>
      <trans-unit id="ReviewCodeForDllInjectionVulnerabilitiesMessage">
        <source>Potential DLL injection vulnerability was found where '{0}' in method '{1}' may be tainted by user-controlled data from '{2}' in method '{3}'.</source>
        <target state="translated">潜在的な DLL インジェクションの脆弱性が見つかりました。メソッド '{1}' の '{0}' は、メソッド '{3}' の '{2}' からのユーザーが制御するデータによって悪用される可能性があります。</target>
        <note />
      </trans-unit>
      <trans-unit id="ReviewCodeForDllInjectionVulnerabilitiesTitle">
        <source>Review code for DLL injection vulnerabilities</source>
        <target state="translated">コードをレビューし、DLL インジェクションの脆弱性を確認する</target>
        <note />
      </trans-unit>
      <trans-unit id="ReviewCodeForFilePathInjectionVulnerabilitiesMessage">
        <source>Potential file path injection vulnerability was found where '{0}' in method '{1}' may be tainted by user-controlled data from '{2}' in method '{3}'.</source>
        <target state="translated">潜在的なファイル パス インジェクションの脆弱性が見つかりました。メソッド '{1}' の '{0}' は、メソッド '{3}' の '{2}' からのユーザーが制御するデータによって悪用される可能性があります。</target>
        <note />
      </trans-unit>
      <trans-unit id="ReviewCodeForFilePathInjectionVulnerabilitiesTitle">
        <source>Review code for file path injection vulnerabilities</source>
        <target state="translated">コードをレビューし、ファイル パス インジェクションの脆弱性を確認する</target>
        <note />
      </trans-unit>
      <trans-unit id="ReviewCodeForInformationDisclosureVulnerabilitiesMessage">
        <source>Potential information disclosure vulnerability was found where '{0}' in method '{1}' may contain unintended information from '{2}' in method '{3}'.</source>
        <target state="translated">潜在的な情報漏えいの脆弱性が見つかりました。メソッド '{1}' の '{0}' に、メソッド '{3}' の '{2}' からの意図しない情報が含まれる可能性があります。</target>
        <note />
      </trans-unit>
      <trans-unit id="ReviewCodeForInformationDisclosureVulnerabilitiesTitle">
        <source>Review code for information disclosure vulnerabilities</source>
        <target state="translated">コードをレビューし、情報漏えいの脆弱性を確認する</target>
        <note />
      </trans-unit>
      <trans-unit id="ReviewCodeForLdapInjectionVulnerabilitiesMessage">
        <source>Potential LDAP injection vulnerability was found where '{0}' in method '{1}' may be tainted by user-controlled data from '{2}' in method '{3}'.</source>
        <target state="translated">潜在的な LDAP インジェクションの脆弱性が見つかりました。メソッド '{1}' の '{0}' は、メソッド '{3}' の '{2}' からのユーザーが制御するデータによって悪用される可能性があります。</target>
        <note />
      </trans-unit>
      <trans-unit id="ReviewCodeForLdapInjectionVulnerabilitiesTitle">
        <source>Review code for LDAP injection vulnerabilities</source>
        <target state="translated">コードをレビューし、LDAP インジェクションの脆弱性を確認する</target>
        <note />
      </trans-unit>
      <trans-unit id="ReviewCodeForOpenRedirectVulnerabilitiesMessage">
        <source>Potential open redirect vulnerability was found where '{0}' in method '{1}' may be tainted by user-controlled data from '{2}' in method '{3}'.</source>
        <target state="translated">潜在的なオープン リダイレクトの脆弱性が見つかりました。メソッド '{1}' の '{0}' は、メソッド '{3}' の '{2}' からのユーザーが制御するデータによって悪用される可能性があります。</target>
        <note />
      </trans-unit>
      <trans-unit id="ReviewCodeForOpenRedirectVulnerabilitiesTitle">
        <source>Review code for open redirect vulnerabilities</source>
        <target state="translated">コードをレビューし、オープン リダイレクトの脆弱性を確認する</target>
        <note />
      </trans-unit>
      <trans-unit id="ReviewCodeForProcessCommandInjectionVulnerabilitiesMessage">
        <source>Potential process command injection vulnerability was found where '{0}' in method '{1}' may be tainted by user-controlled data from '{2}' in method '{3}'.</source>
        <target state="translated">潜在的なプロセス コマンド インジェクションの脆弱性が見つかりました。メソッド '{1}' の '{0}' は、メソッド '{3}' の '{2}' からのユーザーが制御するデータによって悪用される可能性があります。</target>
        <note />
      </trans-unit>
      <trans-unit id="ReviewCodeForProcessCommandInjectionVulnerabilitiesTitle">
        <source>Review code for process command injection vulnerabilities</source>
        <target state="translated">コードをレビューし、プロセス コマンド インジェクションの脆弱性を確認する</target>
        <note />
      </trans-unit>
      <trans-unit id="ReviewCodeForRegexInjectionVulnerabilitiesMessage">
        <source>Potential regex injection vulnerability was found where '{0}' in method '{1}' may be tainted by user-controlled data from '{2}' in method '{3}'.</source>
        <target state="translated">潜在的な正規表現インジェクションの脆弱性が見つかりました。メソッド '{1}' の '{0}' は、メソッド '{3}' の '{2}' からのユーザーが制御するデータによって悪用される可能性があります。</target>
        <note />
      </trans-unit>
      <trans-unit id="ReviewCodeForRegexInjectionVulnerabilitiesTitle">
        <source>Review code for regex injection vulnerabilities</source>
        <target state="translated">コードをレビューし、正規表現インジェクションの脆弱性を確認する</target>
        <note />
      </trans-unit>
      <trans-unit id="ReviewCodeForSqlInjectionVulnerabilitiesMessage">
        <source>Potential SQL injection vulnerability was found where '{0}' in method '{1}' may be tainted by user-controlled data from '{2}' in method '{3}'.</source>
        <target state="translated">潜在的な SQL インジェクションの脆弱性が見つかりました。メソッド '{1}' の '{0}' は、メソッド '{3}' の '{2}' からのユーザーが制御するデータによって悪用される可能性があります。</target>
        <note />
      </trans-unit>
      <trans-unit id="ReviewCodeForSqlInjectionVulnerabilitiesTitle">
        <source>Review code for SQL injection vulnerabilities</source>
        <target state="translated">コードをレビューし、SQL インジェクションの脆弱性を確認する</target>
        <note />
      </trans-unit>
      <trans-unit id="BinaryFormatterDeserializeMaybeWithoutBinderSetMessage">
        <source>The method '{0}' is insecure when deserializing untrusted data without a SerializationBinder to restrict the type of objects in the deserialized object graph.</source>
        <target state="translated">SerializationBinder なしで信頼されていないデータを逆シリアル化して、逆シリアル化されたオブジェクト グラフ内でオブジェクトの型を制限する場合、メソッド '{0}' は安全ではありません。</target>
        <note />
      </trans-unit>
      <trans-unit id="BinaryFormatterDeserializeMaybeWithoutBinderSetTitle">
        <source>Ensure BinaryFormatter.Binder is set before calling BinaryFormatter.Deserialize</source>
        <target state="translated">BinaryFormatter.Deserialize を呼び出す前に BinaryFormatter.Binder が設定されていることを確認する</target>
        <note />
      </trans-unit>
      <trans-unit id="BinaryFormatterDeserializeWithoutBinderSetMessage">
        <source>The method '{0}' is insecure when deserializing untrusted data without a SerializationBinder to restrict the type of objects in the deserialized object graph.</source>
        <target state="translated">SerializationBinder なしで信頼されていないデータを逆シリアル化して、逆シリアル化されたオブジェクト グラフ内でオブジェクトの型を制限する場合、メソッド '{0}' は安全ではありません。</target>
        <note />
      </trans-unit>
      <trans-unit id="BinaryFormatterDeserializeWithoutBinderSetTitle">
        <source>Do not call BinaryFormatter.Deserialize without first setting BinaryFormatter.Binder</source>
        <target state="translated">BinaryFormatter.Binder を設定せずに BinaryFormatter.Deserialize を呼び出さない</target>
        <note />
      </trans-unit>
      <trans-unit id="ReviewCodeForXPathInjectionVulnerabilitiesMessage">
        <source>Potential XPath injection vulnerability was found where '{0}' in method '{1}' may be tainted by user-controlled data from '{2}' in method '{3}'.</source>
        <target state="translated">潜在的な XPath インジェクションの脆弱性が見つかりました。メソッド '{1}' の '{0}' は、メソッド '{3}' の '{2}' からのユーザーが制御するデータによって悪用される可能性があります。</target>
        <note />
      </trans-unit>
      <trans-unit id="ReviewCodeForXPathInjectionVulnerabilitiesTitle">
        <source>Review code for XPath injection vulnerabilities</source>
        <target state="translated">コードをレビューし、XPath インジェクションの脆弱性を確認する</target>
        <note />
      </trans-unit>
      <trans-unit id="ReviewCodeForXamlInjectionVulnerabilitiesMessage">
        <source>Potential XAML injection vulnerability was found where '{0}' in method '{1}' may be tainted by user-controlled data from '{2}' in method '{3}'.</source>
        <target state="translated">潜在的な XAML インジェクションの脆弱性が見つかりました。メソッド '{1}' の '{0}' は、メソッド '{3}' の '{2}' からのユーザーが制御するデータによって悪用される可能性があります。</target>
        <note />
      </trans-unit>
      <trans-unit id="ReviewCodeForXamlInjectionVulnerabilitiesTitle">
        <source>Review code for XAML injection vulnerabilities</source>
        <target state="translated">コードをレビューし、XAML インジェクションの脆弱性を確認する</target>
        <note />
      </trans-unit>
      <trans-unit id="ReviewCodeForXmlInjectionVulnerabilitiesMessage">
        <source>Potential XML injection vulnerability was found where '{0}' in method '{1}' may be tainted by user-controlled data from '{2}' in method '{3}'.</source>
        <target state="translated">潜在的な XML インジェクションの脆弱性が見つかりました。メソッド '{1}' の '{0}' は、メソッド '{3}' の '{2}' からのユーザーが制御するデータによって悪用される可能性があります。</target>
        <note />
      </trans-unit>
      <trans-unit id="ReviewCodeForXmlInjectionVulnerabilitiesTitle">
        <source>Review code for XML injection vulnerabilities</source>
        <target state="translated">コードをレビューし、XML インジェクションの脆弱性を確認する</target>
        <note />
      </trans-unit>
      <trans-unit id="ReviewCodeForXssVulnerabilitiesMessage">
        <source>Potential cross-site scripting (XSS) vulnerability was found where '{0}' in method '{1}' may be tainted by user-controlled data from '{2}' in method '{3}'.</source>
        <target state="translated">潜在的なクロスサイト スクリプト (XSS) の脆弱性が見つかりました。メソッド '{1}' の '{0}' は、メソッド '{3}' の '{2}' からのユーザーが制御するデータによって悪用される可能性があります。</target>
        <note />
      </trans-unit>
      <trans-unit id="ReviewCodeForXssVulnerabilitiesTitle">
        <source>Review code for XSS vulnerabilities</source>
        <target state="translated">コードをレビューし、XSS の脆弱性を確認する</target>
        <note />
      </trans-unit>
      <trans-unit id="ApprovedCipherMode">
        <source>Do Not Use Unsafe Cipher Modes</source>
        <target state="translated">安全ではない暗号モードを使用しないでください。</target>
        <note />
      </trans-unit>
      <trans-unit id="ApprovedCipherModeDescription">
        <source>These modes are vulnerable to attacks. Use only approved modes (CBC, CTS).</source>
        <target state="translated">これらのモードは、攻撃に対して脆弱です。承認されたモード (CBC、CTS) のみを使用してください。</target>
        <note />
      </trans-unit>
      <trans-unit id="ApprovedCipherModeMessage">
        <source>It uses an unsafe Cipher Mode {0}</source>
        <target state="translated">安全ではない暗号モード {0} を使用します</target>
        <note />
      </trans-unit>
      <trans-unit id="DefinitelyInstallRootCert">
        <source>Do Not Add Certificates To Root Store</source>
        <target state="translated">ルート ストアに証明書を追加しない</target>
        <note />
      </trans-unit>
      <trans-unit id="DefinitelyInstallRootCertMessage">
        <source>Adding certificates to the operating system's trusted root certificates increases the risk of incorrectly authenticating an illegitimate certificate</source>
        <target state="translated">オペレーティング システムの信頼されたルート証明書に証明書を追加すると、不正な証明書を誤って認証するリスクが高くなります</target>
        <note />
      </trans-unit>
      <trans-unit id="DefinitelyUseSecureCookiesASPNetCore">
        <source>Use Secure Cookies In ASP.Net Core</source>
        <target state="translated">ASP.Net Core で安全な Cookie を使用します</target>
        <note />
      </trans-unit>
      <trans-unit id="DefinitelyUseSecureCookiesASPNetCoreMessage">
        <source>Set CookieOptions.Secure = true when setting a cookie</source>
        <target state="translated">Cookie を設定する場合は、CookieOptions.Secure = true と設定してください。</target>
        <note />
      </trans-unit>
      <trans-unit id="DoNotAddArchiveItemPathToTheTargetFileSystemPath">
        <source>Do Not Add Archive Item's Path To The Target File System Path</source>
        <target state="translated">アーカイブ項目のパスをターゲット ファイル システム パスに追加しない</target>
        <note />
      </trans-unit>
      <trans-unit id="DoNotAddArchiveItemPathToTheTargetFileSystemPathDescription">
        <source>When extracting files from an archive and using the archive item's path, check if the path is safe. Archive path can be relative and can lead to file system access outside of the expected file system target path, leading to malicious config changes and remote code execution via lay-and-wait technique.</source>
        <target state="translated">アーカイブからファイルを抽出し、アーカイブ アイテムのパスを使用するときは、パスが安全であるかどうかを確認します。アーカイブ パスは相対パスの場合があり、想定されるファイル システムのターゲット パス以外でファイル システムへのアクセスが可能になる可能性があります。これは、lay-and-wait の技法によって悪意のある構成変更とリモート コードの実行につながります。</target>
        <note />
      </trans-unit>
      <trans-unit id="DoNotAddArchiveItemPathToTheTargetFileSystemPathMessage">
        <source>When creating path for '{0} in method {1}' from relative archive item path to extract file and the source is an untrusted zip archive, make sure to sanitize relative archive item path '{2} in method {3}'</source>
        <target state="translated">'メソッド {1} の {0}' のパスを相対アーカイブ アイテムのパスから作成してファイルを抽出し、ソースが信頼されていない zip アーカイブである場合は、'メソッド {3} の相対アーカイブ アイテムのパス {2}' をサニタイズしてください</target>
        <note />
      </trans-unit>
      <trans-unit id="DefinitelyUseWeakKDFInsufficientIterationCount">
        <source>Do Not Use Weak Key Derivation Function With Insufficient Iteration Count</source>
        <target state="translated">反復回数が十分でない弱いキー派生関数は使用しないでください</target>
        <note />
      </trans-unit>
      <trans-unit id="DefinitelyUseWeakKDFInsufficientIterationCountMessage">
        <source>Use at least {0} iterations when deriving a cryptographic key from a password. By default, Rfc2898DeriveByte's IterationCount is only 1000</source>
        <target state="translated">パスワードから暗号化キーを派生させる場合は、少なくとも {0} 回の反復を使用してください。既定では、Rfc2898DeriveByte の IterationCount は 1000 のみです</target>
        <note />
      </trans-unit>
      <trans-unit id="DoNotAddSchemaByURL">
        <source>Do Not Add Schema By URL</source>
        <target state="translated">URL でスキーマを追加しない</target>
        <note />
      </trans-unit>
      <trans-unit id="DoNotAddSchemaByURLDescription">
        <source>This overload of XmlSchemaCollection.Add method internally enables DTD processing on the XML reader instance used, and uses UrlResolver for resolving external XML entities. The outcome is information disclosure. Content from file system or network shares for the machine processing the XML can be exposed to attacker. In addition, an attacker can use this as a DoS vector.</source>
        <target state="translated">XmlSchemaCollection.Add メソッドのこのオーバーロードは、使用される XML リーダー インスタンスでの DTD の処理を内部的に有効にし、外部の XML エンティティの解決に UrlResolver を使用します。結果として情報が漏えいします。XML を処理するマシンのファイル システムまたはネットワーク共有からのコンテンツが攻撃者に対して流出する可能性があります。また、攻撃者はこれを DoS ベクターとして使用する可能性もあります。</target>
        <note />
      </trans-unit>
      <trans-unit id="DoNotAddSchemaByURLMessage">
        <source>This overload of the Add method is potentially unsafe because it may resolve dangerous external references</source>
        <target state="translated">Add メソッドのこのオーバーロードは、危険な外部参照を解決することが考えられるため、安全ではない可能性があります</target>
        <note />
      </trans-unit>
      <trans-unit id="DoNotCallDangerousMethodsInDeserialization">
        <source>Do Not Call Dangerous Methods In Deserialization</source>
        <target state="translated">逆シリアル化で危険なメソッドを呼び出さないでください</target>
        <note />
      </trans-unit>
      <trans-unit id="DoNotCallDangerousMethodsInDeserializationDescription">
        <source>Insecure Deserialization is a vulnerability which occurs when untrusted data is used to abuse the logic of an application, inflict a Denial-of-Service (DoS) attack, or even execute arbitrary code upon it being deserialized. It’s frequently possible for malicious users to abuse these deserialization features when the application is deserializing untrusted data which is under their control. Specifically, invoke dangerous methods in the process of deserialization. Successful insecure deserialization attacks could allow an attacker to carry out attacks such as DoS attacks, authentication bypasses, and remote code execution.</source>
        <target state="translated">安全でない逆シリアル化は、アプリケーションのロジックを悪用したり、サービス拒否 (DoS) 攻撃を仕掛けたり、逆シリアル化されたときに任意のコードを実行したりすることさえあるために、信頼できないデータが使用される場合に発生する脆弱性です。 悪意のあるユーザーが、自分の管理下にある信頼できないデータをアプリケーションで逆シリアル化しているときに、これらの逆シリアル化機能を悪用することがよくあります。 具体的には、逆シリアル化の過程で危険なメソッドを呼び出します。 安全でない逆シリアル化攻撃が成功すると、攻撃者は DoS 攻撃、認証回避、リモートでのコード実行などの攻撃を仕掛ける可能性があります。</target>
        <note />
      </trans-unit>
      <trans-unit id="DoNotCallDangerousMethodsInDeserializationMessage">
        <source>When deserializing an instance of class {0}, method {1} can call dangerous method {2}.</source>
        <target state="translated">クラス {0} のインスタンスを逆シリアル化すると、メソッド {1} が危険なメソッド{2} を呼び出す可能性があります。</target>
        <note />
      </trans-unit>
      <trans-unit id="DoNotDisableCertificateValidation">
        <source>Do Not Disable Certificate Validation</source>
        <target state="translated">証明書の検証を無効にしません</target>
        <note />
      </trans-unit>
      <trans-unit id="DoNotDisableCertificateValidationDescription">
        <source>A certificate can help authenticate the identity of the server. Clients should validate the server certificate to ensure requests are sent to the intended server. If the ServerCertificateValidationCallback always returns 'true', any certificate will pass validation.</source>
        <target state="translated">証明書を使用すると、サーバーの ID を認証できます。クライアントは、サーバー証明書を検証し、要求が意図したとおりのサーバーに送信されるようにする必要があります。ServerCertificateValidationCallback が常時 'true' を返す場合、すべての証明書が検証に成功します。</target>
        <note />
      </trans-unit>
      <trans-unit id="DoNotDisableCertificateValidationMessage">
        <source>The ServerCertificateValidationCallback is set to a function that accepts any server certificate, by always returning true. Ensure that server certificates are validated to verify the identity of the server receiving requests.</source>
        <target state="translated">ServerCertificateValidationCallback は、常時 true を返すことによってあらゆるサーバー証明書を受け入れる関数に設定されます。要求を受信するサーバーの ID を確認するサーバー証明書が検証されるようにします。</target>
        <note />
      </trans-unit>
      <trans-unit id="DoNotDisableHTTPHeaderChecking">
        <source>Do Not Disable HTTP Header Checking</source>
        <target state="translated">HTTP ヘッダーのチェックを無効にしない</target>
        <note />
      </trans-unit>
      <trans-unit id="DoNotDisableHTTPHeaderCheckingDescription">
        <source>HTTP header checking enables encoding of the carriage return and newline characters, \r and \n, that are found in response headers. This encoding can help to avoid injection attacks that exploit an application that echoes untrusted data contained by the header.</source>
        <target state="translated">HTTP ヘッダーのチェックでは、応答ヘッダーに含まれる復帰や改行文字のエンコードを有効にします。\r\nこのエンコードは、ヘッダーに含まれる信頼されていないデータをエコーするアプリケーションを悪用するインジェクション攻撃を回避するのに役立ちます。</target>
        <note />
      </trans-unit>
      <trans-unit id="DoNotDisableHTTPHeaderCheckingMessage">
        <source>Do not disable HTTP header checking</source>
        <target state="translated">HTTP ヘッダーのチェックを無効にしない</target>
        <note />
      </trans-unit>
      <trans-unit id="DoNotDisableRequestValidation">
        <source>Do Not Disable Request Validation</source>
        <target state="translated">要求の検証を無効にしない</target>
        <note />
      </trans-unit>
      <trans-unit id="DoNotDisableRequestValidationDescription">
        <source>Request validation is a feature in ASP.NET that examines HTTP requests and determines whether they contain potentially dangerous content. This check adds protection from markup or code in the URL query string, cookies, or posted form values that might have been added for malicious purposes. So, it is generally desirable and should be left enabled for defense in depth.</source>
        <target state="translated">要求の検証は、HTTP 要求を調べ、危険性のあるコンテンツが含まれているかどうかを判断する ASP.NET の機能です。この確認により、不正な目的のために追加された可能性がある、URL クエリ文字列内のマークアップやコード、Cookie、投稿されたフォームの値から保護することができます。そのため、この機能は一般的に望ましいものであり、多重の防御のために有効にしておくべきです。</target>
        <note />
      </trans-unit>
      <trans-unit id="DoNotDisableRequestValidationMessage">
        <source>{0} has request validation disabled</source>
        <target state="translated">メソッド {0} の要求の検証が無効です</target>
        <note />
      </trans-unit>
      <trans-unit id="DoNotDisableSchUseStrongCrypto">
        <source>Do Not Disable SChannel Use of Strong Crypto</source>
        <target state="translated">SChannel による強力な暗号の使用を無効にしません</target>
        <note />
      </trans-unit>
      <trans-unit id="DoNotDisableSchUseStrongCryptoDescription">
        <source>Starting with the .NET Framework 4.6, the System.Net.ServicePointManager and System.Net.Security.SslStream classes are recommeded to use new protocols. The old ones have protocol weaknesses and are not supported. Setting Switch.System.Net.DontEnableSchUseStrongCrypto with true will use the old weak crypto check and opt out of the protocol migration.</source>
        <target state="translated">.NET Framework 4.6 以降、System.Net.ServicePointManager クラスと System.Net.Security.SslStream クラスで新しいプロトコルを使用することをお勧めします。古いプロトコルは、プロトコルの脆弱性があるため、サポートされていません。Switch.System.Net.DontEnableSchUseStrongCrypto を true に設定すると、古くて脆弱な暗号のチェックが使用され、プロトコルの移行がオプトアウトされます。</target>
        <note />
      </trans-unit>
      <trans-unit id="DoNotDisableSchUseStrongCryptoMessage">
        <source>{0} disables TLS 1.2 and enables SSLv3</source>
        <target state="translated">{0} は、TLS 1.2 を無効にして、SSLv3 を有効にします</target>
        <note />
      </trans-unit>
      <trans-unit id="DoNotHardCodeEncryptionKey">
        <source>Do Not Hard Code Encryption Key</source>
        <target state="translated">暗号化キーをハード コードしない</target>
        <note />
      </trans-unit>
      <trans-unit id="DoNotHardCodeEncryptionKeyDescription">
        <source>SymmetricAlgorithm's .Key property, or a method's rgbKey parameter, should never be a hardcoded value.</source>
        <target state="translated">SymmetricAlgorithm の .Key プロパティまたはメソッドの rgbKey パラメーターをハードコードされた値にすることはできません。</target>
        <note />
      </trans-unit>
      <trans-unit id="DoNotHardCodeEncryptionKeyMessage">
        <source>Potential security vulnerability was found where '{0}' in method '{1}' may be tainted by hardcoded key from '{2}' in method '{3}'</source>
        <target state="translated">潜在的なセキュリティの脆弱性が見つかりました。メソッド '{1}' の '{0}' は、メソッド '{3}' の '{2}' からのハードコードされたキーによって悪用される可能性があります</target>
        <note />
      </trans-unit>
      <trans-unit id="DoNotInstallRootCertDescription">
        <source>By default, the Trusted Root Certification Authorities certificate store is configured with a set of public CAs that has met the requirements of the Microsoft Root Certificate Program. Since all trusted root CAs can issue certificates for any domain, an attacker can pick a weak or coercible CA that you install by yourself to target for an attack – and a single vulnerable, malicious or coercible CA undermines the security of the entire system. To make matters worse, these attacks can go unnoticed quite easily.</source>
        <target state="translated">既定では、信頼されたルート証明機関の証明書ストアは、Microsoft ルート証明書プログラムの要件を満たす一連の公的 CA で構成されています。すべての信頼されたルート CA は任意のドメインの証明書を発行できますが、攻撃者はユーザー自身がインストールする脆弱な CA または制御可能な CA を攻撃対象として選択できます。脆弱な CA、悪意のあるCA、制御可能な CA が 1 つでもあると、システム全体のセキュリティが弱体化します。さらに悪いことに、こうした攻撃はまったく気付かずに、しかも簡単に行うことができます。</target>
        <note />
      </trans-unit>
      <trans-unit id="DoNotReferSelfInSerializableClass">
        <source>Do Not Refer Self In Serializable Class</source>
        <target state="translated">シリアル化可能なクラスで自己参照しません</target>
        <note />
      </trans-unit>
      <trans-unit id="DoNotReferSelfInSerializableClassDescription">
        <source>This can allow an attacker to DOS or exhaust the memory of the process.</source>
        <target state="translated">これにより、攻撃者が DOS を実行したり、プロセスのメモリを消費したりできるようになります。</target>
        <note />
      </trans-unit>
      <trans-unit id="DoNotReferSelfInSerializableClassMessage">
        <source>{0} participates in a potential reference cycle</source>
        <target state="translated">{0} で潜在的な参照サイクルが生じています</target>
        <note />
      </trans-unit>
      <trans-unit id="DoNotSerializeTypesWithPointerFields">
        <source>Do Not Serialize Types With Pointer Fields</source>
        <target state="translated">ポインター フィールドを持つ型をシリアル化しない</target>
        <note />
      </trans-unit>
      <trans-unit id="DoNotSerializeTypesWithPointerFieldsDescription">
        <source>Pointers are not "type safe" in the sense that you cannot guarantee the correctness of the memory they point at. So, serializing types with pointer fields is dangerous, as it may allow an attacker to control the pointer.</source>
        <target state="translated">ポインターは、自身がポイントするメモリの正しさを保証できないという意味で「タイプ セーフ」ではありません。そのため、攻撃者によるポインターの制御が可能になる場合があるので、ポインター フィールドを持つ型をシリアル化することは危険です。</target>
        <note />
      </trans-unit>
      <trans-unit id="DoNotSerializeTypesWithPointerFieldsMessage">
        <source>Pointer field {0} on serializable type.</source>
        <target state="translated">シリアル化可能な型のポインター フィールド {0} です。</target>
        <note />
      </trans-unit>
      <trans-unit id="DoNotUseAccountSAS">
        <source>Do Not Use Account Shared Access Signature</source>
        <target state="translated">アカウントの Shared Access Signature を使用しない</target>
        <note />
      </trans-unit>
      <trans-unit id="DoNotUseAccountSASDescription">
        <source>Shared Access Signatures(SAS) are a vital part of the security model for any application using Azure Storage, they should provide limited and safe permissions to your storage account to clients that don't have the account key. All of the operations available via a service SAS are also available via an account SAS, that is, account SAS is too powerful. So it is recommended to use Service SAS to delegate access more carefully.</source>
        <target state="translated">Shared Access Signatures (SAS) は、Azure Storage を使用しているすべてのアプリケーションのセキュリティ モデルに不可欠な部分であり、アカウント キーを持たないクライアントにストレージ アカウントへの制限された安全なアクセス許可を提供する必要があります。サービス SAS を通じて利用可能なすべての操作は、アカウント SAS を通じて利用することもできます。つまり、アカウント SAS は強力すぎるということです。このため、サービス SAS を使用してアクセスをより慎重に委任することをお勧めします。</target>
        <note />
      </trans-unit>
      <trans-unit id="DoNotUseAccountSASMessage">
        <source>Use Service SAS instead of Account SAS for fine grained access control and container-level access policy</source>
        <target state="translated">詳細に設定されたアクセス制御とコンテナーレベルのアクセス ポリシーには、アカウント SAS の代わりにサービス SAS を使用してください</target>
        <note />
      </trans-unit>
      <trans-unit id="DoNotUseBrokenCryptographicAlgorithms">
        <source>Do Not Use Broken Cryptographic Algorithms</source>
        <target state="translated">破られた暗号アルゴリズムを使用しない</target>
        <note />
      </trans-unit>
      <trans-unit id="DoNotUseBrokenCryptographicAlgorithmsDescription">
        <source>An attack making it computationally feasible to break this algorithm exists. This allows attackers to break the cryptographic guarantees it is designed to provide. Depending on the type and application of this cryptographic algorithm, this may allow attackers to read enciphered messages, tamper with enciphered  messages, forge digital signatures, tamper with hashed content, or otherwise compromise any cryptosystem based on this algorithm. Replace encryption uses with the AES algorithm (AES-256, AES-192 and AES-128 are acceptable) with a key length greater than or equal to 128 bits. Replace hashing uses with a hashing function in the SHA-2 family, such as SHA512, SHA384, or SHA256. Replace digital signature uses with RSA with a key length greater than or equal to 2048-bits, or ECDSA with a key length greater than or equal to 256 bits.</source>
        <target state="translated">このアルゴリズムを破ることをコンピューター的に実現する攻撃が存在します。これによって攻撃者は、提供されるはずの暗号化による保証を破ることが可能になります。この暗号アルゴリズムの種類とアプリケーションによっては、攻撃者は、暗号化されたメッセージの読み取り、暗号化されたメッセージの改ざん、デジタル署名の偽造、ハッシュされたコンテンツの改ざん、またはこのアルゴリズムに基づく暗号システムの侵害を実行できるようになる可能性があります。暗号化の使用を、キーの長さが 128 ビット以上の AES アルゴリズム (AES-256、AES-192、および AES-128 が使用可能) に置き換えます。ハッシュの使用を、SHA512、SHA384、SHA256 などの SHA-2 ファミリのハッシュ関数に置き換えます。デジタル署名の使用を、キーの長さが 2048 ビット以上の RSA か、キーの長さが 256 ビット以上の ECDSA に置き換えます。</target>
        <note />
      </trans-unit>
      <trans-unit id="DoNotUseBrokenCryptographicAlgorithmsMessage">
        <source>{0} uses a broken cryptographic algorithm {1}</source>
        <target state="translated">{0} が、破られた暗号アルゴリズム {1} を使用します</target>
        <note />
      </trans-unit>
      <trans-unit id="DoNotUseDSA">
        <source>Do Not Use Digital Signature Algorithm (DSA)</source>
        <target state="translated">デジタル署名アルゴリズム (DSA) を使用しない</target>
        <note />
      </trans-unit>
      <trans-unit id="DoNotUseDSADescription">
        <source>DSA is too weak to use.</source>
        <target state="translated">DSA は脆弱であるため使用しません。</target>
        <note />
      </trans-unit>
      <trans-unit id="DoNotUseDSAMessage">
        <source>Asymmetric encryption algorithm {0} is weak. Switch to an RSA with at least 2048 key size, ECDH or ECDSA algorithm instead</source>
        <target state="translated">非対称暗号化アルゴリズム {0} が脆弱です。キー サイズが少なくとも 2048 の RSA、ECDH、または ECDSA アルゴリズムに切り替えてください</target>
        <note />
      </trans-unit>
      <trans-unit id="DoNotUseDeprecatedSecurityProtocols">
        <source>Do Not Use Deprecated Security Protocols</source>
        <target state="translated">非推奨のセキュリティ プロトコルを使用しない</target>
        <note />
      </trans-unit>
      <trans-unit id="DoNotUseDeprecatedSecurityProtocolsDescription">
        <source>Using a deprecated security protocol rather than the system default is risky.</source>
        <target state="translated">システムの既定値ではなく、非推奨のセキュリティ プロトコルを使用することは安全ではありません。</target>
        <note />
      </trans-unit>
      <trans-unit id="DoNotUseDeprecatedSecurityProtocolsMessage">
        <source>Hard-coded use of deprecated security protocol {0}</source>
        <target state="translated">非推奨のセキュリティ プロトコル {0} のハードコーディングされた使用</target>
        <note />
      </trans-unit>
      <trans-unit id="DoNotUseMD5">
        <source>Do not use insecure cryptographic algorithm MD5.</source>
        <target state="translated">安全でない暗号アルゴリズム MD5 を使用しない。</target>
        <note />
      </trans-unit>
      <trans-unit id="DoNotUseMD5Description">
        <source>This type implements MD5, a cryptographically insecure hashing function. Hash collisions are computationally feasible for the MD5 and HMACMD5 algorithms. Replace this usage with a SHA-2 family hash algorithm (SHA512, SHA384, SHA256).</source>
        <target state="translated">この型は、暗号として安全でないハッシュ関数である MD5 を実装しています。MD5 と HMACMD5 アルゴリズムでは、計算上、ハッシュの競合が起こる可能性があります。この使用を SHA-2 ファミリのハッシュ アルゴリズム (SHA512、SHA384、SHA256) に置き換えてください。</target>
        <note />
      </trans-unit>
      <trans-unit id="DoNotUseObsoleteKDFAlgorithm">
        <source>Do not use obsolete key derivation function</source>
        <target state="translated">非推奨のキー派生関数を使用しないでください</target>
        <note />
      </trans-unit>
      <trans-unit id="DoNotUseObsoleteKDFAlgorithmDescription">
        <source>Password-based key derivation should use PBKDF2 with SHA-2. Avoid using PasswordDeriveBytes since it generates a PBKDF1 key. Avoid using Rfc2898DeriveBytes.CryptDeriveKey since it doesn't use the iteration count or salt.</source>
        <target state="translated">パスワードベースのキーの派生では、PBKDF2 を SHA-2 と一緒に使用してください。PBKDF1 キーが生成されてしまうため、PasswordDeriveBytes を使用しないでください。反復カウントまたは salt を使用していないため、Rfc2898DeriveBytes.CryptDeriveKey を使用しないでください。</target>
        <note />
      </trans-unit>
      <trans-unit id="DoNotUseObsoleteKDFAlgorithmMessage">
        <source>Call to obsolete key derivation function {0}.{1}</source>
        <target state="translated">非推奨のキー派生関数 {0}.{1} への呼び出し</target>
        <note />
      </trans-unit>
      <trans-unit id="DoNotUseSHA1">
        <source>Do not use insecure cryptographic algorithm SHA1.</source>
        <target state="translated">安全でない暗号アルゴリズム SHA1 を使用しない。</target>
        <note />
      </trans-unit>
      <trans-unit id="DoNotUseSHA1Description">
        <source>This type implements SHA1, a cryptographically insecure hashing function. Hash collisions are computationally feasible for the SHA-1 and SHA-0 algorithms. Replace this usage with a SHA-2 family hash algorithm (SHA512, SHA384, SHA256).</source>
        <target state="translated">この型は、暗号として安全でないハッシュ関数である SHA1 を実装しています。SHA-1 と SHA-0 アルゴリズムでは、計算上、ハッシュの競合が起こる可能性があります。この使用を SHA-2 ファミリのハッシュ アルゴリズム (SHA512、SHA384、SHA256) に置き換えてください。</target>
        <note />
      </trans-unit>
      <trans-unit id="DoNotUseWeakCryptographicAlgorithms">
        <source>Do Not Use Weak Cryptographic Algorithms</source>
        <target state="translated">脆弱な暗号アルゴリズムを使用しない</target>
        <note />
      </trans-unit>
      <trans-unit id="DoNotUseWeakCryptographicAlgorithmsDescription">
        <source>Cryptographic algorithms degrade over time as attacks become for advances to attacker get access to more computation. Depending on the type and application of this cryptographic algorithm, further degradation of the cryptographic strength of it may allow attackers to read enciphered messages, tamper with enciphered  messages, forge digital signatures, tamper with hashed content, or otherwise compromise any cryptosystem based on this algorithm. Replace encryption uses with the AES algorithm (AES-256, AES-192 and AES-128 are acceptable) with a key length greater than or equal to 128 bits. Replace hashing uses with a hashing function in the SHA-2 family, such as SHA-2 512, SHA-2 384, or SHA-2 256.</source>
        <target state="translated">攻撃が進化し、攻撃者がアクセスできる計算が増えるにつれ、暗号アルゴリズムは徐々に弱まっていきます。この暗号アルゴリズムの種類とアプリケーションによっては、暗号の強度がさらに弱くなると、攻撃者は、暗号化されたメッセージの読み取り、暗号化されたメッセージの改ざん、デジタル署名の偽造、ハッシュされたコンテンツの改ざん、またはこのアルゴリズムに基づく暗号システムの侵害を実行できるようになる可能性があります。暗号化の使用を、キーの長さが 128 ビット以上の AES アルゴリズム (AES-256、AES-192、および AES-128 が使用可能) に置き換えます。ハッシュの使用を、SHA-2 512、SHA-2 384、SHA-2 256 などの SHA-2 ファミリのハッシュ関数に置き換えます。</target>
        <note />
      </trans-unit>
      <trans-unit id="DoNotUseWeakCryptographicAlgorithmsMessage">
        <source>{0} uses a weak cryptographic algorithm {1}</source>
        <target state="translated">{0} が、脆弱な暗号アルゴリズム {1} を使用します</target>
        <note />
      </trans-unit>
      <trans-unit id="DoNotUseWeakKDFAlgorithm">
        <source>Do Not Use Weak Key Derivation Function Algorithm</source>
        <target state="translated">弱いキー派生関数アルゴリズムを使用しないでください</target>
        <note />
      </trans-unit>
      <trans-unit id="DoNotUseWeakKDFAlgorithmDescription">
        <source>Some implementations of the Rfc2898DeriveBytes class allow for a hash algorithm to be specified in a constructor parameter or overwritten in the HashAlgorithm property. If a hash algorithm is specified, then it should be SHA-256 or higher.</source>
        <target state="translated">Rfc2898DeriveBytes クラスの一部の実装では、ハッシュ アルゴリズムをコンストラクターのパラメーターで指定するか、HashAlgorithm プロパティで上書きすることができます。ハッシュ アルゴリズムが指定されている場合、SHA-256 またはそれ以上でなければなりません。</target>
        <note />
      </trans-unit>
      <trans-unit id="DoNotUseWeakKDFAlgorithmMessage">
        <source>{0} created with a weak hash algorithm. Use SHA256, SHA384, or SHA512 to create a strong key from a password</source>
        <target state="translated">{0} は弱いハッシュ アルゴリズムを使用して作成されました。SHA256、SHA384、SHA512 を使用してパスワードから強力なキーを作成してください</target>
        <note />
      </trans-unit>
      <trans-unit id="DoNotUseWeakKDFInsufficientIterationCountDescription">
        <source>When deriving cryptographic keys from user-provided inputs such as password, use sufficient iteration count (at least 100k).</source>
        <target state="translated">パスワードなど、ユーザーが指定した入力から暗号化キーを派生させる場合は、十分な反復回数を使用してください (少なくとも 10 万)。</target>
        <note />
      </trans-unit>
      <trans-unit id="DoNotUseXslTransform">
        <source>Do Not Use XslTransform</source>
        <target state="translated">XslTransform を使用しないでください</target>
        <note />
      </trans-unit>
      <trans-unit id="DoNotUseXslTransformMessage">
        <source>Do not use XslTransform. It does not restrict potentially dangerous external references.</source>
        <target state="translated">XslTransform を使用しないでください。危険性のある外部参照は制限されません。</target>
        <note />
      </trans-unit>
      <trans-unit id="HardCodedSecurityProtocolMessage">
        <source>Avoid hardcoding SecurityProtocolType {0}, and instead use SecurityProtocolType.SystemDefault to allow the operating system to choose the best Transport Layer Security protocol to use.</source>
        <target state="translated">SecurityProtocolType {0} をハードコードしないでください。代わりに、SecurityProtocolType.SystemDefault を使用して、オペレーティング システムが使用する最適なトランスポート層セキュリティ プロトコルを選択できるようにします。</target>
        <note />
      </trans-unit>
      <trans-unit id="HardCodedSecurityProtocolTitle">
        <source>Avoid hardcoding SecurityProtocolType value</source>
        <target state="translated">SecurityProtocolType の値をハードコードしない</target>
        <note />
      </trans-unit>
      <trans-unit id="MaybeInstallRootCert">
        <source>Ensure Certificates Are Not Added To Root Store</source>
        <target state="translated">証明書がルート ストアに追加されていないことを確認する</target>
        <note />
      </trans-unit>
      <trans-unit id="MaybeInstallRootCertMessage">
        <source>Adding certificates to the operating system's trusted root certificates is insecure. Ensure that the target store is not root store.</source>
        <target state="translated">オペレーティング システムの信頼されたルート証明書に証明書を追加することは安全ではありません。ターゲット ストアがルート ストアでないことを確認してください。</target>
        <note />
      </trans-unit>
      <trans-unit id="MaybeUseSecureCookiesASPNetCore">
        <source>Ensure Use Secure Cookies In ASP.Net Core</source>
        <target state="translated">ASP.Net Core で安全な Cookie を使用することを確認します</target>
        <note />
      </trans-unit>
      <trans-unit id="MaybeUseSecureCookiesASPNetCoreMessage">
        <source>Ensure that CookieOptions.Secure = true when setting a cookie</source>
        <target state="translated">Cookie を設定する場合は、CookieOptions.Secure = true になっていることを確認してください</target>
        <note />
      </trans-unit>
      <trans-unit id="MaybeUseWeakKDFInsufficientIterationCount">
        <source>Ensure Sufficient Iteration Count When Using Weak Key Derivation Function</source>
        <target state="translated">弱いキー派生関数を使用する場合は十分な反復回数を確保してください</target>
        <note />
      </trans-unit>
      <trans-unit id="MaybeUseWeakKDFInsufficientIterationCountMessage">
        <source>Ensure that the iteration count is at least {0} when deriving a cryptographic key from a password. By default, Rfc2898DeriveByte's IterationCount is only 1000</source>
        <target state="translated">パスワードから暗号化キーを派生させる場合は、反復回数が少なくとも {0} 回であることを確認してください。既定では、Rfc2898DeriveByte の IterationCount は 1000 のみです</target>
        <note />
      </trans-unit>
      <trans-unit id="SetViewStateUserKey">
        <source>Set ViewStateUserKey For Classes Derived From Page</source>
        <target state="translated">ページから派生したクラスに ViewStateUserKey を設定する</target>
        <note />
      </trans-unit>
      <trans-unit id="SetViewStateUserKeyDescription">
        <source>Setting the ViewStateUserKey property can help you prevent attacks on your application by allowing you to assign an identifier to the view-state variable for individual users so that they cannot use the variable to generate an attack. Otherwise, there will be cross-site request forgery vulnerabilities.</source>
        <target state="translated">ViewStateUserKey プロパティを設定すると、識別子を個別のユーザーの view-state 変数に割り当てて、ユーザーが変数を使用した攻撃を実行できないようにすることで、アプリケーションに対する攻撃を防ぐことができます。そうしない場合、クロスサイト リクエスト フォージェリの脆弱性の危険性があります。</target>
        <note />
      </trans-unit>
      <trans-unit id="SetViewStateUserKeyMessage">
        <source>The class {0} derived from System.Web.UI.Page does not set the ViewStateUserKey property in the OnInit method or Page_Init method</source>
        <target state="translated">System.Web.UI.Page から派生したクラス {0} は、OnInit メソッドまたは Page_Init メソッドで ViewStateUserKey プロパティを設定しません</target>
        <note />
      </trans-unit>
      <trans-unit id="UseContainerLevelAccessPolicy">
        <source>Use Container Level Access Policy</source>
        <target state="translated">コンテナー レベルのアクセス ポリシーを使用する</target>
        <note />
      </trans-unit>
      <trans-unit id="UseContainerLevelAccessPolicyDescription">
        <source>No access policy identifier is specified, making tokens non-revocable.</source>
        <target state="translated">アクセス ポリシー識別子が指定されていません。トークンが取消可能ではなくなります。</target>
        <note />
      </trans-unit>
      <trans-unit id="UseContainerLevelAccessPolicyMessage">
        <source>Consider using Azure's role-based access control instead of a Shared Access Signature (SAS) if possible. If you still need to use a SAS, use a container-level access policy when creating a SAS</source>
        <target state="translated">可能な場合は、Shared Access Signature (SAS) の代わりに、Azure のロールベースのアクセス制御を使用することを検討してください。依然として SAS を使用する必要がある場合は、SAS の作成時にコンテナーレベルのアクセス ポリシーを使用します</target>
        <note />
      </trans-unit>
      <trans-unit id="UseRSAWithSufficientKeySize">
        <source>Use Rivest–Shamir–Adleman (RSA) Algorithm With Sufficient Key Size</source>
        <target state="translated">十分なキー サイズの Rivest–Shamir–Adleman (RSA) アルゴリズムを使用します</target>
        <note />
      </trans-unit>
      <trans-unit id="UseRSAWithSufficientKeySizeDescription">
        <source>Encryption algorithms are vulnerable to brute force attacks when too small a key size is used.</source>
        <target state="translated">暗号化アルゴリズムは、小さすぎるキー サイズが使用されていると、ブルート フォース攻撃に対して脆弱になります。</target>
        <note />
      </trans-unit>
      <trans-unit id="UseRSAWithSufficientKeySizeMessage">
        <source>Asymmetric encryption algorithm {0}'s key size is less than 2048. Switch to an RSA with at least 2048 key size, ECDH or ECDSA algorithm instead.</source>
        <target state="translated">非対称暗号化アルゴリズム {0} のキー サイズが 2048 未満です。キー サイズが少なくとも 2048 の RSA、ECDH、または ECDSA アルゴリズムに切り替えてください。</target>
        <note />
      </trans-unit>
      <trans-unit id="UseSecureCookiesASPNetCoreDescription">
        <source>Applications available over HTTPS must use secure cookies.</source>
        <target state="translated">HTTPS 経由で使用できるアプリケーションは、セキュリティで保護された Cookie を使用する必要があります。</target>
        <note />
      </trans-unit>
      <trans-unit id="UseSharedAccessProtocolHttpsOnly">
        <source>Use SharedAccessProtocol HttpsOnly</source>
        <target state="translated">SharedAccessProtocol HttpsOnly を使用する</target>
        <note />
      </trans-unit>
      <trans-unit id="UseSharedAccessProtocolHttpsOnlyDescription">
        <source>HTTPS encrypts network traffic. Use HttpsOnly, rather than HttpOrHttps, to ensure network traffic is always encrypted to help prevent disclosure of sensitive data.</source>
        <target state="translated">HTTPS はネットワークトラフィックを暗号化します。ネットワークトラフィックが常に暗号化されるようにするには、HttpsOnly を HttpOrHttps ではなくを使用します。</target>
        <note />
      </trans-unit>
      <trans-unit id="UseSharedAccessProtocolHttpsOnlyMessage">
        <source>Consider using Azure's role-based access control instead of a Shared Access Signature (SAS) if possible. If you still need to use a SAS, specify SharedAccessProtocol.HttpsOnly</source>
        <target state="translated">可能な場合は、Shared Access Signature (SAS) の代わりに、Azure のロールベースのアクセス制御を使用することを検討してください。依然として SAS を使用する必要がある場合は、SharedAccessProtocol を指定します。 HttpsOnly</target>
        <note />
      </trans-unit>
      <trans-unit id="UseXmlReaderDescription">
        <source>Processing XML from untrusted data may load dangerous external references, which should be restricted by using an XmlReader with a secure resolver or with DTD processing disabled.</source>
        <target state="translated">信頼されていないデータから XML を処理すると、危険な外部参照を読み込む可能性があります。XmlReader を安全なリゾルバーと共に使用するか、DTD 処理を無効にして使用することにより、この処理を制限する必要があります。</target>
        <note />
      </trans-unit>
      <trans-unit id="UseXmlReaderForDataSetReadXml">
        <source>Use XmlReader For DataSet Read Xml</source>
        <target state="translated">DataSet Read Xml に XmlReader を使用する</target>
        <note />
      </trans-unit>
      <trans-unit id="UseXmlReaderForDeserialize">
        <source>Use XmlReader For Deserialize</source>
        <target state="translated">逆シリアル化に XmlReader を使用する</target>
        <note />
      </trans-unit>
      <trans-unit id="UseXmlReaderForSchemaRead">
        <source>Use XmlReader For Schema Read</source>
        <target state="translated">スキーマの読み取りに XmlReader を使用する</target>
        <note />
      </trans-unit>
      <trans-unit id="UseXmlReaderForValidatingReader">
        <source>Use XmlReader For Validating Reader</source>
        <target state="translated">リーダーの検証に XmlReader を使用する</target>
        <note />
      </trans-unit>
      <trans-unit id="UseXmlReaderForXPathDocument">
        <source>Use XmlReader For XPathDocument</source>
        <target state="translated">XPathDocument に XmlReader を使用する</target>
        <note />
      </trans-unit>
      <trans-unit id="UseXmlReaderMessage">
        <source>This overload of the {0}.{1} method is potentially unsafe, use an overload that takes a XmlReader instance instead</source>
        <target state="translated">{0}.{1} メソッドのこのオーバーロードは、安全ではない可能性があります。代わりに XmlReader インスタンスを使用するオーバーロードを使用してください</target>
        <note />
      </trans-unit>
      <trans-unit id="DoNotCreateTasksWithoutPassingATaskSchedulerTitle">
        <source>Do not create tasks without passing a TaskScheduler</source>
        <target state="translated">TaskScheduler を渡さずにタスクを作成しない</target>
        <note />
      </trans-unit>
      <trans-unit id="DoNotCreateTasksWithoutPassingATaskSchedulerDescription">
        <source>Do not create tasks unless you are using one of the overloads that takes a TaskScheduler. The default is to schedule on TaskScheduler.Current, which would lead to deadlocks. Either use TaskScheduler.Default to schedule on the thread pool, or explicitly pass TaskScheduler.Current to make your intentions clear.</source>
        <target state="translated">TaskScheduler を受け取るいずれかのオーバーロードを使用しない限り、タスクを作成しません。既定では、TaskScheduler.Current にスケジュールしますが、デッドロックにつながります。TaskScheduler.Default を使用してスレッド プールにスケジュールするか、明示的に TaskScheduler.Current を渡して、意図を明確にします。</target>
        <note />
      </trans-unit>
      <trans-unit id="DoNotCreateTasksWithoutPassingATaskSchedulerMessage">
        <source>Do not create tasks without passing a TaskScheduler</source>
        <target state="translated">TaskScheduler を渡さずにタスクを作成しない</target>
        <note />
      </trans-unit>
    </body>
  </file>
</xliff><|MERGE_RESOLUTION|>--- conflicted
+++ resolved
@@ -2,19 +2,159 @@
 <xliff xmlns="urn:oasis:names:tc:xliff:document:1.2" xmlns:xsi="http://www.w3.org/2001/XMLSchema-instance" version="1.2" xsi:schemaLocation="urn:oasis:names:tc:xliff:document:1.2 xliff-core-1.2-transitional.xsd">
   <file datatype="xml" source-language="en" target-language="ja" original="../MicrosoftNetCoreAnalyzersResources.resx">
     <body>
-      <trans-unit id="DeprecatedSslProtocolsDescription">
-        <source>Older protocol versions of Transport Layer Security (TLS) are less secure than TLS 1.2 and TLS 1.3, and are more likely to have new vulnerabilities. Avoid older protocol versions to minimize risk.</source>
-        <target state="translated">トランスポート層セキュリティ (TLS) の以前のプロトコル バージョンは、TLS 1.2 および TLS 1.3 よりも安全性が低く、新しい脆弱性が見つかる可能性が高くなります。リスクを最小限に抑えるため、以前のプロトコル バージョンは使用しないでください。</target>
-        <note />
-      </trans-unit>
-      <trans-unit id="DeprecatedSslProtocolsMessage">
-        <source>Transport Layer Security protocol version '{0}' is deprecated.  Use 'None' to let the Operating System choose a version.</source>
-        <target state="translated">トランスポート層セキュリティ プロトコルのバージョン '{0}' は非推奨です。オペレーティング システムがバージョンを選択できるようにするには、'None' を使用します。</target>
-        <note />
-      </trans-unit>
-      <trans-unit id="DeprecatedSslProtocolsTitle">
-        <source>Do not use deprecated SslProtocols values</source>
-        <target state="translated">SslProtocols の非推奨の値を使用しない</target>
+      <trans-unit id="AddNonSerializedAttributeCodeActionTitle">
+        <source>Add the 'NonSerialized' attribute to this field.</source>
+        <target state="new">Add the 'NonSerialized' attribute to this field.</target>
+        <note />
+      </trans-unit>
+      <trans-unit id="AddSerializableAttributeCodeActionTitle">
+        <source>Add Serializable attribute</source>
+        <target state="new">Add Serializable attribute</target>
+        <note />
+      </trans-unit>
+      <trans-unit id="AlwaysConsumeTheValueReturnedByMethodsMarkedWithPreserveSigAttributeDescription">
+        <source>PreserveSigAttribute indicates that a method will return an HRESULT, rather than throwing an exception. Therefore, it is important to consume the HRESULT returned by the method, so that errors can be detected. Generally, this is done by calling Marshal.ThrowExceptionForHR.</source>
+        <target state="new">PreserveSigAttribute indicates that a method will return an HRESULT, rather than throwing an exception. Therefore, it is important to consume the HRESULT returned by the method, so that errors can be detected. Generally, this is done by calling Marshal.ThrowExceptionForHR.</target>
+        <note />
+      </trans-unit>
+      <trans-unit id="AlwaysConsumeTheValueReturnedByMethodsMarkedWithPreserveSigAttributeMessage">
+        <source>Consume the hresult returned by method '{0}' and call Marshal.ThrowExceptionForHR.</source>
+        <target state="new">Consume the hresult returned by method '{0}' and call Marshal.ThrowExceptionForHR.</target>
+        <note />
+      </trans-unit>
+      <trans-unit id="AlwaysConsumeTheValueReturnedByMethodsMarkedWithPreserveSigAttributeTitle">
+        <source>Always consume the value returned by methods marked with PreserveSigAttribute</source>
+        <target state="new">Always consume the value returned by methods marked with PreserveSigAttribute</target>
+        <note />
+      </trans-unit>
+      <trans-unit id="ApprovedCipherMode">
+        <source>Do Not Use Unsafe Cipher Modes</source>
+        <target state="new">Do Not Use Unsafe Cipher Modes</target>
+        <note />
+      </trans-unit>
+      <trans-unit id="ApprovedCipherModeDescription">
+        <source>These modes are vulnerable to attacks. Use only approved modes (CBC, CTS).</source>
+        <target state="new">These modes are vulnerable to attacks. Use only approved modes (CBC, CTS).</target>
+        <note />
+      </trans-unit>
+      <trans-unit id="ApprovedCipherModeMessage">
+        <source>It uses an unsafe Cipher Mode {0}</source>
+        <target state="new">It uses an unsafe Cipher Mode {0}</target>
+        <note />
+      </trans-unit>
+      <trans-unit id="AttributeStringLiteralsShouldParseCorrectlyDescription">
+        <source>The string literal parameter of an attribute does not parse correctly for a URL, a GUID, or a version.</source>
+        <target state="new">The string literal parameter of an attribute does not parse correctly for a URL, a GUID, or a version.</target>
+        <note />
+      </trans-unit>
+      <trans-unit id="AttributeStringLiteralsShouldParseCorrectlyMessageDefault">
+        <source>In the constructor of '{0}', change the value of argument '{1}', which is currently "{2}", to something that can be correctly parsed as '{3}'.</source>
+        <target state="new">In the constructor of '{0}', change the value of argument '{1}', which is currently "{2}", to something that can be correctly parsed as '{3}'.</target>
+        <note />
+      </trans-unit>
+      <trans-unit id="AttributeStringLiteralsShouldParseCorrectlyMessageEmpty">
+        <source>In the constructor of '{0}', change the value of argument '{1}', which is currently an empty string (""), to something that can be correctly parsed as '{2}'.</source>
+        <target state="new">In the constructor of '{0}', change the value of argument '{1}', which is currently an empty string (""), to something that can be correctly parsed as '{2}'.</target>
+        <note />
+      </trans-unit>
+      <trans-unit id="AttributeStringLiteralsShouldParseCorrectlyTitle">
+        <source>Attribute string literals should parse correctly</source>
+        <target state="new">Attribute string literals should parse correctly</target>
+        <note />
+      </trans-unit>
+      <trans-unit id="AvoidUnsealedAttributesDescription">
+        <source>The .NET Framework class library provides methods for retrieving custom attributes. By default, these methods search the attribute inheritance hierarchy. Sealing the attribute eliminates the search through the inheritance hierarchy and can improve performance.</source>
+        <target state="new">The .NET Framework class library provides methods for retrieving custom attributes. By default, these methods search the attribute inheritance hierarchy. Sealing the attribute eliminates the search through the inheritance hierarchy and can improve performance.</target>
+        <note />
+      </trans-unit>
+      <trans-unit id="AvoidUnsealedAttributesMessage">
+        <source>Avoid unsealed attributes</source>
+        <target state="new">Avoid unsealed attributes</target>
+        <note />
+      </trans-unit>
+      <trans-unit id="AvoidUnsealedAttributesTitle">
+        <source>Avoid unsealed attributes</source>
+        <target state="new">Avoid unsealed attributes</target>
+        <note />
+      </trans-unit>
+      <trans-unit id="AvoidZeroLengthArrayAllocationsMessage">
+        <source>Avoid unnecessary zero-length array allocations.  Use {0} instead.</source>
+        <target state="new">Avoid unnecessary zero-length array allocations.  Use {0} instead.</target>
+        <note />
+      </trans-unit>
+      <trans-unit id="AvoidZeroLengthArrayAllocationsTitle">
+        <source>Avoid zero-length array allocations.</source>
+        <target state="new">Avoid zero-length array allocations.</target>
+        <note />
+      </trans-unit>
+      <trans-unit id="BinaryFormatterDeserializeMaybeWithoutBinderSetMessage">
+        <source>The method '{0}' is insecure when deserializing untrusted data without a SerializationBinder to restrict the type of objects in the deserialized object graph.</source>
+        <target state="new">The method '{0}' is insecure when deserializing untrusted data without a SerializationBinder to restrict the type of objects in the deserialized object graph.</target>
+        <note />
+      </trans-unit>
+      <trans-unit id="BinaryFormatterDeserializeMaybeWithoutBinderSetTitle">
+        <source>Ensure BinaryFormatter.Binder is set before calling BinaryFormatter.Deserialize</source>
+        <target state="new">Ensure BinaryFormatter.Binder is set before calling BinaryFormatter.Deserialize</target>
+        <note />
+      </trans-unit>
+      <trans-unit id="BinaryFormatterDeserializeWithoutBinderSetMessage">
+        <source>The method '{0}' is insecure when deserializing untrusted data without a SerializationBinder to restrict the type of objects in the deserialized object graph.</source>
+        <target state="new">The method '{0}' is insecure when deserializing untrusted data without a SerializationBinder to restrict the type of objects in the deserialized object graph.</target>
+        <note />
+      </trans-unit>
+      <trans-unit id="BinaryFormatterDeserializeWithoutBinderSetTitle">
+        <source>Do not call BinaryFormatter.Deserialize without first setting BinaryFormatter.Binder</source>
+        <target state="new">Do not call BinaryFormatter.Deserialize without first setting BinaryFormatter.Binder</target>
+        <note />
+      </trans-unit>
+      <trans-unit id="BinaryFormatterMethodUsedDescription">
+        <source>The method '{0}' is insecure when deserializing untrusted data.  If you need to instead detect BinaryFormatter deserialization without a SerializationBinder set, then disable rule CA2300, and enable rules CA2301 and CA2302.</source>
+        <target state="new">The method '{0}' is insecure when deserializing untrusted data.  If you need to instead detect BinaryFormatter deserialization without a SerializationBinder set, then disable rule CA2300, and enable rules CA2301 and CA2302.</target>
+        <note />
+      </trans-unit>
+      <trans-unit id="BinaryFormatterMethodUsedMessage">
+        <source>The method '{0}' is insecure when deserializing untrusted data.</source>
+        <target state="new">The method '{0}' is insecure when deserializing untrusted data.</target>
+        <note />
+      </trans-unit>
+      <trans-unit id="BinaryFormatterMethodUsedTitle">
+        <source>Do not use insecure deserializer BinaryFormatter</source>
+        <target state="new">Do not use insecure deserializer BinaryFormatter</target>
+        <note />
+      </trans-unit>
+      <trans-unit id="CallGCSuppressFinalizeCorrectlyDescription">
+        <source>A method that is an implementation of Dispose does not call GC.SuppressFinalize; or a method that is not an implementation of Dispose calls GC.SuppressFinalize; or a method calls GC.SuppressFinalize and passes something other than this (Me in Visual?Basic).</source>
+        <target state="new">A method that is an implementation of Dispose does not call GC.SuppressFinalize; or a method that is not an implementation of Dispose calls GC.SuppressFinalize; or a method calls GC.SuppressFinalize and passes something other than this (Me in Visual?Basic).</target>
+        <note />
+      </trans-unit>
+      <trans-unit id="CallGCSuppressFinalizeCorrectlyMessageNotCalled">
+        <source>Change {0} to call {1}. This will prevent derived types that introduce a finalizer from needing to re-implement 'IDisposable' to call it.</source>
+        <target state="new">Change {0} to call {1}. This will prevent derived types that introduce a finalizer from needing to re-implement 'IDisposable' to call it.</target>
+        <note />
+      </trans-unit>
+      <trans-unit id="CallGCSuppressFinalizeCorrectlyMessageNotCalledWithFinalizer">
+        <source>Change {0} to call {1}. This will prevent unnecessary finalization of the object once it has been disposed and it has fallen out of scope.</source>
+        <target state="new">Change {0} to call {1}. This will prevent unnecessary finalization of the object once it has been disposed and it has fallen out of scope.</target>
+        <note />
+      </trans-unit>
+      <trans-unit id="CallGCSuppressFinalizeCorrectlyMessageNotPassedThis">
+        <source>{0} calls {1} on something other than itself. Change the call site to pass 'this' ('Me' in Visual Basic) instead.</source>
+        <target state="new">{0} calls {1} on something other than itself. Change the call site to pass 'this' ('Me' in Visual Basic) instead.</target>
+        <note />
+      </trans-unit>
+      <trans-unit id="CallGCSuppressFinalizeCorrectlyMessageOutsideDispose">
+        <source>{0} calls {1}, a method that is typically only called within an implementation of 'IDisposable.Dispose'. Refer to the IDisposable pattern for more information.</source>
+        <target state="new">{0} calls {1}, a method that is typically only called within an implementation of 'IDisposable.Dispose'. Refer to the IDisposable pattern for more information.</target>
+        <note />
+      </trans-unit>
+      <trans-unit id="CallGCSuppressFinalizeCorrectlyTitle">
+        <source>Dispose methods should call SuppressFinalize</source>
+        <target state="new">Dispose methods should call SuppressFinalize</target>
+        <note />
+      </trans-unit>
+      <trans-unit id="CategoryReliability">
+        <source>Reliability</source>
+        <target state="new">Reliability</target>
         <note />
       </trans-unit>
       <trans-unit id="DefinitelyDisableHttpClientCRLCheck">
@@ -27,11 +167,431 @@
         <target state="new">HttpClient is created without enabling CheckCertificateRevocationList</target>
         <note />
       </trans-unit>
+      <trans-unit id="DefinitelyInstallRootCert">
+        <source>Do Not Add Certificates To Root Store</source>
+        <target state="new">Do Not Add Certificates To Root Store</target>
+        <note />
+      </trans-unit>
+      <trans-unit id="DefinitelyInstallRootCertMessage">
+        <source>Adding certificates to the operating system's trusted root certificates increases the risk of incorrectly authenticating an illegitimate certificate</source>
+        <target state="new">Adding certificates to the operating system's trusted root certificates increases the risk of incorrectly authenticating an illegitimate certificate</target>
+        <note />
+      </trans-unit>
+      <trans-unit id="DefinitelyUseSecureCookiesASPNetCore">
+        <source>Use Secure Cookies In ASP.Net Core</source>
+        <target state="new">Use Secure Cookies In ASP.Net Core</target>
+        <note />
+      </trans-unit>
+      <trans-unit id="DefinitelyUseSecureCookiesASPNetCoreMessage">
+        <source>Set CookieOptions.Secure = true when setting a cookie</source>
+        <target state="new">Set CookieOptions.Secure = true when setting a cookie</target>
+        <note />
+      </trans-unit>
+      <trans-unit id="DefinitelyUseWeakKDFInsufficientIterationCount">
+        <source>Do Not Use Weak Key Derivation Function With Insufficient Iteration Count</source>
+        <target state="new">Do Not Use Weak Key Derivation Function With Insufficient Iteration Count</target>
+        <note />
+      </trans-unit>
+      <trans-unit id="DefinitelyUseWeakKDFInsufficientIterationCountMessage">
+        <source>Use at least {0} iterations when deriving a cryptographic key from a password. By default, Rfc2898DeriveByte's IterationCount is only 1000</source>
+        <target state="new">Use at least {0} iterations when deriving a cryptographic key from a password. By default, Rfc2898DeriveByte's IterationCount is only 1000</target>
+        <note />
+      </trans-unit>
+      <trans-unit id="DeprecatedSslProtocolsDescription">
+        <source>Older protocol versions of Transport Layer Security (TLS) are less secure than TLS 1.2 and TLS 1.3, and are more likely to have new vulnerabilities. Avoid older protocol versions to minimize risk.</source>
+        <target state="new">Older protocol versions of Transport Layer Security (TLS) are less secure than TLS 1.2 and TLS 1.3, and are more likely to have new vulnerabilities. Avoid older protocol versions to minimize risk.</target>
+        <note />
+      </trans-unit>
+      <trans-unit id="DeprecatedSslProtocolsMessage">
+        <source>Transport Layer Security protocol version '{0}' is deprecated.  Use 'None' to let the Operating System choose a version.</source>
+        <target state="new">Transport Layer Security protocol version '{0}' is deprecated.  Use 'None' to let the Operating System choose a version.</target>
+        <note />
+      </trans-unit>
+      <trans-unit id="DeprecatedSslProtocolsTitle">
+        <source>Do not use deprecated SslProtocols values</source>
+        <target state="new">Do not use deprecated SslProtocols values</target>
+        <note />
+      </trans-unit>
+      <trans-unit id="DisposableFieldsShouldBeDisposedDescription">
+        <source>A type that implements System.IDisposable declares fields that are of types that also implement IDisposable. The Dispose method of the field is not called by the Dispose method of the declaring type. To fix a violation of this rule, call Dispose on fields that are of types that implement IDisposable if you are responsible for allocating and releasing the unmanaged resources held by the field.</source>
+        <target state="new">A type that implements System.IDisposable declares fields that are of types that also implement IDisposable. The Dispose method of the field is not called by the Dispose method of the declaring type. To fix a violation of this rule, call Dispose on fields that are of types that implement IDisposable if you are responsible for allocating and releasing the unmanaged resources held by the field.</target>
+        <note />
+      </trans-unit>
+      <trans-unit id="DisposableFieldsShouldBeDisposedMessage">
+        <source>'{0}' contains field '{1}' that is of IDisposable type '{2}', but it is never disposed. Change the Dispose method on '{0}' to call Close or Dispose on this field.</source>
+        <target state="new">'{0}' contains field '{1}' that is of IDisposable type '{2}', but it is never disposed. Change the Dispose method on '{0}' to call Close or Dispose on this field.</target>
+        <note />
+      </trans-unit>
+      <trans-unit id="DisposableFieldsShouldBeDisposedTitle">
+        <source>Disposable fields should be disposed</source>
+        <target state="new">Disposable fields should be disposed</target>
+        <note />
+      </trans-unit>
+      <trans-unit id="DisposableTypesShouldDeclareFinalizerDescription">
+        <source>A type that implements System.IDisposable and has fields that suggest the use of unmanaged resources does not implement a finalizer, as described by Object.Finalize.</source>
+        <target state="new">A type that implements System.IDisposable and has fields that suggest the use of unmanaged resources does not implement a finalizer, as described by Object.Finalize.</target>
+        <note />
+      </trans-unit>
+      <trans-unit id="DisposableTypesShouldDeclareFinalizerMessage">
+        <source>Disposable types should declare finalizer</source>
+        <target state="new">Disposable types should declare finalizer</target>
+        <note />
+      </trans-unit>
+      <trans-unit id="DisposableTypesShouldDeclareFinalizerTitle">
+        <source>Disposable types should declare finalizer</source>
+        <target state="new">Disposable types should declare finalizer</target>
+        <note />
+      </trans-unit>
+      <trans-unit id="DisposeMethodsShouldCallBaseClassDisposeDescription">
+        <source>A type that implements System.IDisposable inherits from a type that also implements IDisposable. The Dispose method of the inheriting type does not call the Dispose method of the parent type. To fix a violation of this rule, call base.Dispose in your Dispose method.</source>
+        <target state="new">A type that implements System.IDisposable inherits from a type that also implements IDisposable. The Dispose method of the inheriting type does not call the Dispose method of the parent type. To fix a violation of this rule, call base.Dispose in your Dispose method.</target>
+        <note />
+      </trans-unit>
+      <trans-unit id="DisposeMethodsShouldCallBaseClassDisposeMessage">
+        <source>Ensure that method '{0}' calls '{1}' in all possible control flow paths.</source>
+        <target state="new">Ensure that method '{0}' calls '{1}' in all possible control flow paths.</target>
+        <note />
+      </trans-unit>
+      <trans-unit id="DisposeMethodsShouldCallBaseClassDisposeTitle">
+        <source>Dispose methods should call base class dispose</source>
+        <target state="new">Dispose methods should call base class dispose</target>
+        <note />
+      </trans-unit>
+      <trans-unit id="DisposeObjectsBeforeLosingScopeDescription">
+        <source>If a disposable object is not explicitly disposed before all references to it are out of scope, the object will be disposed at some indeterminate time when the garbage collector runs the finalizer of the object. Because an exceptional event might occur that will prevent the finalizer of the object from running, the object should be explicitly disposed instead.</source>
+        <target state="new">If a disposable object is not explicitly disposed before all references to it are out of scope, the object will be disposed at some indeterminate time when the garbage collector runs the finalizer of the object. Because an exceptional event might occur that will prevent the finalizer of the object from running, the object should be explicitly disposed instead.</target>
+        <note />
+      </trans-unit>
+      <trans-unit id="DisposeObjectsBeforeLosingScopeMayBeDisposedMessage">
+        <source>Use recommended dispose pattern to ensure that object created by '{0}' is disposed on all paths. If possible, wrap the creation within a 'using' statement or a 'using' declaration. Otherwise, use a try-finally pattern, with a dedicated local variable declared before the try region and an unconditional Dispose invocation on non-null value in the 'finally' region, say 'x?.Dispose()'. If the object is explicitly disposed within the try region or the dispose ownership is transfered to another object or method, assign 'null' to the local variable just after such an operation to prevent double dispose in 'finally'.</source>
+        <target state="new">Use recommended dispose pattern to ensure that object created by '{0}' is disposed on all paths. If possible, wrap the creation within a 'using' statement or a 'using' declaration. Otherwise, use a try-finally pattern, with a dedicated local variable declared before the try region and an unconditional Dispose invocation on non-null value in the 'finally' region, say 'x?.Dispose()'. If the object is explicitly disposed within the try region or the dispose ownership is transfered to another object or method, assign 'null' to the local variable just after such an operation to prevent double dispose in 'finally'.</target>
+        <note />
+      </trans-unit>
+      <trans-unit id="DisposeObjectsBeforeLosingScopeMayBeDisposedOnExceptionPathsMessage">
+        <source>Use recommended dispose pattern to ensure that object created by '{0}' is disposed on all exception paths. If possible, wrap the creation within a 'using' statement or a 'using' declaration. Otherwise, use a try-finally pattern, with a dedicated local variable declared before the try region and an unconditional Dispose invocation on non-null value in the 'finally' region, say 'x?.Dispose()'. If the object is explicitly disposed within the try region or the dispose ownership is transfered to another object or method, assign 'null' to the local variable just after such an operation to prevent double dispose in 'finally'.</source>
+        <target state="new">Use recommended dispose pattern to ensure that object created by '{0}' is disposed on all exception paths. If possible, wrap the creation within a 'using' statement or a 'using' declaration. Otherwise, use a try-finally pattern, with a dedicated local variable declared before the try region and an unconditional Dispose invocation on non-null value in the 'finally' region, say 'x?.Dispose()'. If the object is explicitly disposed within the try region or the dispose ownership is transfered to another object or method, assign 'null' to the local variable just after such an operation to prevent double dispose in 'finally'.</target>
+        <note />
+      </trans-unit>
+      <trans-unit id="DisposeObjectsBeforeLosingScopeNotDisposedMessage">
+        <source>Call System.IDisposable.Dispose on object created by '{0}' before all references to it are out of scope.</source>
+        <target state="new">Call System.IDisposable.Dispose on object created by '{0}' before all references to it are out of scope.</target>
+        <note />
+      </trans-unit>
+      <trans-unit id="DisposeObjectsBeforeLosingScopeNotDisposedOnExceptionPathsMessage">
+        <source>Object created by '{0}' is not disposed along all exception paths. Call System.IDisposable.Dispose on the object before all references to it are out of scope.</source>
+        <target state="new">Object created by '{0}' is not disposed along all exception paths. Call System.IDisposable.Dispose on the object before all references to it are out of scope.</target>
+        <note />
+      </trans-unit>
+      <trans-unit id="DisposeObjectsBeforeLosingScopeTitle">
+        <source>Dispose objects before losing scope</source>
+        <target state="new">Dispose objects before losing scope</target>
+        <note />
+      </trans-unit>
+      <trans-unit id="DoNotAddArchiveItemPathToTheTargetFileSystemPath">
+        <source>Do Not Add Archive Item's Path To The Target File System Path</source>
+        <target state="new">Do Not Add Archive Item's Path To The Target File System Path</target>
+        <note />
+      </trans-unit>
+      <trans-unit id="DoNotAddArchiveItemPathToTheTargetFileSystemPathDescription">
+        <source>When extracting files from an archive and using the archive item's path, check if the path is safe. Archive path can be relative and can lead to file system access outside of the expected file system target path, leading to malicious config changes and remote code execution via lay-and-wait technique.</source>
+        <target state="new">When extracting files from an archive and using the archive item's path, check if the path is safe. Archive path can be relative and can lead to file system access outside of the expected file system target path, leading to malicious config changes and remote code execution via lay-and-wait technique.</target>
+        <note />
+      </trans-unit>
+      <trans-unit id="DoNotAddArchiveItemPathToTheTargetFileSystemPathMessage">
+        <source>When creating path for '{0} in method {1}' from relative archive item path to extract file and the source is an untrusted zip archive, make sure to sanitize relative archive item path '{2} in method {3}'</source>
+        <target state="new">When creating path for '{0} in method {1}' from relative archive item path to extract file and the source is an untrusted zip archive, make sure to sanitize relative archive item path '{2} in method {3}'</target>
+        <note />
+      </trans-unit>
+      <trans-unit id="DoNotAddSchemaByURL">
+        <source>Do Not Add Schema By URL</source>
+        <target state="new">Do Not Add Schema By URL</target>
+        <note />
+      </trans-unit>
+      <trans-unit id="DoNotAddSchemaByURLDescription">
+        <source>This overload of XmlSchemaCollection.Add method internally enables DTD processing on the XML reader instance used, and uses UrlResolver for resolving external XML entities. The outcome is information disclosure. Content from file system or network shares for the machine processing the XML can be exposed to attacker. In addition, an attacker can use this as a DoS vector.</source>
+        <target state="new">This overload of XmlSchemaCollection.Add method internally enables DTD processing on the XML reader instance used, and uses UrlResolver for resolving external XML entities. The outcome is information disclosure. Content from file system or network shares for the machine processing the XML can be exposed to attacker. In addition, an attacker can use this as a DoS vector.</target>
+        <note />
+      </trans-unit>
+      <trans-unit id="DoNotAddSchemaByURLMessage">
+        <source>This overload of the Add method is potentially unsafe because it may resolve dangerous external references</source>
+        <target state="new">This overload of the Add method is potentially unsafe because it may resolve dangerous external references</target>
+        <note />
+      </trans-unit>
+      <trans-unit id="DoNotCallDangerousMethodsInDeserialization">
+        <source>Do Not Call Dangerous Methods In Deserialization</source>
+        <target state="new">Do Not Call Dangerous Methods In Deserialization</target>
+        <note />
+      </trans-unit>
+      <trans-unit id="DoNotCallDangerousMethodsInDeserializationDescription">
+        <source>Insecure Deserialization is a vulnerability which occurs when untrusted data is used to abuse the logic of an application, inflict a Denial-of-Service (DoS) attack, or even execute arbitrary code upon it being deserialized. It’s frequently possible for malicious users to abuse these deserialization features when the application is deserializing untrusted data which is under their control. Specifically, invoke dangerous methods in the process of deserialization. Successful insecure deserialization attacks could allow an attacker to carry out attacks such as DoS attacks, authentication bypasses, and remote code execution.</source>
+        <target state="new">Insecure Deserialization is a vulnerability which occurs when untrusted data is used to abuse the logic of an application, inflict a Denial-of-Service (DoS) attack, or even execute arbitrary code upon it being deserialized. It’s frequently possible for malicious users to abuse these deserialization features when the application is deserializing untrusted data which is under their control. Specifically, invoke dangerous methods in the process of deserialization. Successful insecure deserialization attacks could allow an attacker to carry out attacks such as DoS attacks, authentication bypasses, and remote code execution.</target>
+        <note />
+      </trans-unit>
+      <trans-unit id="DoNotCallDangerousMethodsInDeserializationMessage">
+        <source>When deserializing an instance of class {0}, method {1} can call dangerous method {2}.</source>
+        <target state="new">When deserializing an instance of class {0}, method {1} can call dangerous method {2}.</target>
+        <note />
+      </trans-unit>
+      <trans-unit id="DoNotCallOverridableMethodsInConstructorsDescription">
+        <source>When a constructor calls a virtual method, the constructor for the instance that invokes the method may not have executed.</source>
+        <target state="new">When a constructor calls a virtual method, the constructor for the instance that invokes the method may not have executed.</target>
+        <note />
+      </trans-unit>
+      <trans-unit id="DoNotCallOverridableMethodsInConstructorsMessage">
+        <source>Do not call overridable methods in constructors</source>
+        <target state="new">Do not call overridable methods in constructors</target>
+        <note />
+      </trans-unit>
+      <trans-unit id="DoNotCallOverridableMethodsInConstructorsTitle">
+        <source>Do not call overridable methods in constructors</source>
+        <target state="new">Do not call overridable methods in constructors</target>
+        <note />
+      </trans-unit>
+      <trans-unit id="DoNotCallToImmutableCollectionOnAnImmutableCollectionValueMessage">
+        <source>Do not call {0} on an {1} value</source>
+        <target state="new">Do not call {0} on an {1} value</target>
+        <note />
+      </trans-unit>
+      <trans-unit id="DoNotCallToImmutableCollectionOnAnImmutableCollectionValueTitle">
+        <source>Do not call ToImmutableCollection on an ImmutableCollection value</source>
+        <target state="new">Do not call ToImmutableCollection on an ImmutableCollection value</target>
+        <note />
+      </trans-unit>
+      <trans-unit id="DoNotCatchCorruptedStateExceptionsInGeneralHandlersDescription">
+        <source>Do not author general catch handlers in code that receives corrupted state exceptions.</source>
+        <target state="new">Do not author general catch handlers in code that receives corrupted state exceptions.</target>
+        <note />
+      </trans-unit>
+      <trans-unit id="DoNotCatchCorruptedStateExceptionsInGeneralHandlersMessage">
+        <source>Do not catch corrupted state exceptions in general handlers.</source>
+        <target state="new">Do not catch corrupted state exceptions in general handlers.</target>
+        <note />
+      </trans-unit>
+      <trans-unit id="DoNotCatchCorruptedStateExceptionsInGeneralHandlersTitle">
+        <source>Do not catch corrupted state exceptions in general handlers.</source>
+        <target state="new">Do not catch corrupted state exceptions in general handlers.</target>
+        <note />
+      </trans-unit>
+      <trans-unit id="DoNotCreateTasksWithoutPassingATaskSchedulerDescription">
+        <source>Do not create tasks unless you are using one of the overloads that takes a TaskScheduler. The default is to schedule on TaskScheduler.Current, which would lead to deadlocks. Either use TaskScheduler.Default to schedule on the thread pool, or explicitly pass TaskScheduler.Current to make your intentions clear.</source>
+        <target state="new">Do not create tasks unless you are using one of the overloads that takes a TaskScheduler. The default is to schedule on TaskScheduler.Current, which would lead to deadlocks. Either use TaskScheduler.Default to schedule on the thread pool, or explicitly pass TaskScheduler.Current to make your intentions clear.</target>
+        <note />
+      </trans-unit>
+      <trans-unit id="DoNotCreateTasksWithoutPassingATaskSchedulerMessage">
+        <source>Do not create tasks without passing a TaskScheduler</source>
+        <target state="new">Do not create tasks without passing a TaskScheduler</target>
+        <note />
+      </trans-unit>
+      <trans-unit id="DoNotCreateTasksWithoutPassingATaskSchedulerTitle">
+        <source>Do not create tasks without passing a TaskScheduler</source>
+        <target state="new">Do not create tasks without passing a TaskScheduler</target>
+        <note />
+      </trans-unit>
+      <trans-unit id="DoNotDisableCertificateValidation">
+        <source>Do Not Disable Certificate Validation</source>
+        <target state="new">Do Not Disable Certificate Validation</target>
+        <note />
+      </trans-unit>
+      <trans-unit id="DoNotDisableCertificateValidationDescription">
+        <source>A certificate can help authenticate the identity of the server. Clients should validate the server certificate to ensure requests are sent to the intended server. If the ServerCertificateValidationCallback always returns 'true', any certificate will pass validation.</source>
+        <target state="new">A certificate can help authenticate the identity of the server. Clients should validate the server certificate to ensure requests are sent to the intended server. If the ServerCertificateValidationCallback always returns 'true', any certificate will pass validation.</target>
+        <note />
+      </trans-unit>
+      <trans-unit id="DoNotDisableCertificateValidationMessage">
+        <source>The ServerCertificateValidationCallback is set to a function that accepts any server certificate, by always returning true. Ensure that server certificates are validated to verify the identity of the server receiving requests.</source>
+        <target state="new">The ServerCertificateValidationCallback is set to a function that accepts any server certificate, by always returning true. Ensure that server certificates are validated to verify the identity of the server receiving requests.</target>
+        <note />
+      </trans-unit>
+      <trans-unit id="DoNotDisableHTTPHeaderChecking">
+        <source>Do Not Disable HTTP Header Checking</source>
+        <target state="new">Do Not Disable HTTP Header Checking</target>
+        <note />
+      </trans-unit>
+      <trans-unit id="DoNotDisableHTTPHeaderCheckingDescription">
+        <source>HTTP header checking enables encoding of the carriage return and newline characters, \r and \n, that are found in response headers. This encoding can help to avoid injection attacks that exploit an application that echoes untrusted data contained by the header.</source>
+        <target state="new">HTTP header checking enables encoding of the carriage return and newline characters, \r and \n, that are found in response headers. This encoding can help to avoid injection attacks that exploit an application that echoes untrusted data contained by the header.</target>
+        <note />
+      </trans-unit>
+      <trans-unit id="DoNotDisableHTTPHeaderCheckingMessage">
+        <source>Do not disable HTTP header checking</source>
+        <target state="new">Do not disable HTTP header checking</target>
+        <note />
+      </trans-unit>
       <trans-unit id="DoNotDisableHttpClientCRLCheckDescription">
         <source>Using HttpClient without providing a platform specific handler (WinHttpHandler or CurlHandler or HttpClientHandler) where the CheckCertificateRevocationList property is set to true, will allow revoked certificates to be accepted by the HttpClient as valid.</source>
         <target state="new">Using HttpClient without providing a platform specific handler (WinHttpHandler or CurlHandler or HttpClientHandler) where the CheckCertificateRevocationList property is set to true, will allow revoked certificates to be accepted by the HttpClient as valid.</target>
         <note />
       </trans-unit>
+      <trans-unit id="DoNotDisableRequestValidation">
+        <source>Do Not Disable Request Validation</source>
+        <target state="new">Do Not Disable Request Validation</target>
+        <note />
+      </trans-unit>
+      <trans-unit id="DoNotDisableRequestValidationDescription">
+        <source>Request validation is a feature in ASP.NET that examines HTTP requests and determines whether they contain potentially dangerous content. This check adds protection from markup or code in the URL query string, cookies, or posted form values that might have been added for malicious purposes. So, it is generally desirable and should be left enabled for defense in depth.</source>
+        <target state="new">Request validation is a feature in ASP.NET that examines HTTP requests and determines whether they contain potentially dangerous content. This check adds protection from markup or code in the URL query string, cookies, or posted form values that might have been added for malicious purposes. So, it is generally desirable and should be left enabled for defense in depth.</target>
+        <note />
+      </trans-unit>
+      <trans-unit id="DoNotDisableRequestValidationMessage">
+        <source>{0} has request validation disabled</source>
+        <target state="new">{0} has request validation disabled</target>
+        <note />
+      </trans-unit>
+      <trans-unit id="DoNotDisableSchUseStrongCrypto">
+        <source>Do Not Disable SChannel Use of Strong Crypto</source>
+        <target state="new">Do Not Disable SChannel Use of Strong Crypto</target>
+        <note />
+      </trans-unit>
+      <trans-unit id="DoNotDisableSchUseStrongCryptoDescription">
+        <source>Starting with the .NET Framework 4.6, the System.Net.ServicePointManager and System.Net.Security.SslStream classes are recommeded to use new protocols. The old ones have protocol weaknesses and are not supported. Setting Switch.System.Net.DontEnableSchUseStrongCrypto with true will use the old weak crypto check and opt out of the protocol migration.</source>
+        <target state="new">Starting with the .NET Framework 4.6, the System.Net.ServicePointManager and System.Net.Security.SslStream classes are recommeded to use new protocols. The old ones have protocol weaknesses and are not supported. Setting Switch.System.Net.DontEnableSchUseStrongCrypto with true will use the old weak crypto check and opt out of the protocol migration.</target>
+        <note />
+      </trans-unit>
+      <trans-unit id="DoNotDisableSchUseStrongCryptoMessage">
+        <source>{0} disables TLS 1.2 and enables SSLv3</source>
+        <target state="new">{0} disables TLS 1.2 and enables SSLv3</target>
+        <note />
+      </trans-unit>
+      <trans-unit id="DoNotDisableUsingServicePointManagerSecurityProtocolsMessage">
+        <source>Do not set Switch.System.ServiceModel.DisableUsingServicePointManagerSecurityProtocols to true.  Setting this switch limits Windows Communication Framework (WCF) to using Transport Layer Security (TLS) 1.0, which is insecure and obsolete.</source>
+        <target state="new">Do not set Switch.System.ServiceModel.DisableUsingServicePointManagerSecurityProtocols to true.  Setting this switch limits Windows Communication Framework (WCF) to using Transport Layer Security (TLS) 1.0, which is insecure and obsolete.</target>
+        <note />
+      </trans-unit>
+      <trans-unit id="DoNotDisableUsingServicePointManagerSecurityProtocolsTitle">
+        <source>Do not disable ServicePointManagerSecurityProtocols</source>
+        <target state="new">Do not disable ServicePointManagerSecurityProtocols</target>
+        <note />
+      </trans-unit>
+      <trans-unit id="DoNotHardCodeEncryptionKey">
+        <source>Do Not Hard Code Encryption Key</source>
+        <target state="new">Do Not Hard Code Encryption Key</target>
+        <note />
+      </trans-unit>
+      <trans-unit id="DoNotHardCodeEncryptionKeyDescription">
+        <source>SymmetricAlgorithm's .Key property, or a method's rgbKey parameter, should never be a hardcoded value.</source>
+        <target state="new">SymmetricAlgorithm's .Key property, or a method's rgbKey parameter, should never be a hardcoded value.</target>
+        <note />
+      </trans-unit>
+      <trans-unit id="DoNotHardCodeEncryptionKeyMessage">
+        <source>Potential security vulnerability was found where '{0}' in method '{1}' may be tainted by hardcoded key from '{2}' in method '{3}'</source>
+        <target state="new">Potential security vulnerability was found where '{0}' in method '{1}' may be tainted by hardcoded key from '{2}' in method '{3}'</target>
+        <note />
+      </trans-unit>
+      <trans-unit id="DoNotInstallRootCertDescription">
+        <source>By default, the Trusted Root Certification Authorities certificate store is configured with a set of public CAs that has met the requirements of the Microsoft Root Certificate Program. Since all trusted root CAs can issue certificates for any domain, an attacker can pick a weak or coercible CA that you install by yourself to target for an attack – and a single vulnerable, malicious or coercible CA undermines the security of the entire system. To make matters worse, these attacks can go unnoticed quite easily.</source>
+        <target state="new">By default, the Trusted Root Certification Authorities certificate store is configured with a set of public CAs that has met the requirements of the Microsoft Root Certificate Program. Since all trusted root CAs can issue certificates for any domain, an attacker can pick a weak or coercible CA that you install by yourself to target for an attack – and a single vulnerable, malicious or coercible CA undermines the security of the entire system. To make matters worse, these attacks can go unnoticed quite easily.</target>
+        <note />
+      </trans-unit>
+      <trans-unit id="DoNotLockOnObjectsWithWeakIdentityDescription">
+        <source>An object is said to have a weak identity when it can be directly accessed across application domain boundaries. A thread that tries to acquire a lock on an object that has a weak identity can be blocked by a second thread in a different application domain that has a lock on the same object.</source>
+        <target state="new">An object is said to have a weak identity when it can be directly accessed across application domain boundaries. A thread that tries to acquire a lock on an object that has a weak identity can be blocked by a second thread in a different application domain that has a lock on the same object.</target>
+        <note />
+      </trans-unit>
+      <trans-unit id="DoNotLockOnObjectsWithWeakIdentityMessage">
+        <source>Do not lock on objects with weak identity</source>
+        <target state="new">Do not lock on objects with weak identity</target>
+        <note />
+      </trans-unit>
+      <trans-unit id="DoNotLockOnObjectsWithWeakIdentityTitle">
+        <source>Do not lock on objects with weak identity</source>
+        <target state="new">Do not lock on objects with weak identity</target>
+        <note />
+      </trans-unit>
+      <trans-unit id="DoNotPassLiteralsAsLocalizedParametersDescription">
+        <source>A method passes a string literal as a parameter to a constructor or method in the .NET Framework class library and that string should be localizable. To fix a violation of this rule, replace the string literal with a string retrieved through an instance of the ResourceManager class.</source>
+        <target state="new">A method passes a string literal as a parameter to a constructor or method in the .NET Framework class library and that string should be localizable. To fix a violation of this rule, replace the string literal with a string retrieved through an instance of the ResourceManager class.</target>
+        <note />
+      </trans-unit>
+      <trans-unit id="DoNotPassLiteralsAsLocalizedParametersMessage">
+        <source>Method '{0}' passes a literal string as parameter '{1}' of a call to '{2}'. Retrieve the following string(s) from a resource table instead: "{3}".</source>
+        <target state="new">Method '{0}' passes a literal string as parameter '{1}' of a call to '{2}'. Retrieve the following string(s) from a resource table instead: "{3}".</target>
+        <note />
+      </trans-unit>
+      <trans-unit id="DoNotPassLiteralsAsLocalizedParametersTitle">
+        <source>Do not pass literals as localized parameters</source>
+        <target state="new">Do not pass literals as localized parameters</target>
+        <note />
+      </trans-unit>
+      <trans-unit id="DoNotRaiseReservedExceptionTypesDescription">
+        <source>An exception of type that is not sufficiently specific or reserved by the runtime should never be raised by user code. This makes the original error difficult to detect and debug. If this exception instance might be thrown, use a different exception type.</source>
+        <target state="new">An exception of type that is not sufficiently specific or reserved by the runtime should never be raised by user code. This makes the original error difficult to detect and debug. If this exception instance might be thrown, use a different exception type.</target>
+        <note />
+      </trans-unit>
+      <trans-unit id="DoNotRaiseReservedExceptionTypesMessageReserved">
+        <source>Exception type {0} is reserved by the runtime.</source>
+        <target state="new">Exception type {0} is reserved by the runtime.</target>
+        <note />
+      </trans-unit>
+      <trans-unit id="DoNotRaiseReservedExceptionTypesMessageTooGeneric">
+        <source>Exception type {0} is not sufficiently specific.</source>
+        <target state="new">Exception type {0} is not sufficiently specific.</target>
+        <note />
+      </trans-unit>
+      <trans-unit id="DoNotRaiseReservedExceptionTypesTitle">
+        <source>Do not raise reserved exception types</source>
+        <target state="new">Do not raise reserved exception types</target>
+        <note />
+      </trans-unit>
+      <trans-unit id="DoNotReferSelfInSerializableClass">
+        <source>Do Not Refer Self In Serializable Class</source>
+        <target state="new">Do Not Refer Self In Serializable Class</target>
+        <note />
+      </trans-unit>
+      <trans-unit id="DoNotReferSelfInSerializableClassDescription">
+        <source>This can allow an attacker to DOS or exhaust the memory of the process.</source>
+        <target state="new">This can allow an attacker to DOS or exhaust the memory of the process.</target>
+        <note />
+      </trans-unit>
+      <trans-unit id="DoNotReferSelfInSerializableClassMessage">
+        <source>{0} participates in a potential reference cycle</source>
+        <target state="new">{0} participates in a potential reference cycle</target>
+        <note />
+      </trans-unit>
+      <trans-unit id="DoNotSerializeTypesWithPointerFields">
+        <source>Do Not Serialize Types With Pointer Fields</source>
+        <target state="new">Do Not Serialize Types With Pointer Fields</target>
+        <note />
+      </trans-unit>
+      <trans-unit id="DoNotSerializeTypesWithPointerFieldsDescription">
+        <source>Pointers are not "type safe" in the sense that you cannot guarantee the correctness of the memory they point at. So, serializing types with pointer fields is dangerous, as it may allow an attacker to control the pointer.</source>
+        <target state="new">Pointers are not "type safe" in the sense that you cannot guarantee the correctness of the memory they point at. So, serializing types with pointer fields is dangerous, as it may allow an attacker to control the pointer.</target>
+        <note />
+      </trans-unit>
+      <trans-unit id="DoNotSerializeTypesWithPointerFieldsMessage">
+        <source>Pointer field {0} on serializable type.</source>
+        <target state="new">Pointer field {0} on serializable type.</target>
+        <note />
+      </trans-unit>
+      <trans-unit id="DoNotUseAccountSAS">
+        <source>Do Not Use Account Shared Access Signature</source>
+        <target state="new">Do Not Use Account Shared Access Signature</target>
+        <note />
+      </trans-unit>
+      <trans-unit id="DoNotUseAccountSASDescription">
+        <source>Shared Access Signatures(SAS) are a vital part of the security model for any application using Azure Storage, they should provide limited and safe permissions to your storage account to clients that don't have the account key. All of the operations available via a service SAS are also available via an account SAS, that is, account SAS is too powerful. So it is recommended to use Service SAS to delegate access more carefully.</source>
+        <target state="new">Shared Access Signatures(SAS) are a vital part of the security model for any application using Azure Storage, they should provide limited and safe permissions to your storage account to clients that don't have the account key. All of the operations available via a service SAS are also available via an account SAS, that is, account SAS is too powerful. So it is recommended to use Service SAS to delegate access more carefully.</target>
+        <note />
+      </trans-unit>
+      <trans-unit id="DoNotUseAccountSASMessage">
+        <source>Use Service SAS instead of Account SAS for fine grained access control and container-level access policy</source>
+        <target state="new">Use Service SAS instead of Account SAS for fine grained access control and container-level access policy</target>
+        <note />
+      </trans-unit>
+      <trans-unit id="DoNotUseBrokenCryptographicAlgorithms">
+        <source>Do Not Use Broken Cryptographic Algorithms</source>
+        <target state="new">Do Not Use Broken Cryptographic Algorithms</target>
+        <note />
+      </trans-unit>
+      <trans-unit id="DoNotUseBrokenCryptographicAlgorithmsDescription">
+        <source>An attack making it computationally feasible to break this algorithm exists. This allows attackers to break the cryptographic guarantees it is designed to provide. Depending on the type and application of this cryptographic algorithm, this may allow attackers to read enciphered messages, tamper with enciphered  messages, forge digital signatures, tamper with hashed content, or otherwise compromise any cryptosystem based on this algorithm. Replace encryption uses with the AES algorithm (AES-256, AES-192 and AES-128 are acceptable) with a key length greater than or equal to 128 bits. Replace hashing uses with a hashing function in the SHA-2 family, such as SHA512, SHA384, or SHA256. Replace digital signature uses with RSA with a key length greater than or equal to 2048-bits, or ECDSA with a key length greater than or equal to 256 bits.</source>
+        <target state="new">An attack making it computationally feasible to break this algorithm exists. This allows attackers to break the cryptographic guarantees it is designed to provide. Depending on the type and application of this cryptographic algorithm, this may allow attackers to read enciphered messages, tamper with enciphered  messages, forge digital signatures, tamper with hashed content, or otherwise compromise any cryptosystem based on this algorithm. Replace encryption uses with the AES algorithm (AES-256, AES-192 and AES-128 are acceptable) with a key length greater than or equal to 128 bits. Replace hashing uses with a hashing function in the SHA-2 family, such as SHA512, SHA384, or SHA256. Replace digital signature uses with RSA with a key length greater than or equal to 2048-bits, or ECDSA with a key length greater than or equal to 256 bits.</target>
+        <note />
+      </trans-unit>
+      <trans-unit id="DoNotUseBrokenCryptographicAlgorithmsMessage">
+        <source>{0} uses a broken cryptographic algorithm {1}</source>
+        <target state="new">{0} uses a broken cryptographic algorithm {1}</target>
+        <note />
+      </trans-unit>
       <trans-unit id="DoNotUseCountAsyncWhenAnyAsyncCanBeUsedDescription">
         <source>For non-empty collections, CountAsync() and LongCountAsync() enumerate the entire sequence, while AnyAsync() stops at the first item or the first item that satisfies a condition.</source>
         <target state="new">For non-empty collections, CountAsync() and LongCountAsync() enumerate the entire sequence, while AnyAsync() stops at the first item or the first item that satisfies a condition.</target>
@@ -62,71 +622,504 @@
         <target state="new">Do not use Count() or LongCount() when Any() can be used</target>
         <note />
       </trans-unit>
+      <trans-unit id="DoNotUseDSA">
+        <source>Do Not Use Digital Signature Algorithm (DSA)</source>
+        <target state="new">Do Not Use Digital Signature Algorithm (DSA)</target>
+        <note />
+      </trans-unit>
+      <trans-unit id="DoNotUseDSADescription">
+        <source>DSA is too weak to use.</source>
+        <target state="new">DSA is too weak to use.</target>
+        <note />
+      </trans-unit>
+      <trans-unit id="DoNotUseDSAMessage">
+        <source>Asymmetric encryption algorithm {0} is weak. Switch to an RSA with at least 2048 key size, ECDH or ECDSA algorithm instead</source>
+        <target state="new">Asymmetric encryption algorithm {0} is weak. Switch to an RSA with at least 2048 key size, ECDH or ECDSA algorithm instead</target>
+        <note />
+      </trans-unit>
+      <trans-unit id="DoNotUseDeprecatedSecurityProtocols">
+        <source>Do Not Use Deprecated Security Protocols</source>
+        <target state="new">Do Not Use Deprecated Security Protocols</target>
+        <note />
+      </trans-unit>
+      <trans-unit id="DoNotUseDeprecatedSecurityProtocolsDescription">
+        <source>Using a deprecated security protocol rather than the system default is risky.</source>
+        <target state="new">Using a deprecated security protocol rather than the system default is risky.</target>
+        <note />
+      </trans-unit>
+      <trans-unit id="DoNotUseDeprecatedSecurityProtocolsMessage">
+        <source>Hard-coded use of deprecated security protocol {0}</source>
+        <target state="new">Hard-coded use of deprecated security protocol {0}</target>
+        <note />
+      </trans-unit>
+      <trans-unit id="DoNotUseEnumerableMethodsOnIndexableCollectionsInsteadUseTheCollectionDirectlyDescription">
+        <source>This collection is directly indexable. Going through LINQ here causes unnecessary allocations and CPU work.</source>
+        <target state="new">This collection is directly indexable. Going through LINQ here causes unnecessary allocations and CPU work.</target>
+        <note />
+      </trans-unit>
+      <trans-unit id="DoNotUseEnumerableMethodsOnIndexableCollectionsInsteadUseTheCollectionDirectlyMessage">
+        <source>Do not use Enumerable methods on indexable collections. Instead use the collection directly</source>
+        <target state="new">Do not use Enumerable methods on indexable collections. Instead use the collection directly</target>
+        <note />
+      </trans-unit>
+      <trans-unit id="DoNotUseEnumerableMethodsOnIndexableCollectionsInsteadUseTheCollectionDirectlyTitle">
+        <source>Do not use Enumerable methods on indexable collections. Instead use the collection directly</source>
+        <target state="new">Do not use Enumerable methods on indexable collections. Instead use the collection directly</target>
+        <note />
+      </trans-unit>
       <trans-unit id="DoNotUseInsecureRandomness">
         <source>Do not use insecure randomness</source>
-        <target state="translated">安全でないランダム度を使用しない</target>
+        <target state="new">Do not use insecure randomness</target>
         <note />
       </trans-unit>
       <trans-unit id="DoNotUseInsecureRandomnessDescription">
         <source>{0} is an insecure random number generator. Use cryptographically secure random number generators when randomness is required for security</source>
-        <target state="translated">{0} は安全でない乱数ジェネレーターです。セキュリティにランダム度が必要な場合に、暗号化によってセキュリティで保護された乱数ジェネレーターを使用します</target>
+        <target state="new">{0} is an insecure random number generator. Use cryptographically secure random number generators when randomness is required for security</target>
         <note />
       </trans-unit>
       <trans-unit id="DoNotUseInsecureRandomnessMessage">
         <source>Using a cryptographically weak pseudo-random number generator may allow an attacker to predict what security sensitive value will be generated. Use a cryptographically strong random number generator if an unpredictable value is required, or ensure that weak pseudo-random numbers aren't used in a security sensitive manner.</source>
-        <target state="translated">暗号強度の低い擬似乱数ジェネレーターを使用すると、セキュリティ上注意が必要などのような値が生成されるかを攻撃者が予測できる可能性があります。予測できない値が必要な場合は暗号強度の高い乱数ジェネレーターを使用するか、または暗号強度の低い疑似乱数がセキュリティ上注意が必要な形で使用されていないことを確認してください。</target>
+        <target state="new">Using a cryptographically weak pseudo-random number generator may allow an attacker to predict what security sensitive value will be generated. Use a cryptographically strong random number generator if an unpredictable value is required, or ensure that weak pseudo-random numbers aren't used in a security sensitive manner.</target>
+        <note />
+      </trans-unit>
+      <trans-unit id="DoNotUseMD5">
+        <source>Do not use insecure cryptographic algorithm MD5.</source>
+        <target state="new">Do not use insecure cryptographic algorithm MD5.</target>
+        <note />
+      </trans-unit>
+      <trans-unit id="DoNotUseMD5Description">
+        <source>This type implements MD5, a cryptographically insecure hashing function. Hash collisions are computationally feasible for the MD5 and HMACMD5 algorithms. Replace this usage with a SHA-2 family hash algorithm (SHA512, SHA384, SHA256).</source>
+        <target state="new">This type implements MD5, a cryptographically insecure hashing function. Hash collisions are computationally feasible for the MD5 and HMACMD5 algorithms. Replace this usage with a SHA-2 family hash algorithm (SHA512, SHA384, SHA256).</target>
+        <note />
+      </trans-unit>
+      <trans-unit id="DoNotUseObsoleteKDFAlgorithm">
+        <source>Do not use obsolete key derivation function</source>
+        <target state="new">Do not use obsolete key derivation function</target>
+        <note />
+      </trans-unit>
+      <trans-unit id="DoNotUseObsoleteKDFAlgorithmDescription">
+        <source>Password-based key derivation should use PBKDF2 with SHA-2. Avoid using PasswordDeriveBytes since it generates a PBKDF1 key. Avoid using Rfc2898DeriveBytes.CryptDeriveKey since it doesn't use the iteration count or salt.</source>
+        <target state="new">Password-based key derivation should use PBKDF2 with SHA-2. Avoid using PasswordDeriveBytes since it generates a PBKDF1 key. Avoid using Rfc2898DeriveBytes.CryptDeriveKey since it doesn't use the iteration count or salt.</target>
+        <note />
+      </trans-unit>
+      <trans-unit id="DoNotUseObsoleteKDFAlgorithmMessage">
+        <source>Call to obsolete key derivation function {0}.{1}</source>
+        <target state="new">Call to obsolete key derivation function {0}.{1}</target>
+        <note />
+      </trans-unit>
+      <trans-unit id="DoNotUseSHA1">
+        <source>Do not use insecure cryptographic algorithm SHA1.</source>
+        <target state="new">Do not use insecure cryptographic algorithm SHA1.</target>
+        <note />
+      </trans-unit>
+      <trans-unit id="DoNotUseSHA1Description">
+        <source>This type implements SHA1, a cryptographically insecure hashing function. Hash collisions are computationally feasible for the SHA-1 and SHA-0 algorithms. Replace this usage with a SHA-2 family hash algorithm (SHA512, SHA384, SHA256).</source>
+        <target state="new">This type implements SHA1, a cryptographically insecure hashing function. Hash collisions are computationally feasible for the SHA-1 and SHA-0 algorithms. Replace this usage with a SHA-2 family hash algorithm (SHA512, SHA384, SHA256).</target>
+        <note />
+      </trans-unit>
+      <trans-unit id="DoNotUseTimersThatPreventPowerStateChangesDescription">
+        <source>Higher-frequency periodic activity will keep the CPU busy and interfere with power-saving idle timers that turn off the display and hard disks.</source>
+        <target state="new">Higher-frequency periodic activity will keep the CPU busy and interfere with power-saving idle timers that turn off the display and hard disks.</target>
+        <note />
+      </trans-unit>
+      <trans-unit id="DoNotUseTimersThatPreventPowerStateChangesMessage">
+        <source>Do not use timers that prevent power state changes</source>
+        <target state="new">Do not use timers that prevent power state changes</target>
+        <note />
+      </trans-unit>
+      <trans-unit id="DoNotUseTimersThatPreventPowerStateChangesTitle">
+        <source>Do not use timers that prevent power state changes</source>
+        <target state="new">Do not use timers that prevent power state changes</target>
         <note />
       </trans-unit>
       <trans-unit id="DoNotUseUnsafeDllImportSearchPath">
         <source>Do not use unsafe DllImportSearchPath value</source>
-        <target state="translated">安全でない DllImportSearchPath 値を使用しない</target>
+        <target state="new">Do not use unsafe DllImportSearchPath value</target>
         <note />
       </trans-unit>
       <trans-unit id="DoNotUseUnsafeDllImportSearchPathDescription">
         <source>There could be a malicious DLL in the default DLL search directories. Or, depending on where your application is run from, there could be a malicious DLL in the application's directory. Use a DllImportSearchPath value that specifies an explicit search path instead. The DllImportSearchPath flags that this rule looks for can be configured in .editorconfig.</source>
-        <target state="translated">既定の DLL 検索ディレクトリ内に悪意のある DLL が存在する可能性があります。または、アプリケーションが実行されている場所に応じて、アプリケーションのディレクトリに悪意のある DLL が存在する可能性があります。代わりに、明示的な検索パスを指定する DllImportSearchPath 値を使用してください。この規則で検索される DllImportSearchPath フラグは、.editorconfig で構成できます。</target>
+        <target state="new">There could be a malicious DLL in the default DLL search directories. Or, depending on where your application is run from, there could be a malicious DLL in the application's directory. Use a DllImportSearchPath value that specifies an explicit search path instead. The DllImportSearchPath flags that this rule looks for can be configured in .editorconfig.</target>
         <note />
       </trans-unit>
       <trans-unit id="DoNotUseUnsafeDllImportSearchPathMessage">
         <source>Use of unsafe DllImportSearchPath value {0}</source>
-        <target state="translated">安全でない DllImportSearchPath 値 {0} の使用</target>
+        <target state="new">Use of unsafe DllImportSearchPath value {0}</target>
+        <note />
+      </trans-unit>
+      <trans-unit id="DoNotUseWeakCryptographicAlgorithms">
+        <source>Do Not Use Weak Cryptographic Algorithms</source>
+        <target state="new">Do Not Use Weak Cryptographic Algorithms</target>
+        <note />
+      </trans-unit>
+      <trans-unit id="DoNotUseWeakCryptographicAlgorithmsDescription">
+        <source>Cryptographic algorithms degrade over time as attacks become for advances to attacker get access to more computation. Depending on the type and application of this cryptographic algorithm, further degradation of the cryptographic strength of it may allow attackers to read enciphered messages, tamper with enciphered  messages, forge digital signatures, tamper with hashed content, or otherwise compromise any cryptosystem based on this algorithm. Replace encryption uses with the AES algorithm (AES-256, AES-192 and AES-128 are acceptable) with a key length greater than or equal to 128 bits. Replace hashing uses with a hashing function in the SHA-2 family, such as SHA-2 512, SHA-2 384, or SHA-2 256.</source>
+        <target state="new">Cryptographic algorithms degrade over time as attacks become for advances to attacker get access to more computation. Depending on the type and application of this cryptographic algorithm, further degradation of the cryptographic strength of it may allow attackers to read enciphered messages, tamper with enciphered  messages, forge digital signatures, tamper with hashed content, or otherwise compromise any cryptosystem based on this algorithm. Replace encryption uses with the AES algorithm (AES-256, AES-192 and AES-128 are acceptable) with a key length greater than or equal to 128 bits. Replace hashing uses with a hashing function in the SHA-2 family, such as SHA-2 512, SHA-2 384, or SHA-2 256.</target>
+        <note />
+      </trans-unit>
+      <trans-unit id="DoNotUseWeakCryptographicAlgorithmsMessage">
+        <source>{0} uses a weak cryptographic algorithm {1}</source>
+        <target state="new">{0} uses a weak cryptographic algorithm {1}</target>
+        <note />
+      </trans-unit>
+      <trans-unit id="DoNotUseWeakKDFAlgorithm">
+        <source>Do Not Use Weak Key Derivation Function Algorithm</source>
+        <target state="new">Do Not Use Weak Key Derivation Function Algorithm</target>
+        <note />
+      </trans-unit>
+      <trans-unit id="DoNotUseWeakKDFAlgorithmDescription">
+        <source>Some implementations of the Rfc2898DeriveBytes class allow for a hash algorithm to be specified in a constructor parameter or overwritten in the HashAlgorithm property. If a hash algorithm is specified, then it should be SHA-256 or higher.</source>
+        <target state="new">Some implementations of the Rfc2898DeriveBytes class allow for a hash algorithm to be specified in a constructor parameter or overwritten in the HashAlgorithm property. If a hash algorithm is specified, then it should be SHA-256 or higher.</target>
+        <note />
+      </trans-unit>
+      <trans-unit id="DoNotUseWeakKDFAlgorithmMessage">
+        <source>{0} created with a weak hash algorithm. Use SHA256, SHA384, or SHA512 to create a strong key from a password</source>
+        <target state="new">{0} created with a weak hash algorithm. Use SHA256, SHA384, or SHA512 to create a strong key from a password</target>
+        <note />
+      </trans-unit>
+      <trans-unit id="DoNotUseWeakKDFInsufficientIterationCountDescription">
+        <source>When deriving cryptographic keys from user-provided inputs such as password, use sufficient iteration count (at least 100k).</source>
+        <target state="new">When deriving cryptographic keys from user-provided inputs such as password, use sufficient iteration count (at least 100k).</target>
+        <note />
+      </trans-unit>
+      <trans-unit id="DoNotUseXslTransform">
+        <source>Do Not Use XslTransform</source>
+        <target state="new">Do Not Use XslTransform</target>
+        <note />
+      </trans-unit>
+      <trans-unit id="DoNotUseXslTransformMessage">
+        <source>Do not use XslTransform. It does not restrict potentially dangerous external references.</source>
+        <target state="new">Do not use XslTransform. It does not restrict potentially dangerous external references.</target>
+        <note />
+      </trans-unit>
+      <trans-unit id="FinalizersShouldCallBaseClassFinalizerDescription">
+        <source>Finalization must be propagated through the inheritance hierarchy. To guarantee this, types must call their base class Finalize method in their own Finalize method.</source>
+        <target state="new">Finalization must be propagated through the inheritance hierarchy. To guarantee this, types must call their base class Finalize method in their own Finalize method.</target>
+        <note />
+      </trans-unit>
+      <trans-unit id="FinalizersShouldCallBaseClassFinalizerMessage">
+        <source>Finalizers should call base class finalizer</source>
+        <target state="new">Finalizers should call base class finalizer</target>
+        <note />
+      </trans-unit>
+      <trans-unit id="FinalizersShouldCallBaseClassFinalizerTitle">
+        <source>Finalizers should call base class finalizer</source>
+        <target state="new">Finalizers should call base class finalizer</target>
+        <note />
+      </trans-unit>
+      <trans-unit id="HardCodedSecurityProtocolMessage">
+        <source>Avoid hardcoding SecurityProtocolType {0}, and instead use SecurityProtocolType.SystemDefault to allow the operating system to choose the best Transport Layer Security protocol to use.</source>
+        <target state="new">Avoid hardcoding SecurityProtocolType {0}, and instead use SecurityProtocolType.SystemDefault to allow the operating system to choose the best Transport Layer Security protocol to use.</target>
+        <note />
+      </trans-unit>
+      <trans-unit id="HardCodedSecurityProtocolTitle">
+        <source>Avoid hardcoding SecurityProtocolType value</source>
+        <target state="new">Avoid hardcoding SecurityProtocolType value</target>
         <note />
       </trans-unit>
       <trans-unit id="HardcodedSslProtocolsDescription">
         <source>Current Transport Layer Security protocol versions may become deprecated if vulnerabilities are found. Avoid hardcoding SslProtocols values to keep your application secure. Use 'None' to let the Operating System choose a version.</source>
-        <target state="translated">現在のトランスポート層セキュリティ プロトコルのバージョンに脆弱性が見つかると、非推奨になる可能性があります。アプリケーションのセキュリティを維持するために、SslProtocols の値をハードコードしないでください。オペレーティング システムがバージョンを選択できるようにするには、'None' を使用します。</target>
+        <target state="new">Current Transport Layer Security protocol versions may become deprecated if vulnerabilities are found. Avoid hardcoding SslProtocols values to keep your application secure. Use 'None' to let the Operating System choose a version.</target>
         <note />
       </trans-unit>
       <trans-unit id="HardcodedSslProtocolsMessage">
         <source>Avoid hardcoding SslProtocols '{0}' to ensure your application remains secure in the future. Use 'None' to let the Operating System choose a version.</source>
-        <target state="translated">今後のアプリケーションのセキュリティを確保するため、SslProtocols '{0}' をハードコードしないでください。オペレーティング システムがバージョンを選択できるようにするには、'None' を使用します。</target>
+        <target state="new">Avoid hardcoding SslProtocols '{0}' to ensure your application remains secure in the future. Use 'None' to let the Operating System choose a version.</target>
         <note />
       </trans-unit>
       <trans-unit id="HardcodedSslProtocolsTitle">
         <source>Avoid hardcoded SslProtocols values</source>
-        <target state="translated">ハードコードされた SslProtocols の値を使用しない</target>
+        <target state="new">Avoid hardcoded SslProtocols values</target>
+        <note />
+      </trans-unit>
+      <trans-unit id="ImplementISerializableCorrectlyDescription">
+        <source>To fix a violation of this rule, make the GetObjectData method visible and overridable, and make sure that all instance fields are included in the serialization process or explicitly marked by using the NonSerializedAttribute attribute.</source>
+        <target state="new">To fix a violation of this rule, make the GetObjectData method visible and overridable, and make sure that all instance fields are included in the serialization process or explicitly marked by using the NonSerializedAttribute attribute.</target>
+        <note />
+      </trans-unit>
+      <trans-unit id="ImplementISerializableCorrectlyMessageDefault">
+        <source>Add an implementation of GetObjectData to type {0}.</source>
+        <target state="new">Add an implementation of GetObjectData to type {0}.</target>
+        <note />
+      </trans-unit>
+      <trans-unit id="ImplementISerializableCorrectlyMessageMakeOverridable">
+        <source>Make {0}.GetObjectData virtual and overridable.</source>
+        <target state="new">Make {0}.GetObjectData virtual and overridable.</target>
+        <note />
+      </trans-unit>
+      <trans-unit id="ImplementISerializableCorrectlyMessageMakeVisible">
+        <source>Increase the accessibility of {0}.GetObjectData so that it is visible to derived types.</source>
+        <target state="new">Increase the accessibility of {0}.GetObjectData so that it is visible to derived types.</target>
+        <note />
+      </trans-unit>
+      <trans-unit id="ImplementISerializableCorrectlyTitle">
+        <source>Implement ISerializable correctly</source>
+        <target state="new">Implement ISerializable correctly</target>
+        <note />
+      </trans-unit>
+      <trans-unit id="ImplementSerializationConstructorsCodeActionTitle">
+        <source>Implement Serialization constructor</source>
+        <target state="new">Implement Serialization constructor</target>
+        <note />
+      </trans-unit>
+      <trans-unit id="ImplementSerializationConstructorsDescription">
+        <source>To fix a violation of this rule, implement the serialization constructor. For a sealed class, make the constructor private; otherwise, make it protected.</source>
+        <target state="new">To fix a violation of this rule, implement the serialization constructor. For a sealed class, make the constructor private; otherwise, make it protected.</target>
+        <note />
+      </trans-unit>
+      <trans-unit id="ImplementSerializationConstructorsMessageCreateMagicConstructor">
+        <source>Add a constructor to {0} with the following signature: 'protected {0}(SerializationInfo info, StreamingContext context)'.</source>
+        <target state="new">Add a constructor to {0} with the following signature: 'protected {0}(SerializationInfo info, StreamingContext context)'.</target>
+        <note />
+      </trans-unit>
+      <trans-unit id="ImplementSerializationConstructorsMessageMakeSealedMagicConstructorPrivate">
+        <source>Declare the serialization constructor of {0}, a sealed type, as private.</source>
+        <target state="new">Declare the serialization constructor of {0}, a sealed type, as private.</target>
+        <note />
+      </trans-unit>
+      <trans-unit id="ImplementSerializationConstructorsMessageMakeUnsealedMagicConstructorFamily">
+        <source>Declare the serialization constructor of {0}, an unsealed type, as protected.</source>
+        <target state="new">Declare the serialization constructor of {0}, an unsealed type, as protected.</target>
+        <note />
+      </trans-unit>
+      <trans-unit id="ImplementSerializationConstructorsTitle">
+        <source>Implement serialization constructors</source>
+        <target state="new">Implement serialization constructors</target>
+        <note />
+      </trans-unit>
+      <trans-unit id="ImplementSerializationMethodsCorrectlyDescription">
+        <source>A method that handles a serialization event does not have the correct signature, return type, or visibility.</source>
+        <target state="new">A method that handles a serialization event does not have the correct signature, return type, or visibility.</target>
+        <note />
+      </trans-unit>
+      <trans-unit id="ImplementSerializationMethodsCorrectlyMessageGeneric">
+        <source>Because {0} is marked with OnSerializing, OnSerialized, OnDeserializing, or OnDeserialized, change its signature so that it is no longer generic.</source>
+        <target state="new">Because {0} is marked with OnSerializing, OnSerialized, OnDeserializing, or OnDeserialized, change its signature so that it is no longer generic.</target>
+        <note />
+      </trans-unit>
+      <trans-unit id="ImplementSerializationMethodsCorrectlyMessageParameters">
+        <source>Because {0} is marked with OnSerializing, OnSerialized, OnDeserializing, or OnDeserialized, change its signature so that it takes a single parameter of type 'System.Runtime.Serialization.StreamingContext'.</source>
+        <target state="new">Because {0} is marked with OnSerializing, OnSerialized, OnDeserializing, or OnDeserialized, change its signature so that it takes a single parameter of type 'System.Runtime.Serialization.StreamingContext'.</target>
+        <note />
+      </trans-unit>
+      <trans-unit id="ImplementSerializationMethodsCorrectlyMessageReturnType">
+        <source>Because {0} is marked with OnSerializing, OnSerialized, OnDeserializing, or OnDeserialized, change its return type from {1} to void (Sub in Visual Basic).</source>
+        <target state="new">Because {0} is marked with OnSerializing, OnSerialized, OnDeserializing, or OnDeserialized, change its return type from {1} to void (Sub in Visual Basic).</target>
+        <note />
+      </trans-unit>
+      <trans-unit id="ImplementSerializationMethodsCorrectlyMessageStatic">
+        <source>Because {0} is marked with OnSerializing, OnSerialized, OnDeserializing, or OnDeserialized, change it from static (Shared in Visual Basic) to an instance method.</source>
+        <target state="new">Because {0} is marked with OnSerializing, OnSerialized, OnDeserializing, or OnDeserialized, change it from static (Shared in Visual Basic) to an instance method.</target>
+        <note />
+      </trans-unit>
+      <trans-unit id="ImplementSerializationMethodsCorrectlyMessageVisibility">
+        <source>Because {0} is marked with OnSerializing, OnSerialized, OnDeserializing, or OnDeserialized, change its accessibility to private.</source>
+        <target state="new">Because {0} is marked with OnSerializing, OnSerialized, OnDeserializing, or OnDeserialized, change its accessibility to private.</target>
+        <note />
+      </trans-unit>
+      <trans-unit id="ImplementSerializationMethodsCorrectlyTitle">
+        <source>Implement serialization methods correctly</source>
+        <target state="new">Implement serialization methods correctly</target>
+        <note />
+      </trans-unit>
+      <trans-unit id="InitializeReferenceTypeStaticFieldsInlineDescription">
+        <source>A reference type declares an explicit static constructor. To fix a violation of this rule, initialize all static data when it is declared and remove the static constructor.</source>
+        <target state="new">A reference type declares an explicit static constructor. To fix a violation of this rule, initialize all static data when it is declared and remove the static constructor.</target>
+        <note />
+      </trans-unit>
+      <trans-unit id="InitializeReferenceTypeStaticFieldsInlineTitle">
+        <source>Initialize reference type static fields inline</source>
+        <target state="new">Initialize reference type static fields inline</target>
+        <note />
+      </trans-unit>
+      <trans-unit id="InitializeStaticFieldsInlineMessage">
+        <source>Initialize all static fields in '{0}' when those fields are declared and remove the explicit static constructor</source>
+        <target state="new">Initialize all static fields in '{0}' when those fields are declared and remove the explicit static constructor</target>
+        <note />
+      </trans-unit>
+      <trans-unit id="InitializeValueTypeStaticFieldsInlineDescription">
+        <source>A value type declares an explicit static constructor. To fix a violation of this rule, initialize all static data when it is declared and remove the static constructor.</source>
+        <target state="new">A value type declares an explicit static constructor. To fix a violation of this rule, initialize all static data when it is declared and remove the static constructor.</target>
+        <note />
+      </trans-unit>
+      <trans-unit id="InitializeValueTypeStaticFieldsInlineTitle">
+        <source>Initialize value type static fields inline</source>
+        <target state="new">Initialize value type static fields inline</target>
+        <note />
+      </trans-unit>
+      <trans-unit id="InstantiateArgumentExceptionsCorrectlyDescription">
+        <source>A call is made to the default (parameterless) constructor of an exception type that is or derives from ArgumentException, or an incorrect string argument is passed to a parameterized constructor of an exception type that is or derives from ArgumentException.</source>
+        <target state="new">A call is made to the default (parameterless) constructor of an exception type that is or derives from ArgumentException, or an incorrect string argument is passed to a parameterized constructor of an exception type that is or derives from ArgumentException.</target>
+        <note />
+      </trans-unit>
+      <trans-unit id="InstantiateArgumentExceptionsCorrectlyMessageIncorrectMessage">
+        <source>Method {0} passes parameter name '{1}' as the {2} argument to a {3} constructor. Replace this argument with a descriptive message and pass the parameter name in the correct position.</source>
+        <target state="new">Method {0} passes parameter name '{1}' as the {2} argument to a {3} constructor. Replace this argument with a descriptive message and pass the parameter name in the correct position.</target>
+        <note />
+      </trans-unit>
+      <trans-unit id="InstantiateArgumentExceptionsCorrectlyMessageIncorrectParameterName">
+        <source>Method {0} passes '{1}' as the {2} argument to a {3} constructor. Replace this argument with one of the method's parameter names. Note that the provided parameter name should have the exact casing as declared on the method.</source>
+        <target state="new">Method {0} passes '{1}' as the {2} argument to a {3} constructor. Replace this argument with one of the method's parameter names. Note that the provided parameter name should have the exact casing as declared on the method.</target>
+        <note />
+      </trans-unit>
+      <trans-unit id="InstantiateArgumentExceptionsCorrectlyMessageNoArguments">
+        <source>Call the {0} constructor that contains a message and/or paramName parameter.</source>
+        <target state="new">Call the {0} constructor that contains a message and/or paramName parameter.</target>
+        <note />
+      </trans-unit>
+      <trans-unit id="InstantiateArgumentExceptionsCorrectlyTitle">
+        <source>Instantiate argument exceptions correctly</source>
+        <target state="new">Instantiate argument exceptions correctly</target>
+        <note />
+      </trans-unit>
+      <trans-unit id="JavaScriptSerializerMaybeWithSimpleTypeResolverMessage">
+        <source>The method '{0}' is insecure when deserializing untrusted data with a JavaScriptSerializer initialized with a SimpleTypeResolver. Ensure that the JavaScriptSerializer is initialized without a JavaScriptTypeResolver specified, or initialized with a JavaScriptTypeResolver that limits the types of objects in the deserialized object graph.</source>
+        <target state="new">The method '{0}' is insecure when deserializing untrusted data with a JavaScriptSerializer initialized with a SimpleTypeResolver. Ensure that the JavaScriptSerializer is initialized without a JavaScriptTypeResolver specified, or initialized with a JavaScriptTypeResolver that limits the types of objects in the deserialized object graph.</target>
+        <note />
+      </trans-unit>
+      <trans-unit id="JavaScriptSerializerMaybeWithSimpleTypeResolverTitle">
+        <source>Ensure JavaScriptSerializer is not initialized with SimpleTypeResolver before deserializing</source>
+        <target state="new">Ensure JavaScriptSerializer is not initialized with SimpleTypeResolver before deserializing</target>
+        <note />
+      </trans-unit>
+      <trans-unit id="JavaScriptSerializerWithSimpleTypeResolverMessage">
+        <source>The method '{0}' is insecure when deserializing untrusted data with a JavaScriptSerializer initialized with a SimpleTypeResolver. Initialize JavaScriptSerializer without a JavaScriptTypeResolver specified, or initialize with a JavaScriptTypeResolver that limits the types of objects in the deserialized object graph.</source>
+        <target state="new">The method '{0}' is insecure when deserializing untrusted data with a JavaScriptSerializer initialized with a SimpleTypeResolver. Initialize JavaScriptSerializer without a JavaScriptTypeResolver specified, or initialize with a JavaScriptTypeResolver that limits the types of objects in the deserialized object graph.</target>
+        <note />
+      </trans-unit>
+      <trans-unit id="JavaScriptSerializerWithSimpleTypeResolverTitle">
+        <source>Do not deserialize with JavaScriptSerializer using a SimpleTypeResolver</source>
+        <target state="new">Do not deserialize with JavaScriptSerializer using a SimpleTypeResolver</target>
         <note />
       </trans-unit>
       <trans-unit id="JsonNetInsecureSerializerMessage">
         <source>When deserializing untrusted input, allowing arbitrary types to be deserialized is insecure. When using deserializing JsonSerializer, use TypeNameHandling.None, or for values other than None, restrict deserialized types with a SerializationBinder.</source>
-        <target state="translated">信頼されていない入力を逆シリアル化するときに、任意の型の逆シリアル化を許可することは安全ではありません。逆シリアル化 JsonSerializer を使用する場合は TypeNameHandling.None を使用し、None 以外の値の場合は SerializationBinder を使用して逆シリアル化の種類を制限します。</target>
+        <target state="new">When deserializing untrusted input, allowing arbitrary types to be deserialized is insecure. When using deserializing JsonSerializer, use TypeNameHandling.None, or for values other than None, restrict deserialized types with a SerializationBinder.</target>
         <note />
       </trans-unit>
       <trans-unit id="JsonNetInsecureSerializerTitle">
         <source>Do not deserialize with JsonSerializer using an insecure configuration</source>
-        <target state="translated">安全でない構成を使用している JsonSerializer で逆シリアル化をしない</target>
+        <target state="new">Do not deserialize with JsonSerializer using an insecure configuration</target>
+        <note />
+      </trans-unit>
+      <trans-unit id="JsonNetInsecureSettingsMessage">
+        <source>When deserializing untrusted input, allowing arbitrary types to be deserialized is insecure.  When using JsonSerializerSettings, use TypeNameHandling.None, or for values other than None, restrict deserialized types with a SerializationBinder.</source>
+        <target state="new">When deserializing untrusted input, allowing arbitrary types to be deserialized is insecure.  When using JsonSerializerSettings, use TypeNameHandling.None, or for values other than None, restrict deserialized types with a SerializationBinder.</target>
+        <note />
+      </trans-unit>
+      <trans-unit id="JsonNetInsecureSettingsTitle">
+        <source>Do not use insecure JsonSerializerSettings</source>
+        <target state="new">Do not use insecure JsonSerializerSettings</target>
         <note />
       </trans-unit>
       <trans-unit id="JsonNetMaybeInsecureSerializerMessage">
         <source>When deserializing untrusted input, allowing arbitrary types to be deserialized is insecure. When using deserializing JsonSerializer, use TypeNameHandling.None, or for values other than None, restrict deserialized types with a SerializationBinder.</source>
-        <target state="translated">信頼されていない入力を逆シリアル化するときに、任意の型の逆シリアル化を許可することは安全ではありません。逆シリアル化 JsonSerializer を使用する場合は TypeNameHandling.None を使用し、None 以外の値の場合は SerializationBinder を使用して逆シリアル化の種類を制限します。</target>
+        <target state="new">When deserializing untrusted input, allowing arbitrary types to be deserialized is insecure. When using deserializing JsonSerializer, use TypeNameHandling.None, or for values other than None, restrict deserialized types with a SerializationBinder.</target>
         <note />
       </trans-unit>
       <trans-unit id="JsonNetMaybeInsecureSerializerTitle">
         <source>Ensure that JsonSerializer has a secure configuration when deserializing</source>
-        <target state="translated">逆シリアル化するときに JsonSerializer に安全な構成があることを確認する</target>
-<<<<<<< HEAD
-=======
+        <target state="new">Ensure that JsonSerializer has a secure configuration when deserializing</target>
+        <note />
+      </trans-unit>
+      <trans-unit id="JsonNetMaybeInsecureSettingsMessage">
+        <source>When deserializing untrusted input, allowing arbitrary types to be deserialized is insecure.  When using JsonSerializerSettings, ensure TypeNameHandling.None is specified, or for values other than None, ensure a SerializationBinder is specified to restrict deserialized types.</source>
+        <target state="new">When deserializing untrusted input, allowing arbitrary types to be deserialized is insecure.  When using JsonSerializerSettings, ensure TypeNameHandling.None is specified, or for values other than None, ensure a SerializationBinder is specified to restrict deserialized types.</target>
+        <note />
+      </trans-unit>
+      <trans-unit id="JsonNetMaybeInsecureSettingsTitle">
+        <source>Ensure that JsonSerializerSettings are secure</source>
+        <target state="new">Ensure that JsonSerializerSettings are secure</target>
+        <note />
+      </trans-unit>
+      <trans-unit id="JsonNetTypeNameHandlingDescription">
+        <source>Deserializing JSON when using a TypeNameHandling value other than None can be insecure.  If you need to instead detect Json.NET deserialization when a SerializationBinder isn't specified, then disable rule CA2326, and enable rules CA2327, CA2328, CA2329, and CA2330.</source>
+        <target state="new">Deserializing JSON when using a TypeNameHandling value other than None can be insecure.  If you need to instead detect Json.NET deserialization when a SerializationBinder isn't specified, then disable rule CA2326, and enable rules CA2327, CA2328, CA2329, and CA2330.</target>
+        <note />
+      </trans-unit>
+      <trans-unit id="JsonNetTypeNameHandlingMessage">
+        <source>Deserializing JSON when using a TypeNameHandling value other than None can be insecure.</source>
+        <target state="new">Deserializing JSON when using a TypeNameHandling value other than None can be insecure.</target>
+        <note />
+      </trans-unit>
+      <trans-unit id="JsonNetTypeNameHandlingTitle">
+        <source>Do not use TypeNameHandling values other than None</source>
+        <target state="new">Do not use TypeNameHandling values other than None</target>
+        <note />
+      </trans-unit>
+      <trans-unit id="LosFormatterMethodUsedMessage">
+        <source>The method '{0}' is insecure when deserializing untrusted data.</source>
+        <target state="new">The method '{0}' is insecure when deserializing untrusted data.</target>
+        <note />
+      </trans-unit>
+      <trans-unit id="LosFormatterMethodUsedTitle">
+        <source>Do not use insecure deserializer LosFormatter</source>
+        <target state="new">Do not use insecure deserializer LosFormatter</target>
+        <note />
+      </trans-unit>
+      <trans-unit id="MarkAllNonSerializableFieldsDescription">
+        <source>An instance field of a type that is not serializable is declared in a type that is serializable.</source>
+        <target state="new">An instance field of a type that is not serializable is declared in a type that is serializable.</target>
+        <note />
+      </trans-unit>
+      <trans-unit id="MarkAllNonSerializableFieldsMessage">
+        <source>Field {0} is a member of type {1} which is serializable but is of type {2} which is not serializable</source>
+        <target state="new">Field {0} is a member of type {1} which is serializable but is of type {2} which is not serializable</target>
+        <note />
+      </trans-unit>
+      <trans-unit id="MarkAllNonSerializableFieldsTitle">
+        <source>Mark all non-serializable fields</source>
+        <target state="new">Mark all non-serializable fields</target>
+        <note />
+      </trans-unit>
+      <trans-unit id="MarkAssembliesWithNeutralResourcesLanguageDescription">
+        <source>The NeutralResourcesLanguage attribute informs the ResourceManager of the language that was used to display the resources of a neutral culture for an assembly. This improves lookup performance for the first resource that you load and can reduce your working set.</source>
+        <target state="new">The NeutralResourcesLanguage attribute informs the ResourceManager of the language that was used to display the resources of a neutral culture for an assembly. This improves lookup performance for the first resource that you load and can reduce your working set.</target>
+        <note />
+      </trans-unit>
+      <trans-unit id="MarkAssembliesWithNeutralResourcesLanguageMessage">
+        <source>Mark assemblies with NeutralResourcesLanguageAttribute</source>
+        <target state="new">Mark assemblies with NeutralResourcesLanguageAttribute</target>
+        <note />
+      </trans-unit>
+      <trans-unit id="MarkAssembliesWithNeutralResourcesLanguageTitle">
+        <source>Mark assemblies with NeutralResourcesLanguageAttribute</source>
+        <target state="new">Mark assemblies with NeutralResourcesLanguageAttribute</target>
+        <note />
+      </trans-unit>
+      <trans-unit id="MarkBooleanPInvokeArgumentsWithMarshalAsDescription">
+        <source>The Boolean data type has multiple representations in unmanaged code.</source>
+        <target state="new">The Boolean data type has multiple representations in unmanaged code.</target>
+        <note />
+      </trans-unit>
+      <trans-unit id="MarkBooleanPInvokeArgumentsWithMarshalAsMessageDefault">
+        <source>Add the MarshalAsAttribute to parameter {0} of P/Invoke {1}. If the corresponding unmanaged parameter is a 4-byte Win32 'BOOL', use [MarshalAs(UnmanagedType.Bool)]. For a 1-byte C++ 'bool', use MarshalAs(UnmanagedType.U1).</source>
+        <target state="new">Add the MarshalAsAttribute to parameter {0} of P/Invoke {1}. If the corresponding unmanaged parameter is a 4-byte Win32 'BOOL', use [MarshalAs(UnmanagedType.Bool)]. For a 1-byte C++ 'bool', use MarshalAs(UnmanagedType.U1).</target>
+        <note />
+      </trans-unit>
+      <trans-unit id="MarkBooleanPInvokeArgumentsWithMarshalAsMessageReturn">
+        <source>Add the MarshalAsAttribute to the return type of P/Invoke {0}. If the corresponding unmanaged return type is a 4-byte Win32 'BOOL', use MarshalAs(UnmanagedType.Bool). For a 1-byte C++ 'bool', use MarshalAs(UnmanagedType.U1).</source>
+        <target state="new">Add the MarshalAsAttribute to the return type of P/Invoke {0}. If the corresponding unmanaged return type is a 4-byte Win32 'BOOL', use MarshalAs(UnmanagedType.Bool). For a 1-byte C++ 'bool', use MarshalAs(UnmanagedType.U1).</target>
+        <note />
+      </trans-unit>
+      <trans-unit id="MarkBooleanPInvokeArgumentsWithMarshalAsTitle">
+        <source>Mark boolean PInvoke arguments with MarshalAs</source>
+        <target state="new">Mark boolean PInvoke arguments with MarshalAs</target>
+        <note />
+      </trans-unit>
+      <trans-unit id="MarkISerializableTypesWithSerializableDescription">
+        <source>To be recognized by the common language runtime as serializable, types must be marked by using the SerializableAttribute attribute even when the type uses a custom serialization routine through implementation of the ISerializable interface.</source>
+        <target state="new">To be recognized by the common language runtime as serializable, types must be marked by using the SerializableAttribute attribute even when the type uses a custom serialization routine through implementation of the ISerializable interface.</target>
+        <note />
+      </trans-unit>
+      <trans-unit id="MarkISerializableTypesWithSerializableMessage">
+        <source>Add [Serializable] to {0} as this type implements ISerializable</source>
+        <target state="new">Add [Serializable] to {0} as this type implements ISerializable</target>
+        <note />
+      </trans-unit>
+      <trans-unit id="MarkISerializableTypesWithSerializableTitle">
+        <source>Mark ISerializable types with serializable</source>
+        <target state="new">Mark ISerializable types with serializable</target>
         <note />
       </trans-unit>
       <trans-unit id="MaybeDisableHttpClientCRLCheck">
@@ -137,1655 +1130,646 @@
       <trans-unit id="MaybeDisableHttpClientCRLCheckMessage">
         <source>HttpClient may be created without enabling CheckCertificateRevocationList</source>
         <target state="new">HttpClient may be created without enabling CheckCertificateRevocationList</target>
->>>>>>> 9f12ebfd
+        <note />
+      </trans-unit>
+      <trans-unit id="MaybeInstallRootCert">
+        <source>Ensure Certificates Are Not Added To Root Store</source>
+        <target state="new">Ensure Certificates Are Not Added To Root Store</target>
+        <note />
+      </trans-unit>
+      <trans-unit id="MaybeInstallRootCertMessage">
+        <source>Adding certificates to the operating system's trusted root certificates is insecure. Ensure that the target store is not root store.</source>
+        <target state="new">Adding certificates to the operating system's trusted root certificates is insecure. Ensure that the target store is not root store.</target>
+        <note />
+      </trans-unit>
+      <trans-unit id="MaybeUseSecureCookiesASPNetCore">
+        <source>Ensure Use Secure Cookies In ASP.Net Core</source>
+        <target state="new">Ensure Use Secure Cookies In ASP.Net Core</target>
+        <note />
+      </trans-unit>
+      <trans-unit id="MaybeUseSecureCookiesASPNetCoreMessage">
+        <source>Ensure that CookieOptions.Secure = true when setting a cookie</source>
+        <target state="new">Ensure that CookieOptions.Secure = true when setting a cookie</target>
+        <note />
+      </trans-unit>
+      <trans-unit id="MaybeUseWeakKDFInsufficientIterationCount">
+        <source>Ensure Sufficient Iteration Count When Using Weak Key Derivation Function</source>
+        <target state="new">Ensure Sufficient Iteration Count When Using Weak Key Derivation Function</target>
+        <note />
+      </trans-unit>
+      <trans-unit id="MaybeUseWeakKDFInsufficientIterationCountMessage">
+        <source>Ensure that the iteration count is at least {0} when deriving a cryptographic key from a password. By default, Rfc2898DeriveByte's IterationCount is only 1000</source>
+        <target state="new">Ensure that the iteration count is at least {0} when deriving a cryptographic key from a password. By default, Rfc2898DeriveByte's IterationCount is only 1000</target>
         <note />
       </trans-unit>
       <trans-unit id="MissHttpVerbAttribute">
         <source>Miss HttpVerb attribute for action methods</source>
-        <target state="translated">アクション メソッドの HttpVerb 属性がない</target>
+        <target state="new">Miss HttpVerb attribute for action methods</target>
         <note />
       </trans-unit>
       <trans-unit id="MissHttpVerbAttributeDescription">
         <source>All the methods that create, edit, delete, or otherwise modify data do so in the [HttpPost] overload of the method, which needs to be protected with the anti forgery attribute from request forgery. Performing a GET operation should be a safe operation that has no side effects and doesn't modify your persisted data.</source>
-        <target state="translated">データの作成、編集、削除、または変更を行うすべてのメソッドでは、メソッドの [HttpPost] オーバーロードでそれらの操作が実行されます。これは、リクエスト フォージェリからの偽造防止属性を使用して保護する必要があります。取得操作の実行は副作用がなく、持続データを変更しない安全な操作である必要があります。</target>
+        <target state="new">All the methods that create, edit, delete, or otherwise modify data do so in the [HttpPost] overload of the method, which needs to be protected with the anti forgery attribute from request forgery. Performing a GET operation should be a safe operation that has no side effects and doesn't modify your persisted data.</target>
         <note />
       </trans-unit>
       <trans-unit id="MissHttpVerbAttributeMessage">
         <source>Action method {0} needs to specify the Http request kind explictly</source>
-        <target state="translated">アクション メソッド {0} では、HTTP 要求の種類を明示的に指定する必要があります</target>
-<<<<<<< HEAD
-        <note />
-      </trans-unit>
-      <trans-unit id="MaybeDisableHttpClientCRLCheck">
-        <source>Ensure HttpClient certificate revocation list check is not disabled</source>
-        <target state="new">Ensure HttpClient certificate revocation list check is not disabled</target>
-        <note />
-      </trans-unit>
-      <trans-unit id="MaybeDisableHttpClientCRLCheckMessage">
-        <source>HttpClient may be created without enabling CheckCertificateRevocationList</source>
-        <target state="new">HttpClient may be created without enabling CheckCertificateRevocationList</target>
-=======
->>>>>>> 9f12ebfd
+        <target state="new">Action method {0} needs to specify the Http request kind explictly</target>
+        <note />
+      </trans-unit>
+      <trans-unit id="NetDataContractSerializerDeserializeMaybeWithoutBinderSetMessage">
+        <source>The method '{0}' is insecure when deserializing untrusted data without a SerializationBinder to restrict the type of objects in the deserialized object graph.</source>
+        <target state="new">The method '{0}' is insecure when deserializing untrusted data without a SerializationBinder to restrict the type of objects in the deserialized object graph.</target>
+        <note />
+      </trans-unit>
+      <trans-unit id="NetDataContractSerializerDeserializeMaybeWithoutBinderSetTitle">
+        <source>Ensure NetDataContractSerializer.Binder is set before deserializing</source>
+        <target state="new">Ensure NetDataContractSerializer.Binder is set before deserializing</target>
+        <note />
+      </trans-unit>
+      <trans-unit id="NetDataContractSerializerDeserializeWithoutBinderSetMessage">
+        <source>The method '{0}' is insecure when deserializing untrusted data without a SerializationBinder to restrict the type of objects in the deserialized object graph.</source>
+        <target state="new">The method '{0}' is insecure when deserializing untrusted data without a SerializationBinder to restrict the type of objects in the deserialized object graph.</target>
+        <note />
+      </trans-unit>
+      <trans-unit id="NetDataContractSerializerDeserializeWithoutBinderSetTitle">
+        <source>Do not deserialize without first setting NetDataContractSerializer.Binder</source>
+        <target state="new">Do not deserialize without first setting NetDataContractSerializer.Binder</target>
+        <note />
+      </trans-unit>
+      <trans-unit id="NetDataContractSerializerMethodUsedDescription">
+        <source>The method '{0}' is insecure when deserializing untrusted data.  If you need to instead detect NetDataContractSerializer deserialization without a SerializationBinder set, then disable rule CA2310, and enable rules CA2311 and CA2312.</source>
+        <target state="new">The method '{0}' is insecure when deserializing untrusted data.  If you need to instead detect NetDataContractSerializer deserialization without a SerializationBinder set, then disable rule CA2310, and enable rules CA2311 and CA2312.</target>
+        <note />
+      </trans-unit>
+      <trans-unit id="NetDataContractSerializerMethodUsedMessage">
+        <source>The method '{0}' is insecure when deserializing untrusted data.</source>
+        <target state="new">The method '{0}' is insecure when deserializing untrusted data.</target>
+        <note />
+      </trans-unit>
+      <trans-unit id="NetDataContractSerializerMethodUsedTitle">
+        <source>Do not use insecure deserializer NetDataContractSerializer</source>
+        <target state="new">Do not use insecure deserializer NetDataContractSerializer</target>
+        <note />
+      </trans-unit>
+      <trans-unit id="NormalizeStringsToUppercaseDescription">
+        <source>Strings should be normalized to uppercase. A small group of characters cannot make a round trip when they are converted to lowercase. To make a round trip means to convert the characters from one locale to another locale that represents character data differently, and then to accurately retrieve the original characters from the converted characters.</source>
+        <target state="new">Strings should be normalized to uppercase. A small group of characters cannot make a round trip when they are converted to lowercase. To make a round trip means to convert the characters from one locale to another locale that represents character data differently, and then to accurately retrieve the original characters from the converted characters.</target>
+        <note />
+      </trans-unit>
+      <trans-unit id="NormalizeStringsToUppercaseMessageToUpper">
+        <source>In method '{0}', replace the call to '{1}' with '{2}'.</source>
+        <target state="new">In method '{0}', replace the call to '{1}' with '{2}'.</target>
+        <note />
+      </trans-unit>
+      <trans-unit id="NormalizeStringsToUppercaseTitle">
+        <source>Normalize strings to uppercase</source>
+        <target state="new">Normalize strings to uppercase</target>
+        <note />
+      </trans-unit>
+      <trans-unit id="ObjectStateFormatterMethodUsedMessage">
+        <source>The method '{0}' is insecure when deserializing untrusted data.</source>
+        <target state="new">The method '{0}' is insecure when deserializing untrusted data.</target>
+        <note />
+      </trans-unit>
+      <trans-unit id="ObjectStateFormatterMethodUsedTitle">
+        <source>Do not use insecure deserializer ObjectStateFormatter</source>
+        <target state="new">Do not use insecure deserializer ObjectStateFormatter</target>
+        <note />
+      </trans-unit>
+      <trans-unit id="PInvokeDeclarationsShouldBePortableDescription">
+        <source>This rule evaluates the size of each parameter and the return value of a P/Invoke, and verifies that the size of the parameter is correct when marshaled to unmanaged code on 32-bit and 64-bit operating systems.</source>
+        <target state="new">This rule evaluates the size of each parameter and the return value of a P/Invoke, and verifies that the size of the parameter is correct when marshaled to unmanaged code on 32-bit and 64-bit operating systems.</target>
+        <note />
+      </trans-unit>
+      <trans-unit id="PInvokeDeclarationsShouldBePortableMessageParameter">
+        <source>As it is declared in your code, parameter {0} of P/Invoke {1} will be {2} bytes wide on {3} platforms. This is not correct, as the actual native declaration of this API indicates it should be {4} bytes wide on {3} platforms. Consult the MSDN Platform SDK documentation for help determining what data type should be used instead of {5}.</source>
+        <target state="new">As it is declared in your code, parameter {0} of P/Invoke {1} will be {2} bytes wide on {3} platforms. This is not correct, as the actual native declaration of this API indicates it should be {4} bytes wide on {3} platforms. Consult the MSDN Platform SDK documentation for help determining what data type should be used instead of {5}.</target>
+        <note />
+      </trans-unit>
+      <trans-unit id="PInvokeDeclarationsShouldBePortableMessageReturn">
+        <source>As it is declared in your code, the return type of P/Invoke {0} will be {1} bytes wide on {2} platforms. This is not correct, as the actual native declaration of this API indicates it should be {3} bytes wide on {2} platforms. Consult the MSDN Platform SDK documentation for help determining what data type should be used instead of {4}.</source>
+        <target state="new">As it is declared in your code, the return type of P/Invoke {0} will be {1} bytes wide on {2} platforms. This is not correct, as the actual native declaration of this API indicates it should be {3} bytes wide on {2} platforms. Consult the MSDN Platform SDK documentation for help determining what data type should be used instead of {4}.</target>
+        <note />
+      </trans-unit>
+      <trans-unit id="PInvokeDeclarationsShouldBePortableTitle">
+        <source>PInvoke declarations should be portable</source>
+        <target state="new">PInvoke declarations should be portable</target>
+        <note />
+      </trans-unit>
+      <trans-unit id="PInvokesShouldNotBeVisibleDescription">
+        <source>A public or protected method in a public type has the System.Runtime.InteropServices.DllImportAttribute attribute (also implemented by the Declare keyword in Visual Basic). Such methods should not be exposed.</source>
+        <target state="new">A public or protected method in a public type has the System.Runtime.InteropServices.DllImportAttribute attribute (also implemented by the Declare keyword in Visual Basic). Such methods should not be exposed.</target>
+        <note />
+      </trans-unit>
+      <trans-unit id="PInvokesShouldNotBeVisibleMessage">
+        <source>P/Invoke method '{0}' should not be visible</source>
+        <target state="new">P/Invoke method '{0}' should not be visible</target>
+        <note />
+      </trans-unit>
+      <trans-unit id="PInvokesShouldNotBeVisibleTitle">
+        <source>P/Invokes should not be visible</source>
+        <target state="new">P/Invokes should not be visible</target>
+        <note />
+      </trans-unit>
+      <trans-unit id="ProvideCorrectArgumentsToFormattingMethodsDescription">
+        <source>The format argument that is passed to System.String.Format does not contain a format item that corresponds to each object argument, or vice versa.</source>
+        <target state="new">The format argument that is passed to System.String.Format does not contain a format item that corresponds to each object argument, or vice versa.</target>
+        <note />
+      </trans-unit>
+      <trans-unit id="ProvideCorrectArgumentsToFormattingMethodsMessage">
+        <source>Provide correct arguments to formatting methods</source>
+        <target state="new">Provide correct arguments to formatting methods</target>
+        <note />
+      </trans-unit>
+      <trans-unit id="ProvideCorrectArgumentsToFormattingMethodsTitle">
+        <source>Provide correct arguments to formatting methods</source>
+        <target state="new">Provide correct arguments to formatting methods</target>
+        <note />
+      </trans-unit>
+      <trans-unit id="ProvideDeserializationMethodsForOptionalFieldsDescription">
+        <source>A type has a field that is marked by using the System.Runtime.Serialization.OptionalFieldAttribute attribute, and the type does not provide deserialization event handling methods.</source>
+        <target state="new">A type has a field that is marked by using the System.Runtime.Serialization.OptionalFieldAttribute attribute, and the type does not provide deserialization event handling methods.</target>
+        <note />
+      </trans-unit>
+      <trans-unit id="ProvideDeserializationMethodsForOptionalFieldsMessageOnDeserialized">
+        <source>Add a 'private void OnDeserialized(StreamingContext)' method to type {0} and attribute it with the System.Runtime.Serialization.OnDeserializedAttribute.</source>
+        <target state="new">Add a 'private void OnDeserialized(StreamingContext)' method to type {0} and attribute it with the System.Runtime.Serialization.OnDeserializedAttribute.</target>
+        <note />
+      </trans-unit>
+      <trans-unit id="ProvideDeserializationMethodsForOptionalFieldsMessageOnDeserializing">
+        <source>Add a 'private void OnDeserializing(StreamingContext)' method to type {0} and attribute it with the System.Runtime.Serialization.OnDeserializingAttribute.</source>
+        <target state="new">Add a 'private void OnDeserializing(StreamingContext)' method to type {0} and attribute it with the System.Runtime.Serialization.OnDeserializingAttribute.</target>
+        <note />
+      </trans-unit>
+      <trans-unit id="ProvideDeserializationMethodsForOptionalFieldsTitle">
+        <source>Provide deserialization methods for optional fields</source>
+        <target state="new">Provide deserialization methods for optional fields</target>
+        <note />
+      </trans-unit>
+      <trans-unit id="RemoveRedundantCall">
+        <source>Remove redundant call</source>
+        <target state="new">Remove redundant call</target>
+        <note />
+      </trans-unit>
+      <trans-unit id="RethrowToPreserveStackDetailsDescription">
+        <source>An exception is rethrown and the exception is explicitly specified in the throw statement. If an exception is rethrown by specifying the exception in the throw statement, the list of method calls between the original method that threw the exception and the current method is lost.</source>
+        <target state="new">An exception is rethrown and the exception is explicitly specified in the throw statement. If an exception is rethrown by specifying the exception in the throw statement, the list of method calls between the original method that threw the exception and the current method is lost.</target>
+        <note />
+      </trans-unit>
+      <trans-unit id="RethrowToPreserveStackDetailsMessage">
+        <source>Rethrow to preserve stack details</source>
+        <target state="new">Rethrow to preserve stack details</target>
+        <note />
+      </trans-unit>
+      <trans-unit id="RethrowToPreserveStackDetailsTitle">
+        <source>Rethrow to preserve stack details</source>
+        <target state="new">Rethrow to preserve stack details</target>
+        <note />
+      </trans-unit>
+      <trans-unit id="ReviewCodeForDllInjectionVulnerabilitiesMessage">
+        <source>Potential DLL injection vulnerability was found where '{0}' in method '{1}' may be tainted by user-controlled data from '{2}' in method '{3}'.</source>
+        <target state="new">Potential DLL injection vulnerability was found where '{0}' in method '{1}' may be tainted by user-controlled data from '{2}' in method '{3}'.</target>
+        <note />
+      </trans-unit>
+      <trans-unit id="ReviewCodeForDllInjectionVulnerabilitiesTitle">
+        <source>Review code for DLL injection vulnerabilities</source>
+        <target state="new">Review code for DLL injection vulnerabilities</target>
+        <note />
+      </trans-unit>
+      <trans-unit id="ReviewCodeForFilePathInjectionVulnerabilitiesMessage">
+        <source>Potential file path injection vulnerability was found where '{0}' in method '{1}' may be tainted by user-controlled data from '{2}' in method '{3}'.</source>
+        <target state="new">Potential file path injection vulnerability was found where '{0}' in method '{1}' may be tainted by user-controlled data from '{2}' in method '{3}'.</target>
+        <note />
+      </trans-unit>
+      <trans-unit id="ReviewCodeForFilePathInjectionVulnerabilitiesTitle">
+        <source>Review code for file path injection vulnerabilities</source>
+        <target state="new">Review code for file path injection vulnerabilities</target>
+        <note />
+      </trans-unit>
+      <trans-unit id="ReviewCodeForInformationDisclosureVulnerabilitiesMessage">
+        <source>Potential information disclosure vulnerability was found where '{0}' in method '{1}' may contain unintended information from '{2}' in method '{3}'.</source>
+        <target state="new">Potential information disclosure vulnerability was found where '{0}' in method '{1}' may contain unintended information from '{2}' in method '{3}'.</target>
+        <note />
+      </trans-unit>
+      <trans-unit id="ReviewCodeForInformationDisclosureVulnerabilitiesTitle">
+        <source>Review code for information disclosure vulnerabilities</source>
+        <target state="new">Review code for information disclosure vulnerabilities</target>
+        <note />
+      </trans-unit>
+      <trans-unit id="ReviewCodeForLdapInjectionVulnerabilitiesMessage">
+        <source>Potential LDAP injection vulnerability was found where '{0}' in method '{1}' may be tainted by user-controlled data from '{2}' in method '{3}'.</source>
+        <target state="new">Potential LDAP injection vulnerability was found where '{0}' in method '{1}' may be tainted by user-controlled data from '{2}' in method '{3}'.</target>
+        <note />
+      </trans-unit>
+      <trans-unit id="ReviewCodeForLdapInjectionVulnerabilitiesTitle">
+        <source>Review code for LDAP injection vulnerabilities</source>
+        <target state="new">Review code for LDAP injection vulnerabilities</target>
+        <note />
+      </trans-unit>
+      <trans-unit id="ReviewCodeForOpenRedirectVulnerabilitiesMessage">
+        <source>Potential open redirect vulnerability was found where '{0}' in method '{1}' may be tainted by user-controlled data from '{2}' in method '{3}'.</source>
+        <target state="new">Potential open redirect vulnerability was found where '{0}' in method '{1}' may be tainted by user-controlled data from '{2}' in method '{3}'.</target>
+        <note />
+      </trans-unit>
+      <trans-unit id="ReviewCodeForOpenRedirectVulnerabilitiesTitle">
+        <source>Review code for open redirect vulnerabilities</source>
+        <target state="new">Review code for open redirect vulnerabilities</target>
+        <note />
+      </trans-unit>
+      <trans-unit id="ReviewCodeForProcessCommandInjectionVulnerabilitiesMessage">
+        <source>Potential process command injection vulnerability was found where '{0}' in method '{1}' may be tainted by user-controlled data from '{2}' in method '{3}'.</source>
+        <target state="new">Potential process command injection vulnerability was found where '{0}' in method '{1}' may be tainted by user-controlled data from '{2}' in method '{3}'.</target>
+        <note />
+      </trans-unit>
+      <trans-unit id="ReviewCodeForProcessCommandInjectionVulnerabilitiesTitle">
+        <source>Review code for process command injection vulnerabilities</source>
+        <target state="new">Review code for process command injection vulnerabilities</target>
+        <note />
+      </trans-unit>
+      <trans-unit id="ReviewCodeForRegexInjectionVulnerabilitiesMessage">
+        <source>Potential regex injection vulnerability was found where '{0}' in method '{1}' may be tainted by user-controlled data from '{2}' in method '{3}'.</source>
+        <target state="new">Potential regex injection vulnerability was found where '{0}' in method '{1}' may be tainted by user-controlled data from '{2}' in method '{3}'.</target>
+        <note />
+      </trans-unit>
+      <trans-unit id="ReviewCodeForRegexInjectionVulnerabilitiesTitle">
+        <source>Review code for regex injection vulnerabilities</source>
+        <target state="new">Review code for regex injection vulnerabilities</target>
+        <note />
+      </trans-unit>
+      <trans-unit id="ReviewCodeForSqlInjectionVulnerabilitiesMessage">
+        <source>Potential SQL injection vulnerability was found where '{0}' in method '{1}' may be tainted by user-controlled data from '{2}' in method '{3}'.</source>
+        <target state="new">Potential SQL injection vulnerability was found where '{0}' in method '{1}' may be tainted by user-controlled data from '{2}' in method '{3}'.</target>
+        <note />
+      </trans-unit>
+      <trans-unit id="ReviewCodeForSqlInjectionVulnerabilitiesTitle">
+        <source>Review code for SQL injection vulnerabilities</source>
+        <target state="new">Review code for SQL injection vulnerabilities</target>
+        <note />
+      </trans-unit>
+      <trans-unit id="ReviewCodeForXPathInjectionVulnerabilitiesMessage">
+        <source>Potential XPath injection vulnerability was found where '{0}' in method '{1}' may be tainted by user-controlled data from '{2}' in method '{3}'.</source>
+        <target state="new">Potential XPath injection vulnerability was found where '{0}' in method '{1}' may be tainted by user-controlled data from '{2}' in method '{3}'.</target>
+        <note />
+      </trans-unit>
+      <trans-unit id="ReviewCodeForXPathInjectionVulnerabilitiesTitle">
+        <source>Review code for XPath injection vulnerabilities</source>
+        <target state="new">Review code for XPath injection vulnerabilities</target>
+        <note />
+      </trans-unit>
+      <trans-unit id="ReviewCodeForXamlInjectionVulnerabilitiesMessage">
+        <source>Potential XAML injection vulnerability was found where '{0}' in method '{1}' may be tainted by user-controlled data from '{2}' in method '{3}'.</source>
+        <target state="new">Potential XAML injection vulnerability was found where '{0}' in method '{1}' may be tainted by user-controlled data from '{2}' in method '{3}'.</target>
+        <note />
+      </trans-unit>
+      <trans-unit id="ReviewCodeForXamlInjectionVulnerabilitiesTitle">
+        <source>Review code for XAML injection vulnerabilities</source>
+        <target state="new">Review code for XAML injection vulnerabilities</target>
+        <note />
+      </trans-unit>
+      <trans-unit id="ReviewCodeForXmlInjectionVulnerabilitiesMessage">
+        <source>Potential XML injection vulnerability was found where '{0}' in method '{1}' may be tainted by user-controlled data from '{2}' in method '{3}'.</source>
+        <target state="new">Potential XML injection vulnerability was found where '{0}' in method '{1}' may be tainted by user-controlled data from '{2}' in method '{3}'.</target>
+        <note />
+      </trans-unit>
+      <trans-unit id="ReviewCodeForXmlInjectionVulnerabilitiesTitle">
+        <source>Review code for XML injection vulnerabilities</source>
+        <target state="new">Review code for XML injection vulnerabilities</target>
+        <note />
+      </trans-unit>
+      <trans-unit id="ReviewCodeForXssVulnerabilitiesMessage">
+        <source>Potential cross-site scripting (XSS) vulnerability was found where '{0}' in method '{1}' may be tainted by user-controlled data from '{2}' in method '{3}'.</source>
+        <target state="new">Potential cross-site scripting (XSS) vulnerability was found where '{0}' in method '{1}' may be tainted by user-controlled data from '{2}' in method '{3}'.</target>
+        <note />
+      </trans-unit>
+      <trans-unit id="ReviewCodeForXssVulnerabilitiesTitle">
+        <source>Review code for XSS vulnerabilities</source>
+        <target state="new">Review code for XSS vulnerabilities</target>
         <note />
       </trans-unit>
       <trans-unit id="ReviewSQLQueriesForSecurityVulnerabilitiesDescription">
         <source>SQL queries that directly use user input can be vulnerable to SQL injection attacks. Review this SQL query for potential vulnerabilities, and consider using a parameterized SQL query.</source>
-        <target state="translated">ユーザー入力を直接使用する SQL クエリは、SQL インジェクション攻撃に対して脆弱である可能性があります。この SQL クエリをレビューして潜在的な脆弱性を確認し、パラメーター化された SQL クエリの使用を検討してください。</target>
+        <target state="new">SQL queries that directly use user input can be vulnerable to SQL injection attacks. Review this SQL query for potential vulnerabilities, and consider using a parameterized SQL query.</target>
         <note />
       </trans-unit>
       <trans-unit id="ReviewSQLQueriesForSecurityVulnerabilitiesMessageNoNonLiterals">
         <source>Review if the query string passed to '{0}' in '{1}', accepts any user input.</source>
-        <target state="translated">'{1}' の '{0}' に渡されたクエリ文字列が任意のユーザー入力を受け入れるかどうかを確認します。</target>
+        <target state="new">Review if the query string passed to '{0}' in '{1}', accepts any user input.</target>
         <note />
       </trans-unit>
       <trans-unit id="ReviewSQLQueriesForSecurityVulnerabilitiesTitle">
         <source>Review SQL queries for security vulnerabilities</source>
-        <target state="translated">SQL クエリのセキュリティ脆弱性を確認</target>
-        <note />
-      </trans-unit>
-      <trans-unit id="CategoryReliability">
-        <source>Reliability</source>
-        <target state="translated">信頼性</target>
-        <note />
-      </trans-unit>
-      <trans-unit id="DoNotCallToImmutableCollectionOnAnImmutableCollectionValueTitle">
-        <source>Do not call ToImmutableCollection on an ImmutableCollection value</source>
-        <target state="translated">ImmutableCollection 値で ToImmutableCollection を呼び出さないでください</target>
-        <note />
-      </trans-unit>
-      <trans-unit id="DoNotCallToImmutableCollectionOnAnImmutableCollectionValueMessage">
-        <source>Do not call {0} on an {1} value</source>
-        <target state="translated">{1} 値で {0} を呼び出さないでください</target>
-        <note />
-      </trans-unit>
-      <trans-unit id="RemoveRedundantCall">
-        <source>Remove redundant call</source>
-        <target state="translated">冗長な呼び出しを削除する</target>
-        <note />
-      </trans-unit>
-      <trans-unit id="PInvokesShouldNotBeVisibleTitle">
-        <source>P/Invokes should not be visible</source>
-        <target state="translated">P/Invokes は参照可能にすることはできません</target>
-        <note />
-      </trans-unit>
-      <trans-unit id="PInvokesShouldNotBeVisibleDescription">
-        <source>A public or protected method in a public type has the System.Runtime.InteropServices.DllImportAttribute attribute (also implemented by the Declare keyword in Visual Basic). Such methods should not be exposed.</source>
-        <target state="translated">パブリック型にあるパブリック メソッドまたは保護されたメソッドには、System.Runtime.InteropServices.DllImportAttribute 属性 (Visual Basic では、Declare キーワードによっても実装されています) があります。このようなメソッドは公開しないでください。</target>
-        <note />
-      </trans-unit>
-      <trans-unit id="PInvokesShouldNotBeVisibleMessage">
-        <source>P/Invoke method '{0}' should not be visible</source>
-        <target state="translated">P/Invoke メソッド '{0}' は参照可能にすることはできません</target>
-        <note />
-      </trans-unit>
-      <trans-unit id="PInvokeDeclarationsShouldBePortableTitle">
-        <source>PInvoke declarations should be portable</source>
-        <target state="translated">PInvoke 宣言はポータブルでなければなりません</target>
-        <note />
-      </trans-unit>
-      <trans-unit id="PInvokeDeclarationsShouldBePortableDescription">
-        <source>This rule evaluates the size of each parameter and the return value of a P/Invoke, and verifies that the size of the parameter is correct when marshaled to unmanaged code on 32-bit and 64-bit operating systems.</source>
-        <target state="translated">この規則では、各パラメーターのサイズと P/Invoke の戻り値を評価し、32 ビットおよび 64 ビットのオペレーティング システム上のアンマネージ コードにマーシャリングされた場合にパラメーターのサイズが正しいことを確認します。</target>
-        <note />
-      </trans-unit>
-      <trans-unit id="PInvokeDeclarationsShouldBePortableMessageParameter">
-        <source>As it is declared in your code, parameter {0} of P/Invoke {1} will be {2} bytes wide on {3} platforms. This is not correct, as the actual native declaration of this API indicates it should be {4} bytes wide on {3} platforms. Consult the MSDN Platform SDK documentation for help determining what data type should be used instead of {5}.</source>
-        <target state="translated">コードで宣言されているとおり、P/Invoke {1} のパラメーター {0} は {3} プラットフォームで {2} バイトになります。この API の実際のネイティブ宣言は {3} プラットフォームで {4} バイトでなければならないことを示しているため、この状態は正しくありません。{5} の代わりにどのデータ型を使用する必要があるかを判断するには、MSDN のプラットフォーム SDK ドキュメントを参照してください。</target>
-        <note />
-      </trans-unit>
-      <trans-unit id="PInvokeDeclarationsShouldBePortableMessageReturn">
-        <source>As it is declared in your code, the return type of P/Invoke {0} will be {1} bytes wide on {2} platforms. This is not correct, as the actual native declaration of this API indicates it should be {3} bytes wide on {2} platforms. Consult the MSDN Platform SDK documentation for help determining what data type should be used instead of {4}.</source>
-        <target state="translated">コードで宣言されているとおり、P/Invoke {0} の戻り値の型は {2} プラットフォームで {1} バイトになります。この API の実際のネイティブ宣言は {2} プラットフォームで {3} バイトでなければならないことを示しているため、この状態は正しくありません。{4} の代わりにどのデータ型を使用する必要があるかを判断するには、MSDN のプラットフォーム SDK ドキュメントを参照してください。</target>
+        <target state="new">Review SQL queries for security vulnerabilities</target>
         <note />
       </trans-unit>
       <trans-unit id="SetHttpOnlyForHttpCookie">
         <source>Set HttpOnly to true for HttpCookie</source>
-        <target state="translated">HttpCookie で HttpOnly を true に設定する</target>
+        <target state="new">Set HttpOnly to true for HttpCookie</target>
         <note />
       </trans-unit>
       <trans-unit id="SetHttpOnlyForHttpCookieDescription">
         <source>As a defense in depth measure, ensure security sensitive HTTP cookies are marked as HttpOnly. This indicates web browsers should disallow scripts from accessing the cookies. Injected malicious scripts are a common way of stealing cookies.</source>
-        <target state="translated">高度な防御手段として、セキュリティ上注意が必要な HTTP Cookie が、必ず HttpOnly としてマークされるようにしてください。これは、スクリプトから Cookie へのアクセスを Web ブラウザーで許可してはならないことを示しています。挿入された悪意のあるスクリプトは、Cookie を盗むための一般的な方法です。</target>
+        <target state="new">As a defense in depth measure, ensure security sensitive HTTP cookies are marked as HttpOnly. This indicates web browsers should disallow scripts from accessing the cookies. Injected malicious scripts are a common way of stealing cookies.</target>
         <note />
       </trans-unit>
       <trans-unit id="SetHttpOnlyForHttpCookieMessage">
         <source>HttpCookie.HttpOnly is set to false or not set at all when using an HttpCookie. Ensure security sensitive cookies are marked as HttpOnly to prevent malicious scripts from stealing the cookies</source>
-        <target state="translated">HttpCookie を使用している場合、HttpCookie.HttpOnly は false に設定されるか、まったく設定されません。悪意のあるスクリプトによって Cookie が盗まれないようにするために、セキュリティ上注意が必要な Cookie が、必ず HttpOnly としてマークされるようにしてください</target>
+        <target state="new">HttpCookie.HttpOnly is set to false or not set at all when using an HttpCookie. Ensure security sensitive cookies are marked as HttpOnly to prevent malicious scripts from stealing the cookies</target>
+        <note />
+      </trans-unit>
+      <trans-unit id="SetViewStateUserKey">
+        <source>Set ViewStateUserKey For Classes Derived From Page</source>
+        <target state="new">Set ViewStateUserKey For Classes Derived From Page</target>
+        <note />
+      </trans-unit>
+      <trans-unit id="SetViewStateUserKeyDescription">
+        <source>Setting the ViewStateUserKey property can help you prevent attacks on your application by allowing you to assign an identifier to the view-state variable for individual users so that they cannot use the variable to generate an attack. Otherwise, there will be cross-site request forgery vulnerabilities.</source>
+        <target state="new">Setting the ViewStateUserKey property can help you prevent attacks on your application by allowing you to assign an identifier to the view-state variable for individual users so that they cannot use the variable to generate an attack. Otherwise, there will be cross-site request forgery vulnerabilities.</target>
+        <note />
+      </trans-unit>
+      <trans-unit id="SetViewStateUserKeyMessage">
+        <source>The class {0} derived from System.Web.UI.Page does not set the ViewStateUserKey property in the OnInit method or Page_Init method</source>
+        <target state="new">The class {0} derived from System.Web.UI.Page does not set the ViewStateUserKey property in the OnInit method or Page_Init method</target>
+        <note />
+      </trans-unit>
+      <trans-unit id="SpecifyCultureInfoDescription">
+        <source>A method or constructor calls a member that has an overload that accepts a System.Globalization.CultureInfo parameter, and the method or constructor does not call the overload that takes the CultureInfo parameter. When a CultureInfo or System.IFormatProvider object is not supplied, the default value that is supplied by the overloaded member might not have the effect that you want in all locales. If the result will be displayed to the user, specify 'CultureInfo.CurrentCulture' as the 'CultureInfo' parameter. Otherwise, if the result will be stored and accessed by software, such as when it is persisted to disk or to a database, specify 'CultureInfo.InvariantCulture'.</source>
+        <target state="new">A method or constructor calls a member that has an overload that accepts a System.Globalization.CultureInfo parameter, and the method or constructor does not call the overload that takes the CultureInfo parameter. When a CultureInfo or System.IFormatProvider object is not supplied, the default value that is supplied by the overloaded member might not have the effect that you want in all locales. If the result will be displayed to the user, specify 'CultureInfo.CurrentCulture' as the 'CultureInfo' parameter. Otherwise, if the result will be stored and accessed by software, such as when it is persisted to disk or to a database, specify 'CultureInfo.InvariantCulture'.</target>
+        <note />
+      </trans-unit>
+      <trans-unit id="SpecifyCultureInfoMessage">
+        <source>The behavior of '{0}' could vary based on the current user's locale settings. Replace this call in '{1}' with a call to '{2}'.</source>
+        <target state="new">The behavior of '{0}' could vary based on the current user's locale settings. Replace this call in '{1}' with a call to '{2}'.</target>
+        <note />
+      </trans-unit>
+      <trans-unit id="SpecifyCultureInfoTitle">
+        <source>Specify CultureInfo</source>
+        <target state="new">Specify CultureInfo</target>
+        <note />
+      </trans-unit>
+      <trans-unit id="SpecifyIFormatProviderDescription">
+        <source>A method or constructor calls one or more members that have overloads that accept a System.IFormatProvider parameter, and the method or constructor does not call the overload that takes the IFormatProvider parameter. When a System.Globalization.CultureInfo or IFormatProvider object is not supplied, the default value that is supplied by the overloaded member might not have the effect that you want in all locales. If the result will be based on the input from/output displayed to the user, specify 'CultureInfo.CurrentCulture' as the 'IFormatProvider'. Otherwise, if the result will be stored and accessed by software, such as when it is loaded from disk/database and when it is persisted to disk/database, specify 'CultureInfo.InvariantCulture'</source>
+        <target state="new">A method or constructor calls one or more members that have overloads that accept a System.IFormatProvider parameter, and the method or constructor does not call the overload that takes the IFormatProvider parameter. When a System.Globalization.CultureInfo or IFormatProvider object is not supplied, the default value that is supplied by the overloaded member might not have the effect that you want in all locales. If the result will be based on the input from/output displayed to the user, specify 'CultureInfo.CurrentCulture' as the 'IFormatProvider'. Otherwise, if the result will be stored and accessed by software, such as when it is loaded from disk/database and when it is persisted to disk/database, specify 'CultureInfo.InvariantCulture'</target>
+        <note />
+      </trans-unit>
+      <trans-unit id="SpecifyIFormatProviderMessageIFormatProviderAlternate">
+        <source>The behavior of '{0}' could vary based on the current user's locale settings. Replace this call in '{1}' with a call to '{2}'.</source>
+        <target state="new">The behavior of '{0}' could vary based on the current user's locale settings. Replace this call in '{1}' with a call to '{2}'.</target>
+        <note />
+      </trans-unit>
+      <trans-unit id="SpecifyIFormatProviderMessageIFormatProviderAlternateString">
+        <source>The behavior of '{0}' could vary based on the current user's locale settings. Replace this call in '{1}' with a call to '{2}'.</source>
+        <target state="new">The behavior of '{0}' could vary based on the current user's locale settings. Replace this call in '{1}' with a call to '{2}'.</target>
+        <note />
+      </trans-unit>
+      <trans-unit id="SpecifyIFormatProviderMessageUICulture">
+        <source>'{0}' passes '{1}' as the 'IFormatProvider' parameter to '{2}'. This property returns a culture that is inappropriate for formatting methods.</source>
+        <target state="new">'{0}' passes '{1}' as the 'IFormatProvider' parameter to '{2}'. This property returns a culture that is inappropriate for formatting methods.</target>
+        <note />
+      </trans-unit>
+      <trans-unit id="SpecifyIFormatProviderMessageUICultureString">
+        <source>'{0}' passes '{1}' as the 'IFormatProvider' parameter to '{2}'. This property returns a culture that is inappropriate for formatting methods.</source>
+        <target state="new">'{0}' passes '{1}' as the 'IFormatProvider' parameter to '{2}'. This property returns a culture that is inappropriate for formatting methods.</target>
+        <note />
+      </trans-unit>
+      <trans-unit id="SpecifyIFormatProviderTitle">
+        <source>Specify IFormatProvider</source>
+        <target state="new">Specify IFormatProvider</target>
+        <note />
+      </trans-unit>
+      <trans-unit id="SpecifyMarshalingForPInvokeStringArgumentsDescription">
+        <source>A platform invoke member allows partially trusted callers, has a string parameter, and does not explicitly marshal the string. This can cause a potential security vulnerability.</source>
+        <target state="new">A platform invoke member allows partially trusted callers, has a string parameter, and does not explicitly marshal the string. This can cause a potential security vulnerability.</target>
+        <note />
+      </trans-unit>
+      <trans-unit id="SpecifyMarshalingForPInvokeStringArgumentsMessageField">
+        <source>To reduce security risk, marshal field {0} as Unicode, by setting StructLayout.CharSet on {1} to CharSet.Unicode, or by explicitly marshaling the field as UnmanagedType.LPWStr. If you need to marshal this string as ANSI or system-dependent, use the BestFitMapping attribute to turn best-fit mapping off, and for added security, ensure ThrowOnUnmappableChar is on.</source>
+        <target state="new">To reduce security risk, marshal field {0} as Unicode, by setting StructLayout.CharSet on {1} to CharSet.Unicode, or by explicitly marshaling the field as UnmanagedType.LPWStr. If you need to marshal this string as ANSI or system-dependent, use the BestFitMapping attribute to turn best-fit mapping off, and for added security, ensure ThrowOnUnmappableChar is on.</target>
+        <note />
+      </trans-unit>
+      <trans-unit id="SpecifyMarshalingForPInvokeStringArgumentsMessageFieldImplicitAnsi">
+        <source>To reduce security risk, marshal field {0} as Unicode, by setting StructLayout.CharSet on {1} to CharSet.Unicode, or by explicitly marshaling the field as UnmanagedType.LPWStr. If you need to marshal this string as ANSI or system-dependent, specify MarshalAs explicitly, use the BestFitMapping attribute to turn best-fit mapping off, and for added security, to turn ThrowOnUnmappableChar on.</source>
+        <target state="new">To reduce security risk, marshal field {0} as Unicode, by setting StructLayout.CharSet on {1} to CharSet.Unicode, or by explicitly marshaling the field as UnmanagedType.LPWStr. If you need to marshal this string as ANSI or system-dependent, specify MarshalAs explicitly, use the BestFitMapping attribute to turn best-fit mapping off, and for added security, to turn ThrowOnUnmappableChar on.</target>
+        <note />
+      </trans-unit>
+      <trans-unit id="SpecifyMarshalingForPInvokeStringArgumentsMessageParameter">
+        <source>To reduce security risk, marshal parameter {0} as Unicode, by setting DllImport.CharSet to CharSet.Unicode, or by explicitly marshaling the parameter as UnmanagedType.LPWStr. If you need to marshal this string as ANSI or system-dependent, set BestFitMapping=false; for added security, also set ThrowOnUnmappableChar=true.</source>
+        <target state="new">To reduce security risk, marshal parameter {0} as Unicode, by setting DllImport.CharSet to CharSet.Unicode, or by explicitly marshaling the parameter as UnmanagedType.LPWStr. If you need to marshal this string as ANSI or system-dependent, set BestFitMapping=false; for added security, also set ThrowOnUnmappableChar=true.</target>
+        <note />
+      </trans-unit>
+      <trans-unit id="SpecifyMarshalingForPInvokeStringArgumentsMessageParameterImplicitAnsi">
+        <source>To reduce security risk, marshal parameter {0} as Unicode, by setting DllImport.CharSet to CharSet.Unicode, or by explicitly marshaling the parameter as UnmanagedType.LPWStr. If you need to marshal this string as ANSI or system-dependent, specify MarshalAs explicitly, and set BestFitMapping=false; for added security, also set ThrowOnUnmappableChar=true.</source>
+        <target state="new">To reduce security risk, marshal parameter {0} as Unicode, by setting DllImport.CharSet to CharSet.Unicode, or by explicitly marshaling the parameter as UnmanagedType.LPWStr. If you need to marshal this string as ANSI or system-dependent, specify MarshalAs explicitly, and set BestFitMapping=false; for added security, also set ThrowOnUnmappableChar=true.</target>
         <note />
       </trans-unit>
       <trans-unit id="SpecifyMarshalingForPInvokeStringArgumentsTitle">
         <source>Specify marshaling for P/Invoke string arguments</source>
-        <target state="translated">P/Invoke 文字列引数に対してマーシャリングを指定します</target>
-        <note />
-      </trans-unit>
-      <trans-unit id="SpecifyMarshalingForPInvokeStringArgumentsDescription">
-        <source>A platform invoke member allows partially trusted callers, has a string parameter, and does not explicitly marshal the string. This can cause a potential security vulnerability.</source>
-        <target state="translated">プラットフォーム呼び出しメンバーは、部分的に信頼された呼び出し元を許可し、文字列パラメーターを持ち、文字列を明示的にはマーシャリングしません。このために、セキュリティの脆弱性が生じる場合があります。</target>
-        <note />
-      </trans-unit>
-      <trans-unit id="SpecifyMarshalingForPInvokeStringArgumentsMessageParameter">
-        <source>To reduce security risk, marshal parameter {0} as Unicode, by setting DllImport.CharSet to CharSet.Unicode, or by explicitly marshaling the parameter as UnmanagedType.LPWStr. If you need to marshal this string as ANSI or system-dependent, set BestFitMapping=false; for added security, also set ThrowOnUnmappableChar=true.</source>
-        <target state="translated">セキュリティ上の問題を軽減するには、DllImport.CharSet を CharSet.Unicode に設定するか、またはパラメーターを明示的に UnmanagedType.LPWStr としてマーシャリングすることで、パラメーター {0} を Unicode としてマーシャリングします。この文字列を ANSI またはシステム依存としてマーシャリングする必要がある場合は、セキュリティ強化のために BestFitMapping=false と設定し、さらに ThrowOnUnmappableChar=true と設定します。</target>
-        <note />
-      </trans-unit>
-      <trans-unit id="SpecifyMarshalingForPInvokeStringArgumentsMessageField">
-        <source>To reduce security risk, marshal field {0} as Unicode, by setting StructLayout.CharSet on {1} to CharSet.Unicode, or by explicitly marshaling the field as UnmanagedType.LPWStr. If you need to marshal this string as ANSI or system-dependent, use the BestFitMapping attribute to turn best-fit mapping off, and for added security, ensure ThrowOnUnmappableChar is on.</source>
-        <target state="translated">セキュリティ上の問題を軽減するには、{1} の StructLayout.CharSet on を CharSet.Unicode に設定するか、またはフィールドを明示的に UnmanagedType.LPWStr としてマーシャリングすることで、フィールド {0} を Unicode としてマーシャリングします。この文字列を ANSI またはシステム依存としてマーシャリングする必要がある場合は、BestFitMapping 属性を使用して最適なマッピングを無効にし、セキュリティ強化のために ThrowOnUnmappableChar が有効に設定されていることを確認します。</target>
-        <note />
-      </trans-unit>
-      <trans-unit id="SpecifyMarshalingForPInvokeStringArgumentsMessageParameterImplicitAnsi">
-        <source>To reduce security risk, marshal parameter {0} as Unicode, by setting DllImport.CharSet to CharSet.Unicode, or by explicitly marshaling the parameter as UnmanagedType.LPWStr. If you need to marshal this string as ANSI or system-dependent, specify MarshalAs explicitly, and set BestFitMapping=false; for added security, also set ThrowOnUnmappableChar=true.</source>
-        <target state="translated">セキュリティ上の問題を軽減するには、DllImport.CharSet を CharSet.Unicode に設定するか、またはパラメーターを明示的に UnmanagedType.LPWStr としてマーシャリングすることで、パラメーター {0} を Unicode としてマーシャリングします。この文字列を ANSI またはシステム依存としてマーシャリングする必要がある場合は、MarshalAs を明示的に指定し、セキュリティ強化のために BestFitMapping=false と設定し、さらに ThrowOnUnmappableChar=true と設定します。</target>
-        <note />
-      </trans-unit>
-      <trans-unit id="SpecifyMarshalingForPInvokeStringArgumentsMessageFieldImplicitAnsi">
-        <source>To reduce security risk, marshal field {0} as Unicode, by setting StructLayout.CharSet on {1} to CharSet.Unicode, or by explicitly marshaling the field as UnmanagedType.LPWStr. If you need to marshal this string as ANSI or system-dependent, specify MarshalAs explicitly, use the BestFitMapping attribute to turn best-fit mapping off, and for added security, to turn ThrowOnUnmappableChar on.</source>
-        <target state="translated">セキュリティ上の問題を軽減するには、{1} の StructLayout.CharSet on を CharSet.Unicode に設定するか、またはフィールドを明示的に UnmanagedType.LPWStr としてマーシャリングすることで、フィールド {0} を Unicode としてマーシャリングします。この文字列を ANSI またはシステム依存としてマーシャリングする必要がある場合は、MarshalAs を明示的に指定し、BestFitMapping 属性を使用して最適なマッピングを無効にし、セキュリティ強化のために ThrowOnUnmappableChar を有効にします。</target>
+        <target state="new">Specify marshaling for P/Invoke string arguments</target>
+        <note />
+      </trans-unit>
+      <trans-unit id="SpecifyStringComparisonDescription">
+        <source>A string comparison operation uses a method overload that does not set a StringComparison parameter. If the result will be displayed to the user, such as when sorting a list of items for display in a list box, specify 'StringComparison.CurrentCulture' or 'StringComparison.CurrentCultureIgnoreCase' as the 'StringComparison' parameter. If comparing case-insensitive identifiers, such as file paths, environment variables, or registry keys and values, specify 'StringComparison.OrdinalIgnoreCase'. Otherwise, if comparing case-sensitive identifiers, specify 'StringComparison.Ordinal'.</source>
+        <target state="new">A string comparison operation uses a method overload that does not set a StringComparison parameter. If the result will be displayed to the user, such as when sorting a list of items for display in a list box, specify 'StringComparison.CurrentCulture' or 'StringComparison.CurrentCultureIgnoreCase' as the 'StringComparison' parameter. If comparing case-insensitive identifiers, such as file paths, environment variables, or registry keys and values, specify 'StringComparison.OrdinalIgnoreCase'. Otherwise, if comparing case-sensitive identifiers, specify 'StringComparison.Ordinal'.</target>
+        <note />
+      </trans-unit>
+      <trans-unit id="SpecifyStringComparisonMessage">
+        <source>The behavior of '{0}' could vary based on the current user's locale settings. Replace this call in '{1}' with a call to '{2}'.</source>
+        <target state="new">The behavior of '{0}' could vary based on the current user's locale settings. Replace this call in '{1}' with a call to '{2}'.</target>
+        <note />
+      </trans-unit>
+      <trans-unit id="SpecifyStringComparisonTitle">
+        <source>Specify StringComparison</source>
+        <target state="new">Specify StringComparison</target>
+        <note />
+      </trans-unit>
+      <trans-unit id="TestForEmptyStringsUsingStringLengthDescription">
+        <source>Comparing strings by using the String.Length property or the String.IsNullOrEmpty method is significantly faster than using Equals.</source>
+        <target state="new">Comparing strings by using the String.Length property or the String.IsNullOrEmpty method is significantly faster than using Equals.</target>
+        <note />
+      </trans-unit>
+      <trans-unit id="TestForEmptyStringsUsingStringLengthMessage">
+        <source>Test for empty strings using 'string.Length' property or 'string.IsNullOrEmpty' method instead of an Equality check.</source>
+        <target state="new">Test for empty strings using 'string.Length' property or 'string.IsNullOrEmpty' method instead of an Equality check.</target>
+        <note />
+      </trans-unit>
+      <trans-unit id="TestForEmptyStringsUsingStringLengthTitle">
+        <source>Test for empty strings using string length</source>
+        <target state="new">Test for empty strings using string length</target>
+        <note />
+      </trans-unit>
+      <trans-unit id="TestForNaNCorrectlyDescription">
+        <source>This expression tests a value against Single.Nan or Double.Nan. Use Single.IsNan(Single) or Double.IsNan(Double) to test the value.</source>
+        <target state="new">This expression tests a value against Single.Nan or Double.Nan. Use Single.IsNan(Single) or Double.IsNan(Double) to test the value.</target>
+        <note />
+      </trans-unit>
+      <trans-unit id="TestForNaNCorrectlyMessage">
+        <source>Test for NaN correctly</source>
+        <target state="new">Test for NaN correctly</target>
+        <note />
+      </trans-unit>
+      <trans-unit id="TestForNaNCorrectlyTitle">
+        <source>Test for NaN correctly</source>
+        <target state="new">Test for NaN correctly</target>
+        <note />
+      </trans-unit>
+      <trans-unit id="UseArrayEmpty">
+        <source>Use Array.Empty</source>
+        <target state="new">Use Array.Empty</target>
         <note />
       </trans-unit>
       <trans-unit id="UseAutoValidateAntiforgeryToken">
         <source>Use antiforgery tokens in ASP.NET Core MVC controllers</source>
-        <target state="translated">ASP.NET Core MVC コントローラーで偽造防止トークンを使用する</target>
+        <target state="new">Use antiforgery tokens in ASP.NET Core MVC controllers</target>
         <note />
       </trans-unit>
       <trans-unit id="UseAutoValidateAntiforgeryTokenDescription">
         <source>Handling a POST, PUT, PATCH, or DELETE request without validating an antiforgery token may be vulnerable to cross-site request forgery attacks. A cross-site request forgery attack can send malicious requests from an authenticated user to your ASP.NET Core MVC controller.</source>
-        <target state="translated">偽造防止トークンを検証せずに POST、PUT、PATCH、DELETE 要求を処理すると、クロスサイト リクエスト フォージェリ攻撃に対して脆弱になる可能性があります。クロスサイト リクエスト フォージェリ攻撃では、認証されたユーザーから ASP.NET Core MVC コントローラーに悪意のある要求が送信される可能性があります。</target>
+        <target state="new">Handling a POST, PUT, PATCH, or DELETE request without validating an antiforgery token may be vulnerable to cross-site request forgery attacks. A cross-site request forgery attack can send malicious requests from an authenticated user to your ASP.NET Core MVC controller.</target>
         <note />
       </trans-unit>
       <trans-unit id="UseAutoValidateAntiforgeryTokenMessage">
         <source>Method {0} handles a {1} request without performing antiforgery token validation. You also need to ensure that your HTML form sends an antiforgery token.</source>
-        <target state="translated">メソッド {0} では、偽造防止トークンの検証を実行せずに {1} 要求が処理されます。また、HTML フォームで偽造防止トークンが送信されるようにする必要もあります。</target>
+        <target state="new">Method {0} handles a {1} request without performing antiforgery token validation. You also need to ensure that your HTML form sends an antiforgery token.</target>
+        <note />
+      </trans-unit>
+      <trans-unit id="UseContainerLevelAccessPolicy">
+        <source>Use Container Level Access Policy</source>
+        <target state="new">Use Container Level Access Policy</target>
+        <note />
+      </trans-unit>
+      <trans-unit id="UseContainerLevelAccessPolicyDescription">
+        <source>No access policy identifier is specified, making tokens non-revocable.</source>
+        <target state="new">No access policy identifier is specified, making tokens non-revocable.</target>
+        <note />
+      </trans-unit>
+      <trans-unit id="UseContainerLevelAccessPolicyMessage">
+        <source>Consider using Azure's role-based access control instead of a Shared Access Signature (SAS) if possible. If you still need to use a SAS, use a container-level access policy when creating a SAS</source>
+        <target state="new">Consider using Azure's role-based access control instead of a Shared Access Signature (SAS) if possible. If you still need to use a SAS, use a container-level access policy when creating a SAS</target>
         <note />
       </trans-unit>
       <trans-unit id="UseDefaultDllImportSearchPathsAttribute">
         <source>Use DefaultDllImportSearchPaths attribute for P/Invokes</source>
-        <target state="translated">P/Invoke に対して DefaultDllImportSearchPaths 属性を使用する</target>
+        <target state="new">Use DefaultDllImportSearchPaths attribute for P/Invokes</target>
         <note />
       </trans-unit>
       <trans-unit id="UseDefaultDllImportSearchPathsAttributeDescription">
         <source>By default, P/Invokes using DllImportAttribute probe a number of directories, including the current working directory for the library to load. This can be a security issue for certain applications, leading to DLL hijacking.</source>
-        <target state="translated">既定では、DllImportAttribute を使用している P/Invoke は、ライブラリが読み込むための現在の作業ディレクトリを含むいくつかのディレクトリを精査します。これは特定のアプリケーションでセキュリティ上の問題を引き起こし、DLL のハイジャックにつながる可能性があります。</target>
+        <target state="new">By default, P/Invokes using DllImportAttribute probe a number of directories, including the current working directory for the library to load. This can be a security issue for certain applications, leading to DLL hijacking.</target>
         <note />
       </trans-unit>
       <trans-unit id="UseDefaultDllImportSearchPathsAttributeMessage">
         <source>The method {0} didn't use DefaultDllImportSearchPaths attribute for P/Invokes.</source>
-        <target state="translated">メソッド {0} で、P/Invoke に対して DefaultDllImportSearchPaths 属性が使用されませんでした。</target>
+        <target state="new">The method {0} didn't use DefaultDllImportSearchPaths attribute for P/Invokes.</target>
+        <note />
+      </trans-unit>
+      <trans-unit id="UseIndexer">
+        <source>Use indexer</source>
+        <target state="new">Use indexer</target>
+        <note />
+      </trans-unit>
+      <trans-unit id="UseManagedEquivalentsOfWin32ApiDescription">
+        <source>An operating system invoke method is defined and a method that has the equivalent functionality is located in the .NET Framework class library.</source>
+        <target state="new">An operating system invoke method is defined and a method that has the equivalent functionality is located in the .NET Framework class library.</target>
+        <note />
+      </trans-unit>
+      <trans-unit id="UseManagedEquivalentsOfWin32ApiMessage">
+        <source>Use managed equivalents of win32 api</source>
+        <target state="new">Use managed equivalents of win32 api</target>
         <note />
       </trans-unit>
       <trans-unit id="UseManagedEquivalentsOfWin32ApiTitle">
         <source>Use managed equivalents of win32 api</source>
-        <target state="translated">Win32 API に相当するマネージ API を使用します</target>
-        <note />
-      </trans-unit>
-      <trans-unit id="UseManagedEquivalentsOfWin32ApiDescription">
-        <source>An operating system invoke method is defined and a method that has the equivalent functionality is located in the .NET Framework class library.</source>
-        <target state="translated">オペレーティング システムの呼び出しメソッドが定義されており、同等の機能を持つメソッドが .NET Framework クラス ライブラリにあります。</target>
-        <note />
-      </trans-unit>
-      <trans-unit id="UseManagedEquivalentsOfWin32ApiMessage">
-        <source>Use managed equivalents of win32 api</source>
-        <target state="translated">Win32 API に相当するマネージ API を使用します</target>
-        <note />
-      </trans-unit>
-      <trans-unit id="AlwaysConsumeTheValueReturnedByMethodsMarkedWithPreserveSigAttributeTitle">
-        <source>Always consume the value returned by methods marked with PreserveSigAttribute</source>
-        <target state="translated">PreserveSigAttribute に設定されたメソッドから返される値を常に使用します。</target>
-        <note />
-      </trans-unit>
-      <trans-unit id="AlwaysConsumeTheValueReturnedByMethodsMarkedWithPreserveSigAttributeDescription">
-        <source>PreserveSigAttribute indicates that a method will return an HRESULT, rather than throwing an exception. Therefore, it is important to consume the HRESULT returned by the method, so that errors can be detected. Generally, this is done by calling Marshal.ThrowExceptionForHR.</source>
-        <target state="translated">PreserveSigAttribute は、メソッドが例外をスローするのではなく HRESULT を返すことを示します。そのため、エラーを検出できるように、メソッドによって返された HRESULT を使用することが重要です。一般に、これは Marshal.ThrowExceptionForHR を呼び出すことによって行われます。</target>
-        <note />
-      </trans-unit>
-      <trans-unit id="AlwaysConsumeTheValueReturnedByMethodsMarkedWithPreserveSigAttributeMessage">
-        <source>Consume the hresult returned by method '{0}' and call Marshal.ThrowExceptionForHR.</source>
-        <target state="translated">メソッド '{0}' によって返される hresult を使用し、Marshal.ThrowExceptionForHR を呼び出します。</target>
-        <note />
-      </trans-unit>
-      <trans-unit id="MarkBooleanPInvokeArgumentsWithMarshalAsTitle">
-        <source>Mark boolean PInvoke arguments with MarshalAs</source>
-        <target state="translated">ブール型の PInvoke 引数を MarshalAs に設定します</target>
-        <note />
-      </trans-unit>
-      <trans-unit id="MarkBooleanPInvokeArgumentsWithMarshalAsDescription">
-        <source>The Boolean data type has multiple representations in unmanaged code.</source>
-        <target state="translated">ブール型には、アンマネージ コードで複数の表現があります。</target>
-        <note />
-      </trans-unit>
-      <trans-unit id="MarkBooleanPInvokeArgumentsWithMarshalAsMessageDefault">
-        <source>Add the MarshalAsAttribute to parameter {0} of P/Invoke {1}. If the corresponding unmanaged parameter is a 4-byte Win32 'BOOL', use [MarshalAs(UnmanagedType.Bool)]. For a 1-byte C++ 'bool', use MarshalAs(UnmanagedType.U1).</source>
-        <target state="translated">P/Invoke {1} のパラメーター {0} に MarshalAsAttribute を追加します。対応するアンマネージ パラメーターが 4 バイトの Win32 'BOOL' である場合は、[MarshalAs(UnmanagedType.Bool)] を使用してください。1 バイト C++ 'bool' の場合は、MarshalAs(UnmanagedType.U1) を使用してください。</target>
-        <note />
-      </trans-unit>
-      <trans-unit id="MarkBooleanPInvokeArgumentsWithMarshalAsMessageReturn">
-        <source>Add the MarshalAsAttribute to the return type of P/Invoke {0}. If the corresponding unmanaged return type is a 4-byte Win32 'BOOL', use MarshalAs(UnmanagedType.Bool). For a 1-byte C++ 'bool', use MarshalAs(UnmanagedType.U1).</source>
-        <target state="translated">P/Invoke {0} の戻り値の型に MarshalAsAttribute を追加します。対応するアンマネージ戻り値の型が 4 バイトの Win32 'BOOL' である場合は、MarshalAs(UnmanagedType.Bool) を使用してください。1 バイト C++ 'bool' の場合は、MarshalAs(UnmanagedType.U1) を使用してください。</target>
-        <note />
-      </trans-unit>
-      <trans-unit id="MarkAssembliesWithNeutralResourcesLanguageTitle">
-        <source>Mark assemblies with NeutralResourcesLanguageAttribute</source>
-        <target state="translated">アセンブリに NeutralResourcesLanguageAttribute を設定します</target>
-        <note />
-      </trans-unit>
-      <trans-unit id="MarkAssembliesWithNeutralResourcesLanguageDescription">
-        <source>The NeutralResourcesLanguage attribute informs the ResourceManager of the language that was used to display the resources of a neutral culture for an assembly. This improves lookup performance for the first resource that you load and can reduce your working set.</source>
-        <target state="translated">NeutralResourcesLanguage 属性は、アセンブリ用のニュートラル カルチャのリソースを表示するために使用された言語を ResourceManager に通知します。これにより、最初に読み込むリソースのルックアップのパフォーマンスが向上し、ワーキング セットを減らすことができます。</target>
-        <note />
-      </trans-unit>
-      <trans-unit id="MarkAssembliesWithNeutralResourcesLanguageMessage">
-        <source>Mark assemblies with NeutralResourcesLanguageAttribute</source>
-        <target state="translated">アセンブリに NeutralResourcesLanguageAttribute を設定します</target>
-        <note />
-      </trans-unit>
-      <trans-unit id="AddNonSerializedAttributeCodeActionTitle">
-        <source>Add the 'NonSerialized' attribute to this field.</source>
-        <target state="translated">このフィールドに、'NonSerialized' 属性を追加します。</target>
-        <note />
-      </trans-unit>
-      <trans-unit id="AddSerializableAttributeCodeActionTitle">
-        <source>Add Serializable attribute</source>
-        <target state="translated">Serializable 属性を追加する</target>
-        <note />
-      </trans-unit>
-      <trans-unit id="DisposeObjectsBeforeLosingScopeDescription">
-        <source>If a disposable object is not explicitly disposed before all references to it are out of scope, the object will be disposed at some indeterminate time when the garbage collector runs the finalizer of the object. Because an exceptional event might occur that will prevent the finalizer of the object from running, the object should be explicitly disposed instead.</source>
-        <target state="translated">破棄可能なオブジェクトは、自身へのすべての参照がスコープ外になる前に明示的に破棄されなかった場合、ガベージ コレクターがそのオブジェクトのファイナライザーを実行した際に不特定の時点で破棄されます。ただし例外的なイベントが起こってオブジェクトのファイナライザーの実行が妨げられる場合もあるため、オブジェクトの破棄は明示的に行ってください。</target>
-        <note />
-      </trans-unit>
-      <trans-unit id="DisposeObjectsBeforeLosingScopeMayBeDisposedMessage">
-        <source>Use recommended dispose pattern to ensure that object created by '{0}' is disposed on all paths. If possible, wrap the creation within a 'using' statement or a 'using' declaration. Otherwise, use a try-finally pattern, with a dedicated local variable declared before the try region and an unconditional Dispose invocation on non-null value in the 'finally' region, say 'x?.Dispose()'. If the object is explicitly disposed within the try region or the dispose ownership is transfered to another object or method, assign 'null' to the local variable just after such an operation to prevent double dispose in 'finally'.</source>
-        <target state="translated">推奨された dispose パターンを使用して、'{0}' が作成したオブジェクトがすべてのパスで破棄されるようにします。可能なら、'using' ステートメントまたは 'using' 宣言内で作成をラップします。または、try-finally パターンを、try 領域の前で宣言された専用のローカル変数と、'finally' 領域の非 null 値での条件なしの Dispose の呼び出し (例: 'x?.Dispose()') とともに使用します。オブジェクトが try 領域内で明示的に破棄されるか、dispose の所有権が他のオブジェクトまたはメソッドに移される場合、その操作のすぐ後で 'null' をローカル変数に割り当てて、'finally' 内での dispose の重複を回避します。</target>
-        <note />
-      </trans-unit>
-      <trans-unit id="DisposeObjectsBeforeLosingScopeMayBeDisposedOnExceptionPathsMessage">
-        <source>Use recommended dispose pattern to ensure that object created by '{0}' is disposed on all exception paths. If possible, wrap the creation within a 'using' statement or a 'using' declaration. Otherwise, use a try-finally pattern, with a dedicated local variable declared before the try region and an unconditional Dispose invocation on non-null value in the 'finally' region, say 'x?.Dispose()'. If the object is explicitly disposed within the try region or the dispose ownership is transfered to another object or method, assign 'null' to the local variable just after such an operation to prevent double dispose in 'finally'.</source>
-        <target state="translated">推奨された dispose パターンを使用して、'{0}' が作成したオブジェクトがすべての例外パスで破棄されるようにします。可能なら、'using' ステートメントまたは 'using' 宣言内で作成をラップします。または、try-finally パターンを、try 領域の前で宣言された専用のローカル変数と、'finally' 領域の非 null 値での条件なしの Dispose の呼び出し (例: 'x?.Dispose()') とともに使用します。オブジェクトが try 領域内で明示的に破棄されるか、dispose の所有権が他のオブジェクトまたはメソッドに移される場合、その操作のすぐ後で 'null' をローカル変数に割り当てて、'finally' 内での dispose の重複を回避します。</target>
-        <note />
-      </trans-unit>
-      <trans-unit id="DisposeObjectsBeforeLosingScopeNotDisposedMessage">
-        <source>Call System.IDisposable.Dispose on object created by '{0}' before all references to it are out of scope.</source>
-        <target state="translated">'{0}' が作成したオブジェクトへの参照がすべてスコープ外になる前に、そのオブジェクトの System.IDisposable.Dispose を呼び出してください。</target>
-        <note />
-      </trans-unit>
-      <trans-unit id="DisposeObjectsBeforeLosingScopeNotDisposedOnExceptionPathsMessage">
-        <source>Object created by '{0}' is not disposed along all exception paths. Call System.IDisposable.Dispose on the object before all references to it are out of scope.</source>
-        <target state="translated">'{0}' に作成されたオブジェクトが破棄されない例外パスがあります。オブジェクトへの参照がすべてスコープ外になる前に、このオブジェクトの System.IDisposable.Dispose を呼び出してください。</target>
-        <note />
-      </trans-unit>
-      <trans-unit id="DisposeObjectsBeforeLosingScopeTitle">
-        <source>Dispose objects before losing scope</source>
-        <target state="translated">スコープを失う前にオブジェクトを破棄</target>
-        <note />
-      </trans-unit>
-      <trans-unit id="DoNotPassLiteralsAsLocalizedParametersDescription">
-        <source>A method passes a string literal as a parameter to a constructor or method in the .NET Framework class library and that string should be localizable. To fix a violation of this rule, replace the string literal with a string retrieved through an instance of the ResourceManager class.</source>
-        <target state="translated">メソッドは文字列リテラルをパラメーターとして .NET Framework クラス ライブラリ内のコンストラクターまたはメソッドに渡し、その文字列はローカライズ可能である必要があります。このルールの違反を修正するには、文字列リテラルを、ResourceManager クラスのインスタンスを使用して取得した文字列で置き換えます。</target>
-        <note />
-      </trans-unit>
-      <trans-unit id="DoNotPassLiteralsAsLocalizedParametersMessage">
-        <source>Method '{0}' passes a literal string as parameter '{1}' of a call to '{2}'. Retrieve the following string(s) from a resource table instead: "{3}".</source>
-        <target state="translated">メソッド '{0}' は、リテラル文字列を '{2}' への呼び出しのパラメーター '{1}' として渡します。これを変更して、リソース テーブルから次の文字列を取得してください: "{3}"</target>
-        <note />
-      </trans-unit>
-      <trans-unit id="DoNotPassLiteralsAsLocalizedParametersTitle">
-        <source>Do not pass literals as localized parameters</source>
-        <target state="translated">ローカライズされるパラメーターとしてリテラルを渡さない</target>
-        <note />
-      </trans-unit>
-      <trans-unit id="ImplementISerializableCorrectlyDescription">
-        <source>To fix a violation of this rule, make the GetObjectData method visible and overridable, and make sure that all instance fields are included in the serialization process or explicitly marked by using the NonSerializedAttribute attribute.</source>
-        <target state="translated">このルールの違反を修正するには、GetObjectData メソッドを参照可能およびオーバーライド可能にして、すべてのインスタンス フィールドがシリアル化プロセスに含まれるか、NonSerializedAttribute 属性を使用して明示的にマークされるようにしてください。</target>
-        <note />
-      </trans-unit>
-      <trans-unit id="ImplementISerializableCorrectlyMessageDefault">
-        <source>Add an implementation of GetObjectData to type {0}.</source>
-        <target state="translated">GetObjectData の実装を型 {0} に追加します。</target>
-        <note />
-      </trans-unit>
-      <trans-unit id="ImplementISerializableCorrectlyMessageMakeOverridable">
-        <source>Make {0}.GetObjectData virtual and overridable.</source>
-        <target state="translated">{0}.GetObjectData を仮想およびオーバーライド可能にします。</target>
-        <note />
-      </trans-unit>
-      <trans-unit id="ImplementISerializableCorrectlyMessageMakeVisible">
-        <source>Increase the accessibility of {0}.GetObjectData so that it is visible to derived types.</source>
-        <target state="translated">派生型に公開するため、{0}.GetObjectData のアクセシビリティを上げます。</target>
-        <note />
-      </trans-unit>
-      <trans-unit id="ImplementISerializableCorrectlyTitle">
-        <source>Implement ISerializable correctly</source>
-        <target state="translated">ISerializable を正しく実装します</target>
-        <note />
-      </trans-unit>
-      <trans-unit id="ImplementSerializationConstructorsCodeActionTitle">
-        <source>Implement Serialization constructor</source>
-        <target state="translated">シリアル化コンストラクターを実装する</target>
-        <note />
-      </trans-unit>
-      <trans-unit id="ImplementSerializationConstructorsDescription">
-        <source>To fix a violation of this rule, implement the serialization constructor. For a sealed class, make the constructor private; otherwise, make it protected.</source>
-        <target state="translated">このルールの違反を修正するには、シリアル化コンストラクターを実装します。シール クラスの場合はコンストラクターを private にします。そうでない場合、protected にします。</target>
-        <note />
-      </trans-unit>
-      <trans-unit id="ImplementSerializationConstructorsMessageCreateMagicConstructor">
-        <source>Add a constructor to {0} with the following signature: 'protected {0}(SerializationInfo info, StreamingContext context)'.</source>
-        <target state="translated">次のシグネチャと共にコンストラクターを {0} に追加します: 'protected {0}(SerializationInfo 情報、StreamingContext コンテキスト)'</target>
-        <note />
-      </trans-unit>
-      <trans-unit id="ImplementSerializationConstructorsMessageMakeSealedMagicConstructorPrivate">
-        <source>Declare the serialization constructor of {0}, a sealed type, as private.</source>
-        <target state="translated">シールド型である {0} のシリアル化コンストラクターを private として宣言します。</target>
-        <note />
-      </trans-unit>
-      <trans-unit id="ImplementSerializationConstructorsMessageMakeUnsealedMagicConstructorFamily">
-        <source>Declare the serialization constructor of {0}, an unsealed type, as protected.</source>
-        <target state="translated">アンシールド型である {0} のシリアル化コンストラクターを protected として宣言します。</target>
-        <note />
-      </trans-unit>
-      <trans-unit id="ImplementSerializationConstructorsTitle">
-        <source>Implement serialization constructors</source>
-        <target state="translated">シリアル化コンストラクターを実装します</target>
-        <note />
-      </trans-unit>
-      <trans-unit id="ImplementSerializationMethodsCorrectlyDescription">
-        <source>A method that handles a serialization event does not have the correct signature, return type, or visibility.</source>
-        <target state="translated">シリアル化イベントを処理するメソッドには、正しいシグネチャ、戻り値の型、または可視性がありません。</target>
-        <note />
-      </trans-unit>
-      <trans-unit id="ImplementSerializationMethodsCorrectlyMessageGeneric">
-        <source>Because {0} is marked with OnSerializing, OnSerialized, OnDeserializing, or OnDeserialized, change its signature so that it is no longer generic.</source>
-        <target state="translated">{0} は OnSerializing、OnSerialized、OnDeserializing、または OnDeserialized に設定されているため、ジェネリックにならないようにシグネチャを変更してください。</target>
-        <note />
-      </trans-unit>
-      <trans-unit id="ImplementSerializationMethodsCorrectlyMessageParameters">
-        <source>Because {0} is marked with OnSerializing, OnSerialized, OnDeserializing, or OnDeserialized, change its signature so that it takes a single parameter of type 'System.Runtime.Serialization.StreamingContext'.</source>
-        <target state="translated">{0} は OnSerializing、OnSerialized、OnDeserializing、または OnDeserialized に設定されているため、'System.Runtime.Serialization.StreamingContext' という型の単一のパラメーターを受け取るようにシグネチャを変更してください。</target>
-        <note />
-      </trans-unit>
-      <trans-unit id="ImplementSerializationMethodsCorrectlyMessageReturnType">
-        <source>Because {0} is marked with OnSerializing, OnSerialized, OnDeserializing, or OnDeserialized, change its return type from {1} to void (Sub in Visual Basic).</source>
-        <target state="translated">{0} は OnSerializing、OnSerialized、OnDeserializing、または OnDeserialized に設定されているため、戻り値の型を {1} から void (Visual Basic では Sub) に変更してください。</target>
-        <note />
-      </trans-unit>
-      <trans-unit id="ImplementSerializationMethodsCorrectlyMessageStatic">
-        <source>Because {0} is marked with OnSerializing, OnSerialized, OnDeserializing, or OnDeserialized, change it from static (Shared in Visual Basic) to an instance method.</source>
-        <target state="translated">{0} は OnSerializing、OnSerialized、OnDeserializing、または OnDeserialized に設定されているため、静的 (Visual Basic では共有) からインスタンス メソッドに変更してください。</target>
-        <note />
-      </trans-unit>
-      <trans-unit id="ImplementSerializationMethodsCorrectlyMessageVisibility">
-        <source>Because {0} is marked with OnSerializing, OnSerialized, OnDeserializing, or OnDeserialized, change its accessibility to private.</source>
-        <target state="translated">{0} は OnSerializing、OnSerialized、OnDeserializing、または OnDeserialized に設定されているため、アクセシビリティをプライベートに変更してください。</target>
-        <note />
-      </trans-unit>
-      <trans-unit id="ImplementSerializationMethodsCorrectlyTitle">
-        <source>Implement serialization methods correctly</source>
-        <target state="translated">シリアル化メソッドを正しく実装します</target>
-        <note />
-      </trans-unit>
-      <trans-unit id="MarkAllNonSerializableFieldsDescription">
-        <source>An instance field of a type that is not serializable is declared in a type that is serializable.</source>
-        <target state="translated">シリアル化可能ではない型のインスタンス フィールドが、シリアル化可能な型で宣言されています。</target>
-        <note />
-      </trans-unit>
-      <trans-unit id="MarkAllNonSerializableFieldsMessage">
-        <source>Field {0} is a member of type {1} which is serializable but is of type {2} which is not serializable</source>
-        <target state="translated">フィールド {0} はシリアル化可能な型 {1} のメンバーですが、そのフィールド自体はシリアル化可能ではない型 {2} です</target>
-        <note />
-      </trans-unit>
-      <trans-unit id="MarkAllNonSerializableFieldsTitle">
-        <source>Mark all non-serializable fields</source>
-        <target state="translated">すべてのシリアル化不可能なフィールドを設定します</target>
-        <note />
-      </trans-unit>
-      <trans-unit id="MarkISerializableTypesWithSerializableDescription">
-        <source>To be recognized by the common language runtime as serializable, types must be marked by using the SerializableAttribute attribute even when the type uses a custom serialization routine through implementation of the ISerializable interface.</source>
-        <target state="translated">共通言語ランタイムからシリアル化可能として認識されるには、型が ISerializable インターフェイスの実装によりカスタムのシリアル化ルーチンを使用する場合でも、SerializableAttribute 属性を使用して型をマークする必要があります。</target>
-        <note />
-      </trans-unit>
-      <trans-unit id="MarkISerializableTypesWithSerializableMessage">
-        <source>Add [Serializable] to {0} as this type implements ISerializable</source>
-        <target state="translated">この型は ISerializable を実装するため、[Serializable] を {0} に追加します</target>
-        <note />
-      </trans-unit>
-      <trans-unit id="MarkISerializableTypesWithSerializableTitle">
-        <source>Mark ISerializable types with serializable</source>
-        <target state="translated">ISerializable 型を serializable に設定します</target>
-        <note />
-      </trans-unit>
-      <trans-unit id="ProvideDeserializationMethodsForOptionalFieldsDescription">
-        <source>A type has a field that is marked by using the System.Runtime.Serialization.OptionalFieldAttribute attribute, and the type does not provide deserialization event handling methods.</source>
-        <target state="translated">型には System.Runtime.Serialization.OptionalFieldAttribute 属性を使用してマークされているフィールドがあり、型は逆シリアル化イベントの処理メソッドを提供しません。</target>
-        <note />
-      </trans-unit>
-      <trans-unit id="ProvideDeserializationMethodsForOptionalFieldsMessageOnDeserialized">
-        <source>Add a 'private void OnDeserialized(StreamingContext)' method to type {0} and attribute it with the System.Runtime.Serialization.OnDeserializedAttribute.</source>
-        <target state="translated">'private void OnDeserialized(StreamingContext)' メソッドを型 {0} に追加し、System.Runtime.Serialization.OnDeserializedAttribute に属性指定します。</target>
-        <note />
-      </trans-unit>
-      <trans-unit id="ProvideDeserializationMethodsForOptionalFieldsMessageOnDeserializing">
-        <source>Add a 'private void OnDeserializing(StreamingContext)' method to type {0} and attribute it with the System.Runtime.Serialization.OnDeserializingAttribute.</source>
-        <target state="translated">'private void OnDeserializing(StreamingContext)' メソッドを型 {0} に追加し、System.Runtime.Serialization.OnDeserializingAttribute に属性指定します。</target>
-        <note />
-      </trans-unit>
-      <trans-unit id="ProvideDeserializationMethodsForOptionalFieldsTitle">
-        <source>Provide deserialization methods for optional fields</source>
-        <target state="translated">省略可能なフィールドに、逆シリアル化メソッドを指定します</target>
-        <note />
-      </trans-unit>
-      <trans-unit id="UseIndexer">
-        <source>Use indexer</source>
-        <target state="translated">インデクサーを使用する</target>
+        <target state="new">Use managed equivalents of win32 api</target>
+        <note />
+      </trans-unit>
+      <trans-unit id="UseOrdinalStringComparisonDescription">
+        <source>A string comparison operation that is nonlinguistic does not set the StringComparison parameter to either Ordinal or OrdinalIgnoreCase. By explicitly setting the parameter to either StringComparison.Ordinal or StringComparison.OrdinalIgnoreCase, your code often gains speed, becomes more correct, and becomes more reliable.</source>
+        <target state="new">A string comparison operation that is nonlinguistic does not set the StringComparison parameter to either Ordinal or OrdinalIgnoreCase. By explicitly setting the parameter to either StringComparison.Ordinal or StringComparison.OrdinalIgnoreCase, your code often gains speed, becomes more correct, and becomes more reliable.</target>
+        <note />
+      </trans-unit>
+      <trans-unit id="UseOrdinalStringComparisonMessageStringComparer">
+        <source>{0} passes '{1}' as the 'StringComparer' parameter to {2}. To perform a non-linguistic comparison, specify 'StringComparer.Ordinal' or 'StringComparer.OrdinalIgnoreCase' instead.</source>
+        <target state="new">{0} passes '{1}' as the 'StringComparer' parameter to {2}. To perform a non-linguistic comparison, specify 'StringComparer.Ordinal' or 'StringComparer.OrdinalIgnoreCase' instead.</target>
+        <note />
+      </trans-unit>
+      <trans-unit id="UseOrdinalStringComparisonMessageStringComparison">
+        <source>{0} passes '{1}' as the 'StringComparison' parameter to {2}. To perform a non-linguistic comparison, specify 'StringComparison.Ordinal' or 'StringComparison.OrdinalIgnoreCase' instead.</source>
+        <target state="new">{0} passes '{1}' as the 'StringComparison' parameter to {2}. To perform a non-linguistic comparison, specify 'StringComparison.Ordinal' or 'StringComparison.OrdinalIgnoreCase' instead.</target>
         <note />
       </trans-unit>
       <trans-unit id="UseOrdinalStringComparisonTitle">
         <source>Use ordinal stringcomparison</source>
-        <target state="translated">順序を示す StringComparison を使用します</target>
-        <note />
-      </trans-unit>
-      <trans-unit id="UseOrdinalStringComparisonDescription">
-        <source>A string comparison operation that is nonlinguistic does not set the StringComparison parameter to either Ordinal or OrdinalIgnoreCase. By explicitly setting the parameter to either StringComparison.Ordinal or StringComparison.OrdinalIgnoreCase, your code often gains speed, becomes more correct, and becomes more reliable.</source>
-        <target state="translated">非言語的な文字列比較操作では、StringComparison パラメーターが Ordinal にも OrdinalIgnoreCase にも設定されません。パラメーターを StringComparison.Ordinal または StringComparison.OrdinalIgnoreCase に明示的に設定することによって、コードは多くの場合、高速で正確になり、信頼性が向上します。</target>
-        <note />
-      </trans-unit>
-      <trans-unit id="UseOrdinalStringComparisonMessageStringComparison">
-        <source>{0} passes '{1}' as the 'StringComparison' parameter to {2}. To perform a non-linguistic comparison, specify 'StringComparison.Ordinal' or 'StringComparison.OrdinalIgnoreCase' instead.</source>
-        <target state="translated">{0} は '{1}' を 'StringComparison' パラメーターとして {2} に渡します。非言語的な比較を実行するには、代わりに 'StringComparison.Ordinal' または 'StringComparison.OrdinalIgnoreCase' を指定してください。</target>
-        <note />
-      </trans-unit>
-      <trans-unit id="UseOrdinalStringComparisonMessageStringComparer">
-        <source>{0} passes '{1}' as the 'StringComparer' parameter to {2}. To perform a non-linguistic comparison, specify 'StringComparer.Ordinal' or 'StringComparer.OrdinalIgnoreCase' instead.</source>
-        <target state="translated">{0} は '{1}' を 'StringComparer' パラメーターとして {2} に渡します。非言語的な比較を実行するには、代わりに 'StringComparer.Ordinal' または 'StringComparer.OrdinalIgnoreCase' を指定してください。</target>
-        <note />
-      </trans-unit>
-      <trans-unit id="DoNotUseTimersThatPreventPowerStateChangesTitle">
-        <source>Do not use timers that prevent power state changes</source>
-        <target state="translated">電源の状態の変更を妨げるタイマーを使用しません</target>
-        <note />
-      </trans-unit>
-      <trans-unit id="DoNotUseTimersThatPreventPowerStateChangesDescription">
-        <source>Higher-frequency periodic activity will keep the CPU busy and interfere with power-saving idle timers that turn off the display and hard disks.</source>
-        <target state="translated">頻度の高い定期的な動作は CPU のビジー状態を維持し、画面およびハード ディスクの電源を切る節電アイドル タイマーに影響します。</target>
-        <note />
-      </trans-unit>
-      <trans-unit id="DoNotUseTimersThatPreventPowerStateChangesMessage">
-        <source>Do not use timers that prevent power state changes</source>
-        <target state="translated">電源の状態の変更を妨げるタイマーを使用しません</target>
-        <note />
-      </trans-unit>
-      <trans-unit id="AvoidUnsealedAttributesTitle">
-        <source>Avoid unsealed attributes</source>
-        <target state="translated">アンシールド属性を使用しません</target>
-        <note />
-      </trans-unit>
-      <trans-unit id="AvoidUnsealedAttributesDescription">
-        <source>The .NET Framework class library provides methods for retrieving custom attributes. By default, these methods search the attribute inheritance hierarchy. Sealing the attribute eliminates the search through the inheritance hierarchy and can improve performance.</source>
-        <target state="translated">.NET Framework クラス ライブラリには、カスタム属性を取得するためのメソッドが用意されています。既定では、これらのメソッドは属性継承階層を検索します。属性をシールすると、継承階層全体を検索しなくなるため、パフォーマンスが向上します。</target>
-        <note />
-      </trans-unit>
-      <trans-unit id="AvoidUnsealedAttributesMessage">
-        <source>Avoid unsealed attributes</source>
-        <target state="translated">アンシールド属性を使用しません</target>
-        <note />
-      </trans-unit>
-      <trans-unit id="TestForEmptyStringsUsingStringLengthTitle">
-        <source>Test for empty strings using string length</source>
-        <target state="translated">文字列の長さを使用して空の文字列をテストします</target>
-        <note />
-      </trans-unit>
-      <trans-unit id="TestForEmptyStringsUsingStringLengthDescription">
-        <source>Comparing strings by using the String.Length property or the String.IsNullOrEmpty method is significantly faster than using Equals.</source>
-        <target state="translated">String.Length プロパティまたは String.IsNullOrEmpty メソッドを使用して文字列を比較すると、Equals を使用した場合よりも処理速度が大幅に向上します。</target>
-        <note />
-      </trans-unit>
-      <trans-unit id="TestForEmptyStringsUsingStringLengthMessage">
-        <source>Test for empty strings using 'string.Length' property or 'string.IsNullOrEmpty' method instead of an Equality check.</source>
-        <target state="translated">等値チェックの代わりに 'string.Length' プロパティまたは 'string.IsNullOrEmpty' メソッドを使用して空の文字列をテストしてください。</target>
-        <note />
-      </trans-unit>
-      <trans-unit id="DoNotLockOnObjectsWithWeakIdentityTitle">
-        <source>Do not lock on objects with weak identity</source>
-        <target state="translated">弱い ID を伴うオブジェクト上でロックしません</target>
-        <note />
-      </trans-unit>
-      <trans-unit id="DoNotLockOnObjectsWithWeakIdentityDescription">
-        <source>An object is said to have a weak identity when it can be directly accessed across application domain boundaries. A thread that tries to acquire a lock on an object that has a weak identity can be blocked by a second thread in a different application domain that has a lock on the same object.</source>
-        <target state="translated">オブジェクトは、アプリケーション ドメイン境界を超えて直接アクセスできる場合に、弱い ID を持つと言われます。弱い ID を持つオブジェクトに対するロックを取得しようとするスレッドが、同じオブジェクトに対するロックを持っている別のアプリケーション ドメイン内の 2 番目のスレッドによってブロックされることがあります。</target>
-        <note />
-      </trans-unit>
-      <trans-unit id="DoNotLockOnObjectsWithWeakIdentityMessage">
-        <source>Do not lock on objects with weak identity</source>
-        <target state="translated">弱い ID を伴うオブジェクト上でロックしません</target>
-        <note />
-      </trans-unit>
-      <trans-unit id="DoNotCatchCorruptedStateExceptionsInGeneralHandlersTitle">
-        <source>Do not catch corrupted state exceptions in general handlers.</source>
-        <target state="translated">汎用ハンドラーの破損状態例外をキャッチしません。</target>
-        <note />
-      </trans-unit>
-      <trans-unit id="DoNotCatchCorruptedStateExceptionsInGeneralHandlersDescription">
-        <source>Do not author general catch handlers in code that receives corrupted state exceptions.</source>
-        <target state="translated">破損状態例外を受け取るコード内に汎用キャッチ ハンドラーを作成しないでください。</target>
-        <note />
-      </trans-unit>
-      <trans-unit id="DoNotCatchCorruptedStateExceptionsInGeneralHandlersMessage">
-        <source>Do not catch corrupted state exceptions in general handlers.</source>
-        <target state="translated">汎用ハンドラーの破損状態例外をキャッチしません。</target>
-        <note />
-      </trans-unit>
-      <trans-unit id="RethrowToPreserveStackDetailsTitle">
-        <source>Rethrow to preserve stack details</source>
-        <target state="translated">スタック詳細を保持するために再度スローします</target>
-        <note />
-      </trans-unit>
-      <trans-unit id="RethrowToPreserveStackDetailsDescription">
-        <source>An exception is rethrown and the exception is explicitly specified in the throw statement. If an exception is rethrown by specifying the exception in the throw statement, the list of method calls between the original method that threw the exception and the current method is lost.</source>
-        <target state="translated">例外が再スローされ、その例外が throw ステートメント内に明示的に指定されます。throw ステートメント内で例外を指定することによって例外が再スローされる場合、例外をスローした元のメソッドと現在のメソッドの間のメソッド呼び出しのリストは失われます。</target>
-        <note />
-      </trans-unit>
-      <trans-unit id="RethrowToPreserveStackDetailsMessage">
-        <source>Rethrow to preserve stack details</source>
-        <target state="translated">スタック詳細を保持するために再度スローします</target>
-        <note />
-      </trans-unit>
-      <trans-unit id="DoNotRaiseReservedExceptionTypesTitle">
-        <source>Do not raise reserved exception types</source>
-        <target state="translated">予約された例外の種類を発生させません</target>
-        <note />
-      </trans-unit>
-      <trans-unit id="DoNotRaiseReservedExceptionTypesDescription">
-        <source>An exception of type that is not sufficiently specific or reserved by the runtime should never be raised by user code. This makes the original error difficult to detect and debug. If this exception instance might be thrown, use a different exception type.</source>
-        <target state="translated">十分に特定されていない種類の例外またはランタイムによって予約されている種類の例外は、ユーザー コードで発生することはありません。これにより、元のエラーの検出およびデバッグが困難になります。この例外インスタンスがスローされる可能性がある場合は、別の例外の種類を使用してください。</target>
-        <note />
-      </trans-unit>
-      <trans-unit id="DoNotRaiseReservedExceptionTypesMessageTooGeneric">
-        <source>Exception type {0} is not sufficiently specific.</source>
-        <target state="translated">例外の種類 {0} は十分に特定されていません。</target>
-        <note />
-      </trans-unit>
-      <trans-unit id="DoNotRaiseReservedExceptionTypesMessageReserved">
-        <source>Exception type {0} is reserved by the runtime.</source>
-        <target state="translated">例外の種類 {0} は、ランタイムによって予約されています。</target>
-        <note />
-      </trans-unit>
-      <trans-unit id="InitializeValueTypeStaticFieldsInlineTitle">
-        <source>Initialize value type static fields inline</source>
-        <target state="translated">値型の静的フィールドをインラインで初期化します</target>
-        <note />
-      </trans-unit>
-      <trans-unit id="InitializeReferenceTypeStaticFieldsInlineTitle">
-        <source>Initialize reference type static fields inline</source>
-        <target state="translated">参照型の静的フィールドをインラインで初期化します</target>
-        <note />
-      </trans-unit>
-      <trans-unit id="InitializeValueTypeStaticFieldsInlineDescription">
-        <source>A value type declares an explicit static constructor. To fix a violation of this rule, initialize all static data when it is declared and remove the static constructor.</source>
-        <target state="translated">値型が明示的な静的コンストラクターを宣言します。この規則の違反を修正するには、すべての静的データを宣言時に初期化し、静的コンストラクターを削除します。</target>
-        <note />
-      </trans-unit>
-      <trans-unit id="InitializeReferenceTypeStaticFieldsInlineDescription">
-        <source>A reference type declares an explicit static constructor. To fix a violation of this rule, initialize all static data when it is declared and remove the static constructor.</source>
-        <target state="translated">参照型が明示的な静的コンストラクターを宣言します。この規則の違反を修正するには、すべての静的データを宣言時に初期化し、静的コンストラクターを削除します。</target>
-        <note />
-      </trans-unit>
-      <trans-unit id="InitializeStaticFieldsInlineMessage">
-        <source>Initialize all static fields in '{0}' when those fields are declared and remove the explicit static constructor</source>
-        <target state="translated">'{0}' のすべての静的フィールドを宣言時に初期化し、明示的な静的コンストラクターを削除します</target>
-        <note />
-      </trans-unit>
-      <trans-unit id="DisposableFieldsShouldBeDisposedTitle">
-        <source>Disposable fields should be disposed</source>
-        <target state="translated">破棄可能なフィールドは破棄しなければなりません</target>
-        <note />
-      </trans-unit>
-      <trans-unit id="DisposableFieldsShouldBeDisposedDescription">
-        <source>A type that implements System.IDisposable declares fields that are of types that also implement IDisposable. The Dispose method of the field is not called by the Dispose method of the declaring type. To fix a violation of this rule, call Dispose on fields that are of types that implement IDisposable if you are responsible for allocating and releasing the unmanaged resources held by the field.</source>
-        <target state="translated">System.IDisposable を実装する型は、IDisposable も実装する型のフィールドを宣言します。フィールドの Dispose メソッドは、宣言する型の Dispose メソッドによって呼び出されません。フィールドが保持する管理されていないリソースの割り当てと解放を自分が担当している場合、このルールの違反を修正するには、IDisposable を実装する型のフィールドに Dispose を呼び出します。</target>
-        <note />
-      </trans-unit>
-      <trans-unit id="DisposableFieldsShouldBeDisposedMessage">
-        <source>'{0}' contains field '{1}' that is of IDisposable type '{2}', but it is never disposed. Change the Dispose method on '{0}' to call Close or Dispose on this field.</source>
-        <target state="translated">'{0}' には IDisposable 型 '{2}' のフィールド '{1}' が含まれますが、破棄されることはありません。'{0}' 上の Dispose メソッドを変更して、このフィールドで Close または Dispose を呼び出します。</target>
-        <note />
-      </trans-unit>
-      <trans-unit id="DoNotCallOverridableMethodsInConstructorsTitle">
-        <source>Do not call overridable methods in constructors</source>
-        <target state="translated">コンストラクターのオーバーライド可能なメソッドを呼び出しません</target>
-        <note />
-      </trans-unit>
-      <trans-unit id="DoNotCallOverridableMethodsInConstructorsDescription">
-        <source>When a constructor calls a virtual method, the constructor for the instance that invokes the method may not have executed.</source>
-        <target state="translated">コンストラクターが仮想メソッドを呼び出すときに、メソッドを呼び出すインスタンスのコンストラクターは実行されていない可能性があります。</target>
-        <note />
-      </trans-unit>
-      <trans-unit id="DoNotCallOverridableMethodsInConstructorsMessage">
-        <source>Do not call overridable methods in constructors</source>
-        <target state="translated">コンストラクターのオーバーライド可能なメソッドを呼び出しません</target>
-        <note />
-      </trans-unit>
-      <trans-unit id="DisposeMethodsShouldCallBaseClassDisposeTitle">
-        <source>Dispose methods should call base class dispose</source>
-        <target state="translated">Dispose メソッドが基底クラスの Dispose を呼び出す必要があります</target>
-        <note />
-      </trans-unit>
-      <trans-unit id="DisposeMethodsShouldCallBaseClassDisposeDescription">
-        <source>A type that implements System.IDisposable inherits from a type that also implements IDisposable. The Dispose method of the inheriting type does not call the Dispose method of the parent type. To fix a violation of this rule, call base.Dispose in your Dispose method.</source>
-        <target state="translated">System.IDisposable を実装する型は、IDisposable も実装する型から継承されます。継承する型の Dispose メソッドは、親の型の Dispose メソッドを呼び出しません。このルールの違反を修正するには、Dispose メソッドで base.Dispose を呼び出します。</target>
-        <note />
-      </trans-unit>
-      <trans-unit id="DisposeMethodsShouldCallBaseClassDisposeMessage">
-        <source>Ensure that method '{0}' calls '{1}' in all possible control flow paths.</source>
-        <target state="translated">考えられるすべての制御フロー パスで、メソッド '{0}' が '{1}' を呼び出すようにしてください。</target>
-        <note />
-      </trans-unit>
-      <trans-unit id="DisposableTypesShouldDeclareFinalizerTitle">
-        <source>Disposable types should declare finalizer</source>
-        <target state="translated">破棄可能な型はファイナライザーを宣言しなければなりません</target>
-        <note />
-      </trans-unit>
-      <trans-unit id="DisposableTypesShouldDeclareFinalizerDescription">
-        <source>A type that implements System.IDisposable and has fields that suggest the use of unmanaged resources does not implement a finalizer, as described by Object.Finalize.</source>
-        <target state="translated">System.IDisposable を実装し、アンマネージ リソースの使用を推奨するフィールドを持っている型は、Object.Finalize で記述されているようにファイナライザーを実装しません。</target>
-        <note />
-      </trans-unit>
-      <trans-unit id="DisposableTypesShouldDeclareFinalizerMessage">
-        <source>Disposable types should declare finalizer</source>
-        <target state="translated">破棄可能な型はファイナライザーを宣言しなければなりません</target>
-        <note />
-      </trans-unit>
-      <trans-unit id="FinalizersShouldCallBaseClassFinalizerTitle">
-        <source>Finalizers should call base class finalizer</source>
-        <target state="translated">ファイナライザーは基底クラスのファイナライザーを呼び出さなければなりません</target>
-        <note />
-      </trans-unit>
-      <trans-unit id="FinalizersShouldCallBaseClassFinalizerDescription">
-        <source>Finalization must be propagated through the inheritance hierarchy. To guarantee this, types must call their base class Finalize method in their own Finalize method.</source>
-        <target state="translated">終了処理は、継承階層を通じて伝達される必要があります。これを保証するには、型が独自の Finalize メソッド内で基底クラスの Finalize メソッドを呼び出す必要があります。</target>
-        <note />
-      </trans-unit>
-      <trans-unit id="FinalizersShouldCallBaseClassFinalizerMessage">
-        <source>Finalizers should call base class finalizer</source>
-        <target state="translated">ファイナライザーは基底クラスのファイナライザーを呼び出さなければなりません</target>
-        <note />
-      </trans-unit>
-      <trans-unit id="ProvideCorrectArgumentsToFormattingMethodsTitle">
-        <source>Provide correct arguments to formatting methods</source>
-        <target state="translated">書式設定メソッドに正しい引数を指定します</target>
-        <note />
-      </trans-unit>
-      <trans-unit id="ProvideCorrectArgumentsToFormattingMethodsDescription">
-        <source>The format argument that is passed to System.String.Format does not contain a format item that corresponds to each object argument, or vice versa.</source>
-        <target state="translated">System.String.Format に渡される書式引数には、各オブジェクト引数に対応する書式項目が含まれていないか、各書式項目に対応するオブジェクト引数が含まれていません。</target>
-        <note />
-      </trans-unit>
-      <trans-unit id="ProvideCorrectArgumentsToFormattingMethodsMessage">
-        <source>Provide correct arguments to formatting methods</source>
-        <target state="translated">書式設定メソッドに正しい引数を指定します</target>
-        <note />
-      </trans-unit>
-      <trans-unit id="TestForNaNCorrectlyTitle">
-        <source>Test for NaN correctly</source>
-        <target state="translated">NaN に対して正しくテストします</target>
-        <note />
-      </trans-unit>
-      <trans-unit id="TestForNaNCorrectlyDescription">
-        <source>This expression tests a value against Single.Nan or Double.Nan. Use Single.IsNan(Single) or Double.IsNan(Double) to test the value.</source>
-        <target state="translated">この式は、Single.Nan または Double.Nan に対して値をテストします。Single.IsNan(Single) または Double.IsNan(Double) を使用して、値をテストしてください。</target>
-        <note />
-      </trans-unit>
-      <trans-unit id="TestForNaNCorrectlyMessage">
-        <source>Test for NaN correctly</source>
-        <target state="translated">NaN に対して正しくテストします</target>
-        <note />
-      </trans-unit>
-      <trans-unit id="AttributeStringLiteralsShouldParseCorrectlyTitle">
-        <source>Attribute string literals should parse correctly</source>
-        <target state="translated">属性文字列リテラルは、正しく解析する必要があります</target>
-        <note />
-      </trans-unit>
-      <trans-unit id="AttributeStringLiteralsShouldParseCorrectlyDescription">
-        <source>The string literal parameter of an attribute does not parse correctly for a URL, a GUID, or a version.</source>
-        <target state="translated">属性の文字列リテラル パラメーターが URL、GUID、またはバージョンを正しく解析しません。</target>
-        <note />
-      </trans-unit>
-      <trans-unit id="AttributeStringLiteralsShouldParseCorrectlyMessageDefault">
-        <source>In the constructor of '{0}', change the value of argument '{1}', which is currently "{2}", to something that can be correctly parsed as '{3}'.</source>
-        <target state="translated">'{0}' のコンストラクター内にある引数 '{1}' の値 (現在は "{2}") を、'{3}' として正しく解析できる値に変更してください。</target>
-        <note />
-      </trans-unit>
-      <trans-unit id="AttributeStringLiteralsShouldParseCorrectlyMessageEmpty">
-        <source>In the constructor of '{0}', change the value of argument '{1}', which is currently an empty string (""), to something that can be correctly parsed as '{2}'.</source>
-        <target state="translated">'{0}' のコンストラクター内にある引数 '{1}' の値は現在空の文字列 ("") になっています。'{2}' として正しく解析できる値に変更してください。</target>
-        <note />
-      </trans-unit>
-      <trans-unit id="AvoidZeroLengthArrayAllocationsTitle">
-        <source>Avoid zero-length array allocations.</source>
-        <target state="translated">長さ 0 の配列の割り当てを避けます。</target>
-        <note />
-      </trans-unit>
-      <trans-unit id="AvoidZeroLengthArrayAllocationsMessage">
-        <source>Avoid unnecessary zero-length array allocations.  Use {0} instead.</source>
-        <target state="translated">不要な長さ 0 の配列の割り当てを避けます。代わりに {0} を使用してください。</target>
-        <note />
-      </trans-unit>
-      <trans-unit id="DoNotUseEnumerableMethodsOnIndexableCollectionsInsteadUseTheCollectionDirectlyTitle">
-        <source>Do not use Enumerable methods on indexable collections. Instead use the collection directly</source>
-        <target state="translated">インデックス可能なコレクションで Enumerable メソッドを使用しません。代わりに、コレクションを直接使用します</target>
-        <note />
-      </trans-unit>
-      <trans-unit id="DoNotUseEnumerableMethodsOnIndexableCollectionsInsteadUseTheCollectionDirectlyDescription">
-        <source>This collection is directly indexable. Going through LINQ here causes unnecessary allocations and CPU work.</source>
-        <target state="translated">このコレクションは、直接インデックス可能です。ここで LINQ を実行すると、不要な割り当てと CPU 作業が生じます。</target>
-        <note />
-      </trans-unit>
-      <trans-unit id="DoNotUseEnumerableMethodsOnIndexableCollectionsInsteadUseTheCollectionDirectlyMessage">
-        <source>Do not use Enumerable methods on indexable collections. Instead use the collection directly</source>
-        <target state="translated">インデックス可能なコレクションで Enumerable メソッドを使用しません。代わりに、コレクションを直接使用します</target>
-        <note />
-      </trans-unit>
-      <trans-unit id="SpecifyCultureInfoTitle">
-        <source>Specify CultureInfo</source>
-        <target state="translated">CultureInfo を指定します</target>
-        <note />
-      </trans-unit>
-      <trans-unit id="SpecifyCultureInfoDescription">
-        <source>A method or constructor calls a member that has an overload that accepts a System.Globalization.CultureInfo parameter, and the method or constructor does not call the overload that takes the CultureInfo parameter. When a CultureInfo or System.IFormatProvider object is not supplied, the default value that is supplied by the overloaded member might not have the effect that you want in all locales. If the result will be displayed to the user, specify 'CultureInfo.CurrentCulture' as the 'CultureInfo' parameter. Otherwise, if the result will be stored and accessed by software, such as when it is persisted to disk or to a database, specify 'CultureInfo.InvariantCulture'.</source>
-        <target state="translated">メソッドまたはコンストラクターは、System.Globalization.CultureInfo パラメーターを受け取るオーバーロードを持つメンバーを呼び出します。CultureInfo パラメーターを受け取るオーバーロードは呼び出しません。CultureInfo または System.IFormatProvider オブジェクトが指定されない場合、オーバーロードされたメンバーによって指定される既定値は、一部のロケールでは期待どおりの効果がないことがあります。結果がユーザーに表示される場合は、'CultureInfo' パラメーターとして 'CultureInfo.CurrentCulture' を指定してください。そうではなく、結果がソフトウェアによって格納およびアクセスされる場合 (結果がディスクやデータベースに永続的に保存される場合など) は、'CultureInfo.InvariantCulture' を指定します。</target>
-        <note />
-      </trans-unit>
-      <trans-unit id="SpecifyCultureInfoMessage">
-        <source>The behavior of '{0}' could vary based on the current user's locale settings. Replace this call in '{1}' with a call to '{2}'.</source>
-        <target state="translated">'{0}' の動作は、現在のユーザーのロケール設定によって異なる場合があります。'{1}' 内のこの呼び出しを '{2}' への呼び出しに置き換えてください。</target>
-        <note />
-      </trans-unit>
-      <trans-unit id="SpecifyIFormatProviderTitle">
-        <source>Specify IFormatProvider</source>
-        <target state="translated">IFormatProvider を指定します</target>
-        <note />
-      </trans-unit>
-      <trans-unit id="SpecifyIFormatProviderDescription">
-        <source>A method or constructor calls one or more members that have overloads that accept a System.IFormatProvider parameter, and the method or constructor does not call the overload that takes the IFormatProvider parameter. When a System.Globalization.CultureInfo or IFormatProvider object is not supplied, the default value that is supplied by the overloaded member might not have the effect that you want in all locales. If the result will be based on the input from/output displayed to the user, specify 'CultureInfo.CurrentCulture' as the 'IFormatProvider'. Otherwise, if the result will be stored and accessed by software, such as when it is loaded from disk/database and when it is persisted to disk/database, specify 'CultureInfo.InvariantCulture'</source>
-        <target state="translated">メソッドまたはコンストラクターは、System.IFormatProvider パラメーターを受け取るオーバーロードを持つ 1 つ以上のメンバーを呼び出します。IFormatProvider パラメーターを受け取るオーバーロードは呼び出しません。System.Globalization.CultureInfo または IFormatProvider オブジェクトが指定されない場合、オーバーロードされたメンバーによって指定される既定値は、一部のロケールでは期待どおりの効果がないことがあります。結果がユーザーからの入力およびユーザーに表示される出力に基づく場合、'IFormatProvider' として 'CultureInfo.CurrentCulture' を指定します。そうではなく、結果がソフトウェアによって格納およびアクセスされる場合 (結果がディスク/データベースから読み込まれる場合やディスク/データベースに永続的に保存される場合など) は、'CultureInfo.InvariantCulture' を指定します</target>
-        <note />
-      </trans-unit>
-      <trans-unit id="SpecifyIFormatProviderMessageIFormatProviderAlternateString">
-        <source>The behavior of '{0}' could vary based on the current user's locale settings. Replace this call in '{1}' with a call to '{2}'.</source>
-        <target state="translated">'{0}' の動作は、現在のユーザーのロケール設定によって異なる場合があります。'{1}' 内のこの呼び出しを '{2}' への呼び出しに置き換えてください。</target>
-        <note />
-      </trans-unit>
-      <trans-unit id="SpecifyIFormatProviderMessageIFormatProviderAlternate">
-        <source>The behavior of '{0}' could vary based on the current user's locale settings. Replace this call in '{1}' with a call to '{2}'.</source>
-        <target state="translated">'{0}' の動作は、現在のユーザーのロケール設定によって異なる場合があります。'{1}' 内のこの呼び出しを '{2}' への呼び出しに置き換えてください。</target>
-        <note />
-      </trans-unit>
-      <trans-unit id="SpecifyIFormatProviderMessageUICultureString">
-        <source>'{0}' passes '{1}' as the 'IFormatProvider' parameter to '{2}'. This property returns a culture that is inappropriate for formatting methods.</source>
-        <target state="translated">'{0}' は '{1}' を 'IFormatProvider' パラメーターとして '{2}' に渡します。このプロパティは、書式設定メソッドに不適切なカルチャを返します。</target>
-        <note />
-      </trans-unit>
-      <trans-unit id="SpecifyIFormatProviderMessageUICulture">
-        <source>'{0}' passes '{1}' as the 'IFormatProvider' parameter to '{2}'. This property returns a culture that is inappropriate for formatting methods.</source>
-        <target state="translated">'{0}' は '{1}' を 'IFormatProvider' パラメーターとして '{2}' に渡します。このプロパティは、書式設定メソッドに不適切なカルチャを返します。</target>
-        <note />
-      </trans-unit>
-      <trans-unit id="SpecifyStringComparisonTitle">
-        <source>Specify StringComparison</source>
-        <target state="translated">StringComparison を指定します</target>
-        <note />
-      </trans-unit>
-      <trans-unit id="SpecifyStringComparisonDescription">
-        <source>A string comparison operation uses a method overload that does not set a StringComparison parameter. If the result will be displayed to the user, such as when sorting a list of items for display in a list box, specify 'StringComparison.CurrentCulture' or 'StringComparison.CurrentCultureIgnoreCase' as the 'StringComparison' parameter. If comparing case-insensitive identifiers, such as file paths, environment variables, or registry keys and values, specify 'StringComparison.OrdinalIgnoreCase'. Otherwise, if comparing case-sensitive identifiers, specify 'StringComparison.Ordinal'.</source>
-        <target state="translated">文字列比較操作では、StringComparison パラメーターを設定しないメソッド オーバーロードを使用します。結果がユーザーに表示される場合 (リスト ボックスに表示するために項目のリストを並べ替える場合など) は、'StringComparison' パラメーターとして 'StringComparison.CurrentCulture' または 'StringComparison.CurrentCultureIgnoreCase' を指定します。大文字と小文字が区別されない識別子 (ファイル パス、環境変数、レジストリのキーと値など) を比較する場合は、'StringComparison.OrdinalIgnoreCase' を指定します。そうではなく、大文字と小文字が区別される識別子を比較する場合は、'StringComparison.Ordinal' を指定します。</target>
-        <note />
-      </trans-unit>
-      <trans-unit id="SpecifyStringComparisonMessage">
-        <source>The behavior of '{0}' could vary based on the current user's locale settings. Replace this call in '{1}' with a call to '{2}'.</source>
-        <target state="translated">'{0}' の動作は、現在のユーザーのロケール設定によって異なる場合があります。'{1}' 内のこの呼び出しを '{2}' への呼び出しに置き換えてください。</target>
-        <note />
-      </trans-unit>
-      <trans-unit id="NormalizeStringsToUppercaseTitle">
-        <source>Normalize strings to uppercase</source>
-        <target state="translated">文字列を大文字に標準化します</target>
-        <note />
-      </trans-unit>
-      <trans-unit id="NormalizeStringsToUppercaseDescription">
-        <source>Strings should be normalized to uppercase. A small group of characters cannot make a round trip when they are converted to lowercase. To make a round trip means to convert the characters from one locale to another locale that represents character data differently, and then to accurately retrieve the original characters from the converted characters.</source>
-        <target state="translated">文字列は、大文字に標準化する必要があります。一部の文字は、小文字に変換した場合、ラウンド トリップできなくなります。ラウンド トリップとは、文字をあるロケールから、文字データを異なる方式で表す別のロケールに変換した後、変換された文字から元の文字を正確に取得することを意味します。</target>
-        <note />
-      </trans-unit>
-      <trans-unit id="NormalizeStringsToUppercaseMessageToUpper">
-        <source>In method '{0}', replace the call to '{1}' with '{2}'.</source>
-        <target state="translated">メソッド '{0}' で、'{1}' の呼び出しを '{2}' に置き換えます。</target>
-        <note />
-      </trans-unit>
-      <trans-unit id="CallGCSuppressFinalizeCorrectlyTitle">
-        <source>Dispose methods should call SuppressFinalize</source>
-        <target state="translated">Dispose メソッドは、SuppressFinalize を呼び出す必要があります</target>
-        <note />
-      </trans-unit>
-      <trans-unit id="CallGCSuppressFinalizeCorrectlyDescription">
-        <source>A method that is an implementation of Dispose does not call GC.SuppressFinalize; or a method that is not an implementation of Dispose calls GC.SuppressFinalize; or a method calls GC.SuppressFinalize and passes something other than this (Me in Visual?Basic).</source>
-        <target state="translated">Dispose の実装であるメソッドは GC.SuppressFinalize を呼び出しません。または、Dispose の実装ではないメソッドは GC.SuppressFinalize を呼び出します。または、メソッドは GC.SuppressFinalize を呼び出し、this (Visual Basic では Me) 以外のものを渡します。</target>
-        <note />
-      </trans-unit>
-      <trans-unit id="CallGCSuppressFinalizeCorrectlyMessageNotCalledWithFinalizer">
-        <source>Change {0} to call {1}. This will prevent unnecessary finalization of the object once it has been disposed and it has fallen out of scope.</source>
-        <target state="translated">{1} を呼び出すように {0} を変更します。これにより、オブジェクトが破棄されてスコープ外になった場合の、不要な終了処理を回避できます。</target>
-        <note />
-      </trans-unit>
-      <trans-unit id="CallGCSuppressFinalizeCorrectlyMessageNotCalled">
-        <source>Change {0} to call {1}. This will prevent derived types that introduce a finalizer from needing to re-implement 'IDisposable' to call it.</source>
-        <target state="translated">{1} を呼び出すように {0} を変更します。これにより、ファイナライザーを導入する派生型で、その呼び出しのために 'IDisposable' を再実装する必要がなくなります。</target>
-        <note />
-      </trans-unit>
-      <trans-unit id="CallGCSuppressFinalizeCorrectlyMessageNotPassedThis">
-        <source>{0} calls {1} on something other than itself. Change the call site to pass 'this' ('Me' in Visual Basic) instead.</source>
-        <target state="translated">{0} が、それ以外に対して {1} を呼び出します。呼び出しサイトを変更して、'this' (Visual Basic では 'Me') を渡します。</target>
-        <note />
-      </trans-unit>
-      <trans-unit id="CallGCSuppressFinalizeCorrectlyMessageOutsideDispose">
-        <source>{0} calls {1}, a method that is typically only called within an implementation of 'IDisposable.Dispose'. Refer to the IDisposable pattern for more information.</source>
-        <target state="translated">{0} は、通常 'IDisposable.Dispose' の実装内でのみ呼び出されるメソッド {1} を呼び出しています。詳細については、IDisposable パターンを参照してください。</target>
-        <note />
-      </trans-unit>
-      <trans-unit id="InstantiateArgumentExceptionsCorrectlyTitle">
-        <source>Instantiate argument exceptions correctly</source>
-        <target state="translated">引数の例外を正しくインスタンス化します</target>
-        <note />
-      </trans-unit>
-      <trans-unit id="InstantiateArgumentExceptionsCorrectlyDescription">
-        <source>A call is made to the default (parameterless) constructor of an exception type that is or derives from ArgumentException, or an incorrect string argument is passed to a parameterized constructor of an exception type that is or derives from ArgumentException.</source>
-        <target state="translated">ArgumentException またはそれから派生した例外の種類の既定の (パラメーターのない) コンストラクターに対して呼び出しが行われます。または、正しくない文字列引数が、ArgumentException またはそれから派生した例外の種類のパラメーター化されたコンストラクターに渡されます。</target>
-        <note />
-      </trans-unit>
-      <trans-unit id="InstantiateArgumentExceptionsCorrectlyMessageNoArguments">
-        <source>Call the {0} constructor that contains a message and/or paramName parameter.</source>
-        <target state="translated">メッセージおよび paramName パラメーターまたはそのいずれかを含む {0} コンストラクターを呼び出します。</target>
-        <note />
-      </trans-unit>
-      <trans-unit id="InstantiateArgumentExceptionsCorrectlyMessageIncorrectMessage">
-        <source>Method {0} passes parameter name '{1}' as the {2} argument to a {3} constructor. Replace this argument with a descriptive message and pass the parameter name in the correct position.</source>
-        <target state="translated">メソッド {0} は、パラメーター名 '{1}' を {2} 引数として {3} コンストラクターに渡します。この引数を説明メッセージに置き換え、正しい位置にパラメーター名を渡してください。</target>
-        <note />
-      </trans-unit>
-      <trans-unit id="InstantiateArgumentExceptionsCorrectlyMessageIncorrectParameterName">
-        <source>Method {0} passes '{1}' as the {2} argument to a {3} constructor. Replace this argument with one of the method's parameter names. Note that the provided parameter name should have the exact casing as declared on the method.</source>
-        <target state="translated">メソッド {0} は、'{1}' を {2} 引数として {3} コンストラクターに渡します。この引数をメソッドのいずれかのパラメーター名に置き換えてください。指定されたパラメーター名は、メソッドで宣言されている大文字と小文字の区別を正確に含んでいなければなりません。</target>
-        <note />
-      </trans-unit>
-      <trans-unit id="UseArrayEmpty">
-        <source>Use Array.Empty</source>
-        <target state="translated">Array.Empty を使用します</target>
-        <note />
-      </trans-unit>
-      <trans-unit id="BinaryFormatterMethodUsedDescription">
-        <source>The method '{0}' is insecure when deserializing untrusted data.  If you need to instead detect BinaryFormatter deserialization without a SerializationBinder set, then disable rule CA2300, and enable rules CA2301 and CA2302.</source>
-        <target state="translated">信頼されていないデータを逆シリアル化する場合、メソッド '{0}' は安全ではありません。代わりに、SerializationBinder が設定されていない BinaryFormatter 逆シリアル化を検出する必要がある場合、ルール CA2300 を無効にし、ルール CA2301 と CA2302 を有効にします。</target>
-        <note />
-      </trans-unit>
-      <trans-unit id="BinaryFormatterMethodUsedMessage">
-        <source>The method '{0}' is insecure when deserializing untrusted data.</source>
-        <target state="translated">信頼されていないデータを逆シリアル化する場合、メソッド '{0}' は安全ではありません。</target>
-        <note />
-      </trans-unit>
-      <trans-unit id="BinaryFormatterMethodUsedTitle">
-        <source>Do not use insecure deserializer BinaryFormatter</source>
-        <target state="translated">安全でないデシリアライザー BinaryFormatter を使用しない</target>
-        <note />
-      </trans-unit>
-      <trans-unit id="DoNotDisableUsingServicePointManagerSecurityProtocolsMessage">
-        <source>Do not set Switch.System.ServiceModel.DisableUsingServicePointManagerSecurityProtocols to true.  Setting this switch limits Windows Communication Framework (WCF) to using Transport Layer Security (TLS) 1.0, which is insecure and obsolete.</source>
-        <target state="translated">Switch.System.ServiceModel.DisableUsingServicePointManagerSecurityProtocols を true に設定しないでください。このスイッチを設定すると、Windows Communication Framework (WCF) で、古く安全ではないトラスポート層セキュリティ (TLS) 1.0 しか使用できなくなります。</target>
-        <note />
-      </trans-unit>
-      <trans-unit id="DoNotDisableUsingServicePointManagerSecurityProtocolsTitle">
-        <source>Do not disable ServicePointManagerSecurityProtocols</source>
-        <target state="translated">ServicePointManagerSecurityProtocols を無効にしないでください</target>
-        <note />
-      </trans-unit>
-      <trans-unit id="JavaScriptSerializerMaybeWithSimpleTypeResolverMessage">
-        <source>The method '{0}' is insecure when deserializing untrusted data with a JavaScriptSerializer initialized with a SimpleTypeResolver. Ensure that the JavaScriptSerializer is initialized without a JavaScriptTypeResolver specified, or initialized with a JavaScriptTypeResolver that limits the types of objects in the deserialized object graph.</source>
-        <target state="translated">SimpleTypeResolver で初期化された JavaScriptSerializer で信頼されていないデータを逆シリアル化している場合、メソッド '{0}' は安全ではありません。JavaScriptTypeResolver が指定されずに JavaScriptSerializer が初期化されていること、または逆シリアル化されたオブジェクト グラフ内のオブジェクトの種類を制限する JavaScriptTypeResolver で初期化されていることをご確認ください。</target>
-        <note />
-      </trans-unit>
-      <trans-unit id="JavaScriptSerializerMaybeWithSimpleTypeResolverTitle">
-        <source>Ensure JavaScriptSerializer is not initialized with SimpleTypeResolver before deserializing</source>
-        <target state="translated">逆シリアル化する前に JavaScriptSerializer が SimpleTypeResolver で初期化されていないことを確認します</target>
-        <note />
-      </trans-unit>
-      <trans-unit id="JavaScriptSerializerWithSimpleTypeResolverMessage">
-        <source>The method '{0}' is insecure when deserializing untrusted data with a JavaScriptSerializer initialized with a SimpleTypeResolver. Initialize JavaScriptSerializer without a JavaScriptTypeResolver specified, or initialize with a JavaScriptTypeResolver that limits the types of objects in the deserialized object graph.</source>
-        <target state="translated">SimpleTypeResolver で初期化された JavaScriptSerializer で信頼されていないデータを逆シリアル化している場合、メソッド '{0}' は安全ではありません。JavaScriptTypeResolver を指定せずに JavaScriptSerializer を初期化するか、逆シリアル化されたオブジェクト グラフ内のオブジェクトの種類を制限する JavaScriptTypeResolver で初期化します。</target>
-        <note />
-      </trans-unit>
-      <trans-unit id="JavaScriptSerializerWithSimpleTypeResolverTitle">
-        <source>Do not deserialize with JavaScriptSerializer using a SimpleTypeResolver</source>
-        <target state="translated">SimpleTypeResolver を使用して JavaScriptSerializer で逆シリアル化できません</target>
-        <note />
-      </trans-unit>
-      <trans-unit id="JsonNetInsecureSettingsMessage">
-        <source>When deserializing untrusted input, allowing arbitrary types to be deserialized is insecure.  When using JsonSerializerSettings, use TypeNameHandling.None, or for values other than None, restrict deserialized types with a SerializationBinder.</source>
-        <target state="translated">信頼されていない入力を逆シリアル化するときに、任意の型の逆シリアル化を許可することは安全ではありません。JsonSerializerSettings を使用する場合は TypeNameHandling.None を使用し、None 以外の値の場合は SerializationBinder を使用して逆シリアル化の種類を制限します。</target>
-        <note />
-      </trans-unit>
-      <trans-unit id="JsonNetInsecureSettingsTitle">
-        <source>Do not use insecure JsonSerializerSettings</source>
-        <target state="translated">安全でない JsonSerializerSettings を使用しない</target>
-        <note />
-      </trans-unit>
-      <trans-unit id="JsonNetMaybeInsecureSettingsMessage">
-        <source>When deserializing untrusted input, allowing arbitrary types to be deserialized is insecure.  When using JsonSerializerSettings, ensure TypeNameHandling.None is specified, or for values other than None, ensure a SerializationBinder is specified to restrict deserialized types.</source>
-        <target state="translated">信頼されていない入力を逆シリアル化するときに、任意の型の逆シリアル化を許可することは安全ではありません。JsonSerializerSettings を使用する場合は TypeNameHandling.None が指定されていること、None 以外の値の場合は SerializationBinder を指定して逆シリアル化の種類が制限されていることをご確認ください。</target>
-        <note />
-      </trans-unit>
-      <trans-unit id="JsonNetMaybeInsecureSettingsTitle">
-        <source>Ensure that JsonSerializerSettings are secure</source>
-        <target state="translated">JsonSerializerSettings がセキュリティで保護されていることの確認</target>
-        <note />
-      </trans-unit>
-      <trans-unit id="JsonNetTypeNameHandlingDescription">
-        <source>Deserializing JSON when using a TypeNameHandling value other than None can be insecure.  If you need to instead detect Json.NET deserialization when a SerializationBinder isn't specified, then disable rule CA2326, and enable rules CA2327, CA2328, CA2329, and CA2330.</source>
-        <target state="translated">None 以外の TypeNameHandling 値を使用する場合の JSON の逆シリアル化は、安全でない可能性があります。SerializationBinder が指定されていないときに Json.NET の逆シリアル化を検出する必要がある場合は、規則 CA2326 を無効にして、規則 CA2327、CA2328、CA2329、CA2330 を有効にしてください。</target>
-        <note />
-      </trans-unit>
-      <trans-unit id="JsonNetTypeNameHandlingMessage">
-        <source>Deserializing JSON when using a TypeNameHandling value other than None can be insecure.</source>
-        <target state="translated">None 以外の TypeNameHandling 値を使用する場合の JSON の逆シリアル化は、安全でない可能性があります。</target>
-        <note />
-      </trans-unit>
-      <trans-unit id="JsonNetTypeNameHandlingTitle">
-        <source>Do not use TypeNameHandling values other than None</source>
-        <target state="translated">None 以外の TypeNameHandling 値を使用しないでください</target>
-        <note />
-      </trans-unit>
-      <trans-unit id="LosFormatterMethodUsedMessage">
-        <source>The method '{0}' is insecure when deserializing untrusted data.</source>
-        <target state="translated">信頼されていないデータを逆シリアル化する場合、メソッド '{0}' は安全ではありません。</target>
-        <note />
-      </trans-unit>
-      <trans-unit id="LosFormatterMethodUsedTitle">
-        <source>Do not use insecure deserializer LosFormatter</source>
-        <target state="translated">安全でないデシリアライザー LosFormatter を使用しない</target>
-        <note />
-      </trans-unit>
-      <trans-unit id="NetDataContractSerializerDeserializeMaybeWithoutBinderSetMessage">
-        <source>The method '{0}' is insecure when deserializing untrusted data without a SerializationBinder to restrict the type of objects in the deserialized object graph.</source>
-        <target state="translated">SerializationBinder なしで信頼されていないデータを逆シリアル化して、逆シリアル化されたオブジェクト グラフ内でオブジェクトの型を制限する場合、メソッド '{0}' は安全ではありません。</target>
-        <note />
-      </trans-unit>
-      <trans-unit id="NetDataContractSerializerDeserializeMaybeWithoutBinderSetTitle">
-        <source>Ensure NetDataContractSerializer.Binder is set before deserializing</source>
-        <target state="translated">逆シリアル化の前に NetDataContractSerializer.Binder が設定されていることを確認する</target>
-        <note />
-      </trans-unit>
-      <trans-unit id="NetDataContractSerializerDeserializeWithoutBinderSetMessage">
-        <source>The method '{0}' is insecure when deserializing untrusted data without a SerializationBinder to restrict the type of objects in the deserialized object graph.</source>
-        <target state="translated">SerializationBinder なしで信頼されていないデータを逆シリアル化して、逆シリアル化されたオブジェクト グラフ内でオブジェクトの型を制限する場合、メソッド '{0}' は安全ではありません。</target>
-        <note />
-      </trans-unit>
-      <trans-unit id="NetDataContractSerializerDeserializeWithoutBinderSetTitle">
-        <source>Do not deserialize without first setting NetDataContractSerializer.Binder</source>
-        <target state="translated">NetDataContractSerializer.Binder を設定せずに逆シリアル化しない</target>
-        <note />
-      </trans-unit>
-      <trans-unit id="NetDataContractSerializerMethodUsedDescription">
-        <source>The method '{0}' is insecure when deserializing untrusted data.  If you need to instead detect NetDataContractSerializer deserialization without a SerializationBinder set, then disable rule CA2310, and enable rules CA2311 and CA2312.</source>
-        <target state="translated">信頼されていないデータを逆シリアル化する場合、メソッド '{0}' は安全ではありません。代わりに、SerializationBinder が設定されていない NetDataContractSerializer 逆シリアル化を検出する必要がある場合、ルール CA2310 を無効にし、ルール CA2311 と CA2312 を有効にします。</target>
-        <note />
-      </trans-unit>
-      <trans-unit id="NetDataContractSerializerMethodUsedMessage">
-        <source>The method '{0}' is insecure when deserializing untrusted data.</source>
-        <target state="translated">信頼されていないデータを逆シリアル化する場合、メソッド '{0}' は安全ではありません。</target>
-        <note />
-      </trans-unit>
-      <trans-unit id="NetDataContractSerializerMethodUsedTitle">
-        <source>Do not use insecure deserializer NetDataContractSerializer</source>
-        <target state="translated">安全でないデシリアライザー NetDataContractSerializer を使用しない</target>
-        <note />
-      </trans-unit>
-      <trans-unit id="ObjectStateFormatterMethodUsedMessage">
-        <source>The method '{0}' is insecure when deserializing untrusted data.</source>
-        <target state="translated">信頼されていないデータを逆シリアル化する場合、メソッド '{0}' は安全ではありません。</target>
-        <note />
-      </trans-unit>
-      <trans-unit id="ObjectStateFormatterMethodUsedTitle">
-        <source>Do not use insecure deserializer ObjectStateFormatter</source>
-        <target state="translated">安全でないデシリアライザー ObjectStateFormatter を使用しない</target>
-        <note />
-      </trans-unit>
-      <trans-unit id="ReviewCodeForDllInjectionVulnerabilitiesMessage">
-        <source>Potential DLL injection vulnerability was found where '{0}' in method '{1}' may be tainted by user-controlled data from '{2}' in method '{3}'.</source>
-        <target state="translated">潜在的な DLL インジェクションの脆弱性が見つかりました。メソッド '{1}' の '{0}' は、メソッド '{3}' の '{2}' からのユーザーが制御するデータによって悪用される可能性があります。</target>
-        <note />
-      </trans-unit>
-      <trans-unit id="ReviewCodeForDllInjectionVulnerabilitiesTitle">
-        <source>Review code for DLL injection vulnerabilities</source>
-        <target state="translated">コードをレビューし、DLL インジェクションの脆弱性を確認する</target>
-        <note />
-      </trans-unit>
-      <trans-unit id="ReviewCodeForFilePathInjectionVulnerabilitiesMessage">
-        <source>Potential file path injection vulnerability was found where '{0}' in method '{1}' may be tainted by user-controlled data from '{2}' in method '{3}'.</source>
-        <target state="translated">潜在的なファイル パス インジェクションの脆弱性が見つかりました。メソッド '{1}' の '{0}' は、メソッド '{3}' の '{2}' からのユーザーが制御するデータによって悪用される可能性があります。</target>
-        <note />
-      </trans-unit>
-      <trans-unit id="ReviewCodeForFilePathInjectionVulnerabilitiesTitle">
-        <source>Review code for file path injection vulnerabilities</source>
-        <target state="translated">コードをレビューし、ファイル パス インジェクションの脆弱性を確認する</target>
-        <note />
-      </trans-unit>
-      <trans-unit id="ReviewCodeForInformationDisclosureVulnerabilitiesMessage">
-        <source>Potential information disclosure vulnerability was found where '{0}' in method '{1}' may contain unintended information from '{2}' in method '{3}'.</source>
-        <target state="translated">潜在的な情報漏えいの脆弱性が見つかりました。メソッド '{1}' の '{0}' に、メソッド '{3}' の '{2}' からの意図しない情報が含まれる可能性があります。</target>
-        <note />
-      </trans-unit>
-      <trans-unit id="ReviewCodeForInformationDisclosureVulnerabilitiesTitle">
-        <source>Review code for information disclosure vulnerabilities</source>
-        <target state="translated">コードをレビューし、情報漏えいの脆弱性を確認する</target>
-        <note />
-      </trans-unit>
-      <trans-unit id="ReviewCodeForLdapInjectionVulnerabilitiesMessage">
-        <source>Potential LDAP injection vulnerability was found where '{0}' in method '{1}' may be tainted by user-controlled data from '{2}' in method '{3}'.</source>
-        <target state="translated">潜在的な LDAP インジェクションの脆弱性が見つかりました。メソッド '{1}' の '{0}' は、メソッド '{3}' の '{2}' からのユーザーが制御するデータによって悪用される可能性があります。</target>
-        <note />
-      </trans-unit>
-      <trans-unit id="ReviewCodeForLdapInjectionVulnerabilitiesTitle">
-        <source>Review code for LDAP injection vulnerabilities</source>
-        <target state="translated">コードをレビューし、LDAP インジェクションの脆弱性を確認する</target>
-        <note />
-      </trans-unit>
-      <trans-unit id="ReviewCodeForOpenRedirectVulnerabilitiesMessage">
-        <source>Potential open redirect vulnerability was found where '{0}' in method '{1}' may be tainted by user-controlled data from '{2}' in method '{3}'.</source>
-        <target state="translated">潜在的なオープン リダイレクトの脆弱性が見つかりました。メソッド '{1}' の '{0}' は、メソッド '{3}' の '{2}' からのユーザーが制御するデータによって悪用される可能性があります。</target>
-        <note />
-      </trans-unit>
-      <trans-unit id="ReviewCodeForOpenRedirectVulnerabilitiesTitle">
-        <source>Review code for open redirect vulnerabilities</source>
-        <target state="translated">コードをレビューし、オープン リダイレクトの脆弱性を確認する</target>
-        <note />
-      </trans-unit>
-      <trans-unit id="ReviewCodeForProcessCommandInjectionVulnerabilitiesMessage">
-        <source>Potential process command injection vulnerability was found where '{0}' in method '{1}' may be tainted by user-controlled data from '{2}' in method '{3}'.</source>
-        <target state="translated">潜在的なプロセス コマンド インジェクションの脆弱性が見つかりました。メソッド '{1}' の '{0}' は、メソッド '{3}' の '{2}' からのユーザーが制御するデータによって悪用される可能性があります。</target>
-        <note />
-      </trans-unit>
-      <trans-unit id="ReviewCodeForProcessCommandInjectionVulnerabilitiesTitle">
-        <source>Review code for process command injection vulnerabilities</source>
-        <target state="translated">コードをレビューし、プロセス コマンド インジェクションの脆弱性を確認する</target>
-        <note />
-      </trans-unit>
-      <trans-unit id="ReviewCodeForRegexInjectionVulnerabilitiesMessage">
-        <source>Potential regex injection vulnerability was found where '{0}' in method '{1}' may be tainted by user-controlled data from '{2}' in method '{3}'.</source>
-        <target state="translated">潜在的な正規表現インジェクションの脆弱性が見つかりました。メソッド '{1}' の '{0}' は、メソッド '{3}' の '{2}' からのユーザーが制御するデータによって悪用される可能性があります。</target>
-        <note />
-      </trans-unit>
-      <trans-unit id="ReviewCodeForRegexInjectionVulnerabilitiesTitle">
-        <source>Review code for regex injection vulnerabilities</source>
-        <target state="translated">コードをレビューし、正規表現インジェクションの脆弱性を確認する</target>
-        <note />
-      </trans-unit>
-      <trans-unit id="ReviewCodeForSqlInjectionVulnerabilitiesMessage">
-        <source>Potential SQL injection vulnerability was found where '{0}' in method '{1}' may be tainted by user-controlled data from '{2}' in method '{3}'.</source>
-        <target state="translated">潜在的な SQL インジェクションの脆弱性が見つかりました。メソッド '{1}' の '{0}' は、メソッド '{3}' の '{2}' からのユーザーが制御するデータによって悪用される可能性があります。</target>
-        <note />
-      </trans-unit>
-      <trans-unit id="ReviewCodeForSqlInjectionVulnerabilitiesTitle">
-        <source>Review code for SQL injection vulnerabilities</source>
-        <target state="translated">コードをレビューし、SQL インジェクションの脆弱性を確認する</target>
-        <note />
-      </trans-unit>
-      <trans-unit id="BinaryFormatterDeserializeMaybeWithoutBinderSetMessage">
-        <source>The method '{0}' is insecure when deserializing untrusted data without a SerializationBinder to restrict the type of objects in the deserialized object graph.</source>
-        <target state="translated">SerializationBinder なしで信頼されていないデータを逆シリアル化して、逆シリアル化されたオブジェクト グラフ内でオブジェクトの型を制限する場合、メソッド '{0}' は安全ではありません。</target>
-        <note />
-      </trans-unit>
-      <trans-unit id="BinaryFormatterDeserializeMaybeWithoutBinderSetTitle">
-        <source>Ensure BinaryFormatter.Binder is set before calling BinaryFormatter.Deserialize</source>
-        <target state="translated">BinaryFormatter.Deserialize を呼び出す前に BinaryFormatter.Binder が設定されていることを確認する</target>
-        <note />
-      </trans-unit>
-      <trans-unit id="BinaryFormatterDeserializeWithoutBinderSetMessage">
-        <source>The method '{0}' is insecure when deserializing untrusted data without a SerializationBinder to restrict the type of objects in the deserialized object graph.</source>
-        <target state="translated">SerializationBinder なしで信頼されていないデータを逆シリアル化して、逆シリアル化されたオブジェクト グラフ内でオブジェクトの型を制限する場合、メソッド '{0}' は安全ではありません。</target>
-        <note />
-      </trans-unit>
-      <trans-unit id="BinaryFormatterDeserializeWithoutBinderSetTitle">
-        <source>Do not call BinaryFormatter.Deserialize without first setting BinaryFormatter.Binder</source>
-        <target state="translated">BinaryFormatter.Binder を設定せずに BinaryFormatter.Deserialize を呼び出さない</target>
-        <note />
-      </trans-unit>
-      <trans-unit id="ReviewCodeForXPathInjectionVulnerabilitiesMessage">
-        <source>Potential XPath injection vulnerability was found where '{0}' in method '{1}' may be tainted by user-controlled data from '{2}' in method '{3}'.</source>
-        <target state="translated">潜在的な XPath インジェクションの脆弱性が見つかりました。メソッド '{1}' の '{0}' は、メソッド '{3}' の '{2}' からのユーザーが制御するデータによって悪用される可能性があります。</target>
-        <note />
-      </trans-unit>
-      <trans-unit id="ReviewCodeForXPathInjectionVulnerabilitiesTitle">
-        <source>Review code for XPath injection vulnerabilities</source>
-        <target state="translated">コードをレビューし、XPath インジェクションの脆弱性を確認する</target>
-        <note />
-      </trans-unit>
-      <trans-unit id="ReviewCodeForXamlInjectionVulnerabilitiesMessage">
-        <source>Potential XAML injection vulnerability was found where '{0}' in method '{1}' may be tainted by user-controlled data from '{2}' in method '{3}'.</source>
-        <target state="translated">潜在的な XAML インジェクションの脆弱性が見つかりました。メソッド '{1}' の '{0}' は、メソッド '{3}' の '{2}' からのユーザーが制御するデータによって悪用される可能性があります。</target>
-        <note />
-      </trans-unit>
-      <trans-unit id="ReviewCodeForXamlInjectionVulnerabilitiesTitle">
-        <source>Review code for XAML injection vulnerabilities</source>
-        <target state="translated">コードをレビューし、XAML インジェクションの脆弱性を確認する</target>
-        <note />
-      </trans-unit>
-      <trans-unit id="ReviewCodeForXmlInjectionVulnerabilitiesMessage">
-        <source>Potential XML injection vulnerability was found where '{0}' in method '{1}' may be tainted by user-controlled data from '{2}' in method '{3}'.</source>
-        <target state="translated">潜在的な XML インジェクションの脆弱性が見つかりました。メソッド '{1}' の '{0}' は、メソッド '{3}' の '{2}' からのユーザーが制御するデータによって悪用される可能性があります。</target>
-        <note />
-      </trans-unit>
-      <trans-unit id="ReviewCodeForXmlInjectionVulnerabilitiesTitle">
-        <source>Review code for XML injection vulnerabilities</source>
-        <target state="translated">コードをレビューし、XML インジェクションの脆弱性を確認する</target>
-        <note />
-      </trans-unit>
-      <trans-unit id="ReviewCodeForXssVulnerabilitiesMessage">
-        <source>Potential cross-site scripting (XSS) vulnerability was found where '{0}' in method '{1}' may be tainted by user-controlled data from '{2}' in method '{3}'.</source>
-        <target state="translated">潜在的なクロスサイト スクリプト (XSS) の脆弱性が見つかりました。メソッド '{1}' の '{0}' は、メソッド '{3}' の '{2}' からのユーザーが制御するデータによって悪用される可能性があります。</target>
-        <note />
-      </trans-unit>
-      <trans-unit id="ReviewCodeForXssVulnerabilitiesTitle">
-        <source>Review code for XSS vulnerabilities</source>
-        <target state="translated">コードをレビューし、XSS の脆弱性を確認する</target>
-        <note />
-      </trans-unit>
-      <trans-unit id="ApprovedCipherMode">
-        <source>Do Not Use Unsafe Cipher Modes</source>
-        <target state="translated">安全ではない暗号モードを使用しないでください。</target>
-        <note />
-      </trans-unit>
-      <trans-unit id="ApprovedCipherModeDescription">
-        <source>These modes are vulnerable to attacks. Use only approved modes (CBC, CTS).</source>
-        <target state="translated">これらのモードは、攻撃に対して脆弱です。承認されたモード (CBC、CTS) のみを使用してください。</target>
-        <note />
-      </trans-unit>
-      <trans-unit id="ApprovedCipherModeMessage">
-        <source>It uses an unsafe Cipher Mode {0}</source>
-        <target state="translated">安全ではない暗号モード {0} を使用します</target>
-        <note />
-      </trans-unit>
-      <trans-unit id="DefinitelyInstallRootCert">
-        <source>Do Not Add Certificates To Root Store</source>
-        <target state="translated">ルート ストアに証明書を追加しない</target>
-        <note />
-      </trans-unit>
-      <trans-unit id="DefinitelyInstallRootCertMessage">
-        <source>Adding certificates to the operating system's trusted root certificates increases the risk of incorrectly authenticating an illegitimate certificate</source>
-        <target state="translated">オペレーティング システムの信頼されたルート証明書に証明書を追加すると、不正な証明書を誤って認証するリスクが高くなります</target>
-        <note />
-      </trans-unit>
-      <trans-unit id="DefinitelyUseSecureCookiesASPNetCore">
-        <source>Use Secure Cookies In ASP.Net Core</source>
-        <target state="translated">ASP.Net Core で安全な Cookie を使用します</target>
-        <note />
-      </trans-unit>
-      <trans-unit id="DefinitelyUseSecureCookiesASPNetCoreMessage">
-        <source>Set CookieOptions.Secure = true when setting a cookie</source>
-        <target state="translated">Cookie を設定する場合は、CookieOptions.Secure = true と設定してください。</target>
-        <note />
-      </trans-unit>
-      <trans-unit id="DoNotAddArchiveItemPathToTheTargetFileSystemPath">
-        <source>Do Not Add Archive Item's Path To The Target File System Path</source>
-        <target state="translated">アーカイブ項目のパスをターゲット ファイル システム パスに追加しない</target>
-        <note />
-      </trans-unit>
-      <trans-unit id="DoNotAddArchiveItemPathToTheTargetFileSystemPathDescription">
-        <source>When extracting files from an archive and using the archive item's path, check if the path is safe. Archive path can be relative and can lead to file system access outside of the expected file system target path, leading to malicious config changes and remote code execution via lay-and-wait technique.</source>
-        <target state="translated">アーカイブからファイルを抽出し、アーカイブ アイテムのパスを使用するときは、パスが安全であるかどうかを確認します。アーカイブ パスは相対パスの場合があり、想定されるファイル システムのターゲット パス以外でファイル システムへのアクセスが可能になる可能性があります。これは、lay-and-wait の技法によって悪意のある構成変更とリモート コードの実行につながります。</target>
-        <note />
-      </trans-unit>
-      <trans-unit id="DoNotAddArchiveItemPathToTheTargetFileSystemPathMessage">
-        <source>When creating path for '{0} in method {1}' from relative archive item path to extract file and the source is an untrusted zip archive, make sure to sanitize relative archive item path '{2} in method {3}'</source>
-        <target state="translated">'メソッド {1} の {0}' のパスを相対アーカイブ アイテムのパスから作成してファイルを抽出し、ソースが信頼されていない zip アーカイブである場合は、'メソッド {3} の相対アーカイブ アイテムのパス {2}' をサニタイズしてください</target>
-        <note />
-      </trans-unit>
-      <trans-unit id="DefinitelyUseWeakKDFInsufficientIterationCount">
-        <source>Do Not Use Weak Key Derivation Function With Insufficient Iteration Count</source>
-        <target state="translated">反復回数が十分でない弱いキー派生関数は使用しないでください</target>
-        <note />
-      </trans-unit>
-      <trans-unit id="DefinitelyUseWeakKDFInsufficientIterationCountMessage">
-        <source>Use at least {0} iterations when deriving a cryptographic key from a password. By default, Rfc2898DeriveByte's IterationCount is only 1000</source>
-        <target state="translated">パスワードから暗号化キーを派生させる場合は、少なくとも {0} 回の反復を使用してください。既定では、Rfc2898DeriveByte の IterationCount は 1000 のみです</target>
-        <note />
-      </trans-unit>
-      <trans-unit id="DoNotAddSchemaByURL">
-        <source>Do Not Add Schema By URL</source>
-        <target state="translated">URL でスキーマを追加しない</target>
-        <note />
-      </trans-unit>
-      <trans-unit id="DoNotAddSchemaByURLDescription">
-        <source>This overload of XmlSchemaCollection.Add method internally enables DTD processing on the XML reader instance used, and uses UrlResolver for resolving external XML entities. The outcome is information disclosure. Content from file system or network shares for the machine processing the XML can be exposed to attacker. In addition, an attacker can use this as a DoS vector.</source>
-        <target state="translated">XmlSchemaCollection.Add メソッドのこのオーバーロードは、使用される XML リーダー インスタンスでの DTD の処理を内部的に有効にし、外部の XML エンティティの解決に UrlResolver を使用します。結果として情報が漏えいします。XML を処理するマシンのファイル システムまたはネットワーク共有からのコンテンツが攻撃者に対して流出する可能性があります。また、攻撃者はこれを DoS ベクターとして使用する可能性もあります。</target>
-        <note />
-      </trans-unit>
-      <trans-unit id="DoNotAddSchemaByURLMessage">
-        <source>This overload of the Add method is potentially unsafe because it may resolve dangerous external references</source>
-        <target state="translated">Add メソッドのこのオーバーロードは、危険な外部参照を解決することが考えられるため、安全ではない可能性があります</target>
-        <note />
-      </trans-unit>
-      <trans-unit id="DoNotCallDangerousMethodsInDeserialization">
-        <source>Do Not Call Dangerous Methods In Deserialization</source>
-        <target state="translated">逆シリアル化で危険なメソッドを呼び出さないでください</target>
-        <note />
-      </trans-unit>
-      <trans-unit id="DoNotCallDangerousMethodsInDeserializationDescription">
-        <source>Insecure Deserialization is a vulnerability which occurs when untrusted data is used to abuse the logic of an application, inflict a Denial-of-Service (DoS) attack, or even execute arbitrary code upon it being deserialized. It’s frequently possible for malicious users to abuse these deserialization features when the application is deserializing untrusted data which is under their control. Specifically, invoke dangerous methods in the process of deserialization. Successful insecure deserialization attacks could allow an attacker to carry out attacks such as DoS attacks, authentication bypasses, and remote code execution.</source>
-        <target state="translated">安全でない逆シリアル化は、アプリケーションのロジックを悪用したり、サービス拒否 (DoS) 攻撃を仕掛けたり、逆シリアル化されたときに任意のコードを実行したりすることさえあるために、信頼できないデータが使用される場合に発生する脆弱性です。 悪意のあるユーザーが、自分の管理下にある信頼できないデータをアプリケーションで逆シリアル化しているときに、これらの逆シリアル化機能を悪用することがよくあります。 具体的には、逆シリアル化の過程で危険なメソッドを呼び出します。 安全でない逆シリアル化攻撃が成功すると、攻撃者は DoS 攻撃、認証回避、リモートでのコード実行などの攻撃を仕掛ける可能性があります。</target>
-        <note />
-      </trans-unit>
-      <trans-unit id="DoNotCallDangerousMethodsInDeserializationMessage">
-        <source>When deserializing an instance of class {0}, method {1} can call dangerous method {2}.</source>
-        <target state="translated">クラス {0} のインスタンスを逆シリアル化すると、メソッド {1} が危険なメソッド{2} を呼び出す可能性があります。</target>
-        <note />
-      </trans-unit>
-      <trans-unit id="DoNotDisableCertificateValidation">
-        <source>Do Not Disable Certificate Validation</source>
-        <target state="translated">証明書の検証を無効にしません</target>
-        <note />
-      </trans-unit>
-      <trans-unit id="DoNotDisableCertificateValidationDescription">
-        <source>A certificate can help authenticate the identity of the server. Clients should validate the server certificate to ensure requests are sent to the intended server. If the ServerCertificateValidationCallback always returns 'true', any certificate will pass validation.</source>
-        <target state="translated">証明書を使用すると、サーバーの ID を認証できます。クライアントは、サーバー証明書を検証し、要求が意図したとおりのサーバーに送信されるようにする必要があります。ServerCertificateValidationCallback が常時 'true' を返す場合、すべての証明書が検証に成功します。</target>
-        <note />
-      </trans-unit>
-      <trans-unit id="DoNotDisableCertificateValidationMessage">
-        <source>The ServerCertificateValidationCallback is set to a function that accepts any server certificate, by always returning true. Ensure that server certificates are validated to verify the identity of the server receiving requests.</source>
-        <target state="translated">ServerCertificateValidationCallback は、常時 true を返すことによってあらゆるサーバー証明書を受け入れる関数に設定されます。要求を受信するサーバーの ID を確認するサーバー証明書が検証されるようにします。</target>
-        <note />
-      </trans-unit>
-      <trans-unit id="DoNotDisableHTTPHeaderChecking">
-        <source>Do Not Disable HTTP Header Checking</source>
-        <target state="translated">HTTP ヘッダーのチェックを無効にしない</target>
-        <note />
-      </trans-unit>
-      <trans-unit id="DoNotDisableHTTPHeaderCheckingDescription">
-        <source>HTTP header checking enables encoding of the carriage return and newline characters, \r and \n, that are found in response headers. This encoding can help to avoid injection attacks that exploit an application that echoes untrusted data contained by the header.</source>
-        <target state="translated">HTTP ヘッダーのチェックでは、応答ヘッダーに含まれる復帰や改行文字のエンコードを有効にします。\r\nこのエンコードは、ヘッダーに含まれる信頼されていないデータをエコーするアプリケーションを悪用するインジェクション攻撃を回避するのに役立ちます。</target>
-        <note />
-      </trans-unit>
-      <trans-unit id="DoNotDisableHTTPHeaderCheckingMessage">
-        <source>Do not disable HTTP header checking</source>
-        <target state="translated">HTTP ヘッダーのチェックを無効にしない</target>
-        <note />
-      </trans-unit>
-      <trans-unit id="DoNotDisableRequestValidation">
-        <source>Do Not Disable Request Validation</source>
-        <target state="translated">要求の検証を無効にしない</target>
-        <note />
-      </trans-unit>
-      <trans-unit id="DoNotDisableRequestValidationDescription">
-        <source>Request validation is a feature in ASP.NET that examines HTTP requests and determines whether they contain potentially dangerous content. This check adds protection from markup or code in the URL query string, cookies, or posted form values that might have been added for malicious purposes. So, it is generally desirable and should be left enabled for defense in depth.</source>
-        <target state="translated">要求の検証は、HTTP 要求を調べ、危険性のあるコンテンツが含まれているかどうかを判断する ASP.NET の機能です。この確認により、不正な目的のために追加された可能性がある、URL クエリ文字列内のマークアップやコード、Cookie、投稿されたフォームの値から保護することができます。そのため、この機能は一般的に望ましいものであり、多重の防御のために有効にしておくべきです。</target>
-        <note />
-      </trans-unit>
-      <trans-unit id="DoNotDisableRequestValidationMessage">
-        <source>{0} has request validation disabled</source>
-        <target state="translated">メソッド {0} の要求の検証が無効です</target>
-        <note />
-      </trans-unit>
-      <trans-unit id="DoNotDisableSchUseStrongCrypto">
-        <source>Do Not Disable SChannel Use of Strong Crypto</source>
-        <target state="translated">SChannel による強力な暗号の使用を無効にしません</target>
-        <note />
-      </trans-unit>
-      <trans-unit id="DoNotDisableSchUseStrongCryptoDescription">
-        <source>Starting with the .NET Framework 4.6, the System.Net.ServicePointManager and System.Net.Security.SslStream classes are recommeded to use new protocols. The old ones have protocol weaknesses and are not supported. Setting Switch.System.Net.DontEnableSchUseStrongCrypto with true will use the old weak crypto check and opt out of the protocol migration.</source>
-        <target state="translated">.NET Framework 4.6 以降、System.Net.ServicePointManager クラスと System.Net.Security.SslStream クラスで新しいプロトコルを使用することをお勧めします。古いプロトコルは、プロトコルの脆弱性があるため、サポートされていません。Switch.System.Net.DontEnableSchUseStrongCrypto を true に設定すると、古くて脆弱な暗号のチェックが使用され、プロトコルの移行がオプトアウトされます。</target>
-        <note />
-      </trans-unit>
-      <trans-unit id="DoNotDisableSchUseStrongCryptoMessage">
-        <source>{0} disables TLS 1.2 and enables SSLv3</source>
-        <target state="translated">{0} は、TLS 1.2 を無効にして、SSLv3 を有効にします</target>
-        <note />
-      </trans-unit>
-      <trans-unit id="DoNotHardCodeEncryptionKey">
-        <source>Do Not Hard Code Encryption Key</source>
-        <target state="translated">暗号化キーをハード コードしない</target>
-        <note />
-      </trans-unit>
-      <trans-unit id="DoNotHardCodeEncryptionKeyDescription">
-        <source>SymmetricAlgorithm's .Key property, or a method's rgbKey parameter, should never be a hardcoded value.</source>
-        <target state="translated">SymmetricAlgorithm の .Key プロパティまたはメソッドの rgbKey パラメーターをハードコードされた値にすることはできません。</target>
-        <note />
-      </trans-unit>
-      <trans-unit id="DoNotHardCodeEncryptionKeyMessage">
-        <source>Potential security vulnerability was found where '{0}' in method '{1}' may be tainted by hardcoded key from '{2}' in method '{3}'</source>
-        <target state="translated">潜在的なセキュリティの脆弱性が見つかりました。メソッド '{1}' の '{0}' は、メソッド '{3}' の '{2}' からのハードコードされたキーによって悪用される可能性があります</target>
-        <note />
-      </trans-unit>
-      <trans-unit id="DoNotInstallRootCertDescription">
-        <source>By default, the Trusted Root Certification Authorities certificate store is configured with a set of public CAs that has met the requirements of the Microsoft Root Certificate Program. Since all trusted root CAs can issue certificates for any domain, an attacker can pick a weak or coercible CA that you install by yourself to target for an attack – and a single vulnerable, malicious or coercible CA undermines the security of the entire system. To make matters worse, these attacks can go unnoticed quite easily.</source>
-        <target state="translated">既定では、信頼されたルート証明機関の証明書ストアは、Microsoft ルート証明書プログラムの要件を満たす一連の公的 CA で構成されています。すべての信頼されたルート CA は任意のドメインの証明書を発行できますが、攻撃者はユーザー自身がインストールする脆弱な CA または制御可能な CA を攻撃対象として選択できます。脆弱な CA、悪意のあるCA、制御可能な CA が 1 つでもあると、システム全体のセキュリティが弱体化します。さらに悪いことに、こうした攻撃はまったく気付かずに、しかも簡単に行うことができます。</target>
-        <note />
-      </trans-unit>
-      <trans-unit id="DoNotReferSelfInSerializableClass">
-        <source>Do Not Refer Self In Serializable Class</source>
-        <target state="translated">シリアル化可能なクラスで自己参照しません</target>
-        <note />
-      </trans-unit>
-      <trans-unit id="DoNotReferSelfInSerializableClassDescription">
-        <source>This can allow an attacker to DOS or exhaust the memory of the process.</source>
-        <target state="translated">これにより、攻撃者が DOS を実行したり、プロセスのメモリを消費したりできるようになります。</target>
-        <note />
-      </trans-unit>
-      <trans-unit id="DoNotReferSelfInSerializableClassMessage">
-        <source>{0} participates in a potential reference cycle</source>
-        <target state="translated">{0} で潜在的な参照サイクルが生じています</target>
-        <note />
-      </trans-unit>
-      <trans-unit id="DoNotSerializeTypesWithPointerFields">
-        <source>Do Not Serialize Types With Pointer Fields</source>
-        <target state="translated">ポインター フィールドを持つ型をシリアル化しない</target>
-        <note />
-      </trans-unit>
-      <trans-unit id="DoNotSerializeTypesWithPointerFieldsDescription">
-        <source>Pointers are not "type safe" in the sense that you cannot guarantee the correctness of the memory they point at. So, serializing types with pointer fields is dangerous, as it may allow an attacker to control the pointer.</source>
-        <target state="translated">ポインターは、自身がポイントするメモリの正しさを保証できないという意味で「タイプ セーフ」ではありません。そのため、攻撃者によるポインターの制御が可能になる場合があるので、ポインター フィールドを持つ型をシリアル化することは危険です。</target>
-        <note />
-      </trans-unit>
-      <trans-unit id="DoNotSerializeTypesWithPointerFieldsMessage">
-        <source>Pointer field {0} on serializable type.</source>
-        <target state="translated">シリアル化可能な型のポインター フィールド {0} です。</target>
-        <note />
-      </trans-unit>
-      <trans-unit id="DoNotUseAccountSAS">
-        <source>Do Not Use Account Shared Access Signature</source>
-        <target state="translated">アカウントの Shared Access Signature を使用しない</target>
-        <note />
-      </trans-unit>
-      <trans-unit id="DoNotUseAccountSASDescription">
-        <source>Shared Access Signatures(SAS) are a vital part of the security model for any application using Azure Storage, they should provide limited and safe permissions to your storage account to clients that don't have the account key. All of the operations available via a service SAS are also available via an account SAS, that is, account SAS is too powerful. So it is recommended to use Service SAS to delegate access more carefully.</source>
-        <target state="translated">Shared Access Signatures (SAS) は、Azure Storage を使用しているすべてのアプリケーションのセキュリティ モデルに不可欠な部分であり、アカウント キーを持たないクライアントにストレージ アカウントへの制限された安全なアクセス許可を提供する必要があります。サービス SAS を通じて利用可能なすべての操作は、アカウント SAS を通じて利用することもできます。つまり、アカウント SAS は強力すぎるということです。このため、サービス SAS を使用してアクセスをより慎重に委任することをお勧めします。</target>
-        <note />
-      </trans-unit>
-      <trans-unit id="DoNotUseAccountSASMessage">
-        <source>Use Service SAS instead of Account SAS for fine grained access control and container-level access policy</source>
-        <target state="translated">詳細に設定されたアクセス制御とコンテナーレベルのアクセス ポリシーには、アカウント SAS の代わりにサービス SAS を使用してください</target>
-        <note />
-      </trans-unit>
-      <trans-unit id="DoNotUseBrokenCryptographicAlgorithms">
-        <source>Do Not Use Broken Cryptographic Algorithms</source>
-        <target state="translated">破られた暗号アルゴリズムを使用しない</target>
-        <note />
-      </trans-unit>
-      <trans-unit id="DoNotUseBrokenCryptographicAlgorithmsDescription">
-        <source>An attack making it computationally feasible to break this algorithm exists. This allows attackers to break the cryptographic guarantees it is designed to provide. Depending on the type and application of this cryptographic algorithm, this may allow attackers to read enciphered messages, tamper with enciphered  messages, forge digital signatures, tamper with hashed content, or otherwise compromise any cryptosystem based on this algorithm. Replace encryption uses with the AES algorithm (AES-256, AES-192 and AES-128 are acceptable) with a key length greater than or equal to 128 bits. Replace hashing uses with a hashing function in the SHA-2 family, such as SHA512, SHA384, or SHA256. Replace digital signature uses with RSA with a key length greater than or equal to 2048-bits, or ECDSA with a key length greater than or equal to 256 bits.</source>
-        <target state="translated">このアルゴリズムを破ることをコンピューター的に実現する攻撃が存在します。これによって攻撃者は、提供されるはずの暗号化による保証を破ることが可能になります。この暗号アルゴリズムの種類とアプリケーションによっては、攻撃者は、暗号化されたメッセージの読み取り、暗号化されたメッセージの改ざん、デジタル署名の偽造、ハッシュされたコンテンツの改ざん、またはこのアルゴリズムに基づく暗号システムの侵害を実行できるようになる可能性があります。暗号化の使用を、キーの長さが 128 ビット以上の AES アルゴリズム (AES-256、AES-192、および AES-128 が使用可能) に置き換えます。ハッシュの使用を、SHA512、SHA384、SHA256 などの SHA-2 ファミリのハッシュ関数に置き換えます。デジタル署名の使用を、キーの長さが 2048 ビット以上の RSA か、キーの長さが 256 ビット以上の ECDSA に置き換えます。</target>
-        <note />
-      </trans-unit>
-      <trans-unit id="DoNotUseBrokenCryptographicAlgorithmsMessage">
-        <source>{0} uses a broken cryptographic algorithm {1}</source>
-        <target state="translated">{0} が、破られた暗号アルゴリズム {1} を使用します</target>
-        <note />
-      </trans-unit>
-      <trans-unit id="DoNotUseDSA">
-        <source>Do Not Use Digital Signature Algorithm (DSA)</source>
-        <target state="translated">デジタル署名アルゴリズム (DSA) を使用しない</target>
-        <note />
-      </trans-unit>
-      <trans-unit id="DoNotUseDSADescription">
-        <source>DSA is too weak to use.</source>
-        <target state="translated">DSA は脆弱であるため使用しません。</target>
-        <note />
-      </trans-unit>
-      <trans-unit id="DoNotUseDSAMessage">
-        <source>Asymmetric encryption algorithm {0} is weak. Switch to an RSA with at least 2048 key size, ECDH or ECDSA algorithm instead</source>
-        <target state="translated">非対称暗号化アルゴリズム {0} が脆弱です。キー サイズが少なくとも 2048 の RSA、ECDH、または ECDSA アルゴリズムに切り替えてください</target>
-        <note />
-      </trans-unit>
-      <trans-unit id="DoNotUseDeprecatedSecurityProtocols">
-        <source>Do Not Use Deprecated Security Protocols</source>
-        <target state="translated">非推奨のセキュリティ プロトコルを使用しない</target>
-        <note />
-      </trans-unit>
-      <trans-unit id="DoNotUseDeprecatedSecurityProtocolsDescription">
-        <source>Using a deprecated security protocol rather than the system default is risky.</source>
-        <target state="translated">システムの既定値ではなく、非推奨のセキュリティ プロトコルを使用することは安全ではありません。</target>
-        <note />
-      </trans-unit>
-      <trans-unit id="DoNotUseDeprecatedSecurityProtocolsMessage">
-        <source>Hard-coded use of deprecated security protocol {0}</source>
-        <target state="translated">非推奨のセキュリティ プロトコル {0} のハードコーディングされた使用</target>
-        <note />
-      </trans-unit>
-      <trans-unit id="DoNotUseMD5">
-        <source>Do not use insecure cryptographic algorithm MD5.</source>
-        <target state="translated">安全でない暗号アルゴリズム MD5 を使用しない。</target>
-        <note />
-      </trans-unit>
-      <trans-unit id="DoNotUseMD5Description">
-        <source>This type implements MD5, a cryptographically insecure hashing function. Hash collisions are computationally feasible for the MD5 and HMACMD5 algorithms. Replace this usage with a SHA-2 family hash algorithm (SHA512, SHA384, SHA256).</source>
-        <target state="translated">この型は、暗号として安全でないハッシュ関数である MD5 を実装しています。MD5 と HMACMD5 アルゴリズムでは、計算上、ハッシュの競合が起こる可能性があります。この使用を SHA-2 ファミリのハッシュ アルゴリズム (SHA512、SHA384、SHA256) に置き換えてください。</target>
-        <note />
-      </trans-unit>
-      <trans-unit id="DoNotUseObsoleteKDFAlgorithm">
-        <source>Do not use obsolete key derivation function</source>
-        <target state="translated">非推奨のキー派生関数を使用しないでください</target>
-        <note />
-      </trans-unit>
-      <trans-unit id="DoNotUseObsoleteKDFAlgorithmDescription">
-        <source>Password-based key derivation should use PBKDF2 with SHA-2. Avoid using PasswordDeriveBytes since it generates a PBKDF1 key. Avoid using Rfc2898DeriveBytes.CryptDeriveKey since it doesn't use the iteration count or salt.</source>
-        <target state="translated">パスワードベースのキーの派生では、PBKDF2 を SHA-2 と一緒に使用してください。PBKDF1 キーが生成されてしまうため、PasswordDeriveBytes を使用しないでください。反復カウントまたは salt を使用していないため、Rfc2898DeriveBytes.CryptDeriveKey を使用しないでください。</target>
-        <note />
-      </trans-unit>
-      <trans-unit id="DoNotUseObsoleteKDFAlgorithmMessage">
-        <source>Call to obsolete key derivation function {0}.{1}</source>
-        <target state="translated">非推奨のキー派生関数 {0}.{1} への呼び出し</target>
-        <note />
-      </trans-unit>
-      <trans-unit id="DoNotUseSHA1">
-        <source>Do not use insecure cryptographic algorithm SHA1.</source>
-        <target state="translated">安全でない暗号アルゴリズム SHA1 を使用しない。</target>
-        <note />
-      </trans-unit>
-      <trans-unit id="DoNotUseSHA1Description">
-        <source>This type implements SHA1, a cryptographically insecure hashing function. Hash collisions are computationally feasible for the SHA-1 and SHA-0 algorithms. Replace this usage with a SHA-2 family hash algorithm (SHA512, SHA384, SHA256).</source>
-        <target state="translated">この型は、暗号として安全でないハッシュ関数である SHA1 を実装しています。SHA-1 と SHA-0 アルゴリズムでは、計算上、ハッシュの競合が起こる可能性があります。この使用を SHA-2 ファミリのハッシュ アルゴリズム (SHA512、SHA384、SHA256) に置き換えてください。</target>
-        <note />
-      </trans-unit>
-      <trans-unit id="DoNotUseWeakCryptographicAlgorithms">
-        <source>Do Not Use Weak Cryptographic Algorithms</source>
-        <target state="translated">脆弱な暗号アルゴリズムを使用しない</target>
-        <note />
-      </trans-unit>
-      <trans-unit id="DoNotUseWeakCryptographicAlgorithmsDescription">
-        <source>Cryptographic algorithms degrade over time as attacks become for advances to attacker get access to more computation. Depending on the type and application of this cryptographic algorithm, further degradation of the cryptographic strength of it may allow attackers to read enciphered messages, tamper with enciphered  messages, forge digital signatures, tamper with hashed content, or otherwise compromise any cryptosystem based on this algorithm. Replace encryption uses with the AES algorithm (AES-256, AES-192 and AES-128 are acceptable) with a key length greater than or equal to 128 bits. Replace hashing uses with a hashing function in the SHA-2 family, such as SHA-2 512, SHA-2 384, or SHA-2 256.</source>
-        <target state="translated">攻撃が進化し、攻撃者がアクセスできる計算が増えるにつれ、暗号アルゴリズムは徐々に弱まっていきます。この暗号アルゴリズムの種類とアプリケーションによっては、暗号の強度がさらに弱くなると、攻撃者は、暗号化されたメッセージの読み取り、暗号化されたメッセージの改ざん、デジタル署名の偽造、ハッシュされたコンテンツの改ざん、またはこのアルゴリズムに基づく暗号システムの侵害を実行できるようになる可能性があります。暗号化の使用を、キーの長さが 128 ビット以上の AES アルゴリズム (AES-256、AES-192、および AES-128 が使用可能) に置き換えます。ハッシュの使用を、SHA-2 512、SHA-2 384、SHA-2 256 などの SHA-2 ファミリのハッシュ関数に置き換えます。</target>
-        <note />
-      </trans-unit>
-      <trans-unit id="DoNotUseWeakCryptographicAlgorithmsMessage">
-        <source>{0} uses a weak cryptographic algorithm {1}</source>
-        <target state="translated">{0} が、脆弱な暗号アルゴリズム {1} を使用します</target>
-        <note />
-      </trans-unit>
-      <trans-unit id="DoNotUseWeakKDFAlgorithm">
-        <source>Do Not Use Weak Key Derivation Function Algorithm</source>
-        <target state="translated">弱いキー派生関数アルゴリズムを使用しないでください</target>
-        <note />
-      </trans-unit>
-      <trans-unit id="DoNotUseWeakKDFAlgorithmDescription">
-        <source>Some implementations of the Rfc2898DeriveBytes class allow for a hash algorithm to be specified in a constructor parameter or overwritten in the HashAlgorithm property. If a hash algorithm is specified, then it should be SHA-256 or higher.</source>
-        <target state="translated">Rfc2898DeriveBytes クラスの一部の実装では、ハッシュ アルゴリズムをコンストラクターのパラメーターで指定するか、HashAlgorithm プロパティで上書きすることができます。ハッシュ アルゴリズムが指定されている場合、SHA-256 またはそれ以上でなければなりません。</target>
-        <note />
-      </trans-unit>
-      <trans-unit id="DoNotUseWeakKDFAlgorithmMessage">
-        <source>{0} created with a weak hash algorithm. Use SHA256, SHA384, or SHA512 to create a strong key from a password</source>
-        <target state="translated">{0} は弱いハッシュ アルゴリズムを使用して作成されました。SHA256、SHA384、SHA512 を使用してパスワードから強力なキーを作成してください</target>
-        <note />
-      </trans-unit>
-      <trans-unit id="DoNotUseWeakKDFInsufficientIterationCountDescription">
-        <source>When deriving cryptographic keys from user-provided inputs such as password, use sufficient iteration count (at least 100k).</source>
-        <target state="translated">パスワードなど、ユーザーが指定した入力から暗号化キーを派生させる場合は、十分な反復回数を使用してください (少なくとも 10 万)。</target>
-        <note />
-      </trans-unit>
-      <trans-unit id="DoNotUseXslTransform">
-        <source>Do Not Use XslTransform</source>
-        <target state="translated">XslTransform を使用しないでください</target>
-        <note />
-      </trans-unit>
-      <trans-unit id="DoNotUseXslTransformMessage">
-        <source>Do not use XslTransform. It does not restrict potentially dangerous external references.</source>
-        <target state="translated">XslTransform を使用しないでください。危険性のある外部参照は制限されません。</target>
-        <note />
-      </trans-unit>
-      <trans-unit id="HardCodedSecurityProtocolMessage">
-        <source>Avoid hardcoding SecurityProtocolType {0}, and instead use SecurityProtocolType.SystemDefault to allow the operating system to choose the best Transport Layer Security protocol to use.</source>
-        <target state="translated">SecurityProtocolType {0} をハードコードしないでください。代わりに、SecurityProtocolType.SystemDefault を使用して、オペレーティング システムが使用する最適なトランスポート層セキュリティ プロトコルを選択できるようにします。</target>
-        <note />
-      </trans-unit>
-      <trans-unit id="HardCodedSecurityProtocolTitle">
-        <source>Avoid hardcoding SecurityProtocolType value</source>
-        <target state="translated">SecurityProtocolType の値をハードコードしない</target>
-        <note />
-      </trans-unit>
-      <trans-unit id="MaybeInstallRootCert">
-        <source>Ensure Certificates Are Not Added To Root Store</source>
-        <target state="translated">証明書がルート ストアに追加されていないことを確認する</target>
-        <note />
-      </trans-unit>
-      <trans-unit id="MaybeInstallRootCertMessage">
-        <source>Adding certificates to the operating system's trusted root certificates is insecure. Ensure that the target store is not root store.</source>
-        <target state="translated">オペレーティング システムの信頼されたルート証明書に証明書を追加することは安全ではありません。ターゲット ストアがルート ストアでないことを確認してください。</target>
-        <note />
-      </trans-unit>
-      <trans-unit id="MaybeUseSecureCookiesASPNetCore">
-        <source>Ensure Use Secure Cookies In ASP.Net Core</source>
-        <target state="translated">ASP.Net Core で安全な Cookie を使用することを確認します</target>
-        <note />
-      </trans-unit>
-      <trans-unit id="MaybeUseSecureCookiesASPNetCoreMessage">
-        <source>Ensure that CookieOptions.Secure = true when setting a cookie</source>
-        <target state="translated">Cookie を設定する場合は、CookieOptions.Secure = true になっていることを確認してください</target>
-        <note />
-      </trans-unit>
-      <trans-unit id="MaybeUseWeakKDFInsufficientIterationCount">
-        <source>Ensure Sufficient Iteration Count When Using Weak Key Derivation Function</source>
-        <target state="translated">弱いキー派生関数を使用する場合は十分な反復回数を確保してください</target>
-        <note />
-      </trans-unit>
-      <trans-unit id="MaybeUseWeakKDFInsufficientIterationCountMessage">
-        <source>Ensure that the iteration count is at least {0} when deriving a cryptographic key from a password. By default, Rfc2898DeriveByte's IterationCount is only 1000</source>
-        <target state="translated">パスワードから暗号化キーを派生させる場合は、反復回数が少なくとも {0} 回であることを確認してください。既定では、Rfc2898DeriveByte の IterationCount は 1000 のみです</target>
-        <note />
-      </trans-unit>
-      <trans-unit id="SetViewStateUserKey">
-        <source>Set ViewStateUserKey For Classes Derived From Page</source>
-        <target state="translated">ページから派生したクラスに ViewStateUserKey を設定する</target>
-        <note />
-      </trans-unit>
-      <trans-unit id="SetViewStateUserKeyDescription">
-        <source>Setting the ViewStateUserKey property can help you prevent attacks on your application by allowing you to assign an identifier to the view-state variable for individual users so that they cannot use the variable to generate an attack. Otherwise, there will be cross-site request forgery vulnerabilities.</source>
-        <target state="translated">ViewStateUserKey プロパティを設定すると、識別子を個別のユーザーの view-state 変数に割り当てて、ユーザーが変数を使用した攻撃を実行できないようにすることで、アプリケーションに対する攻撃を防ぐことができます。そうしない場合、クロスサイト リクエスト フォージェリの脆弱性の危険性があります。</target>
-        <note />
-      </trans-unit>
-      <trans-unit id="SetViewStateUserKeyMessage">
-        <source>The class {0} derived from System.Web.UI.Page does not set the ViewStateUserKey property in the OnInit method or Page_Init method</source>
-        <target state="translated">System.Web.UI.Page から派生したクラス {0} は、OnInit メソッドまたは Page_Init メソッドで ViewStateUserKey プロパティを設定しません</target>
-        <note />
-      </trans-unit>
-      <trans-unit id="UseContainerLevelAccessPolicy">
-        <source>Use Container Level Access Policy</source>
-        <target state="translated">コンテナー レベルのアクセス ポリシーを使用する</target>
-        <note />
-      </trans-unit>
-      <trans-unit id="UseContainerLevelAccessPolicyDescription">
-        <source>No access policy identifier is specified, making tokens non-revocable.</source>
-        <target state="translated">アクセス ポリシー識別子が指定されていません。トークンが取消可能ではなくなります。</target>
-        <note />
-      </trans-unit>
-      <trans-unit id="UseContainerLevelAccessPolicyMessage">
-        <source>Consider using Azure's role-based access control instead of a Shared Access Signature (SAS) if possible. If you still need to use a SAS, use a container-level access policy when creating a SAS</source>
-        <target state="translated">可能な場合は、Shared Access Signature (SAS) の代わりに、Azure のロールベースのアクセス制御を使用することを検討してください。依然として SAS を使用する必要がある場合は、SAS の作成時にコンテナーレベルのアクセス ポリシーを使用します</target>
+        <target state="new">Use ordinal stringcomparison</target>
         <note />
       </trans-unit>
       <trans-unit id="UseRSAWithSufficientKeySize">
         <source>Use Rivest–Shamir–Adleman (RSA) Algorithm With Sufficient Key Size</source>
-        <target state="translated">十分なキー サイズの Rivest–Shamir–Adleman (RSA) アルゴリズムを使用します</target>
+        <target state="new">Use Rivest–Shamir–Adleman (RSA) Algorithm With Sufficient Key Size</target>
         <note />
       </trans-unit>
       <trans-unit id="UseRSAWithSufficientKeySizeDescription">
         <source>Encryption algorithms are vulnerable to brute force attacks when too small a key size is used.</source>
-        <target state="translated">暗号化アルゴリズムは、小さすぎるキー サイズが使用されていると、ブルート フォース攻撃に対して脆弱になります。</target>
+        <target state="new">Encryption algorithms are vulnerable to brute force attacks when too small a key size is used.</target>
         <note />
       </trans-unit>
       <trans-unit id="UseRSAWithSufficientKeySizeMessage">
         <source>Asymmetric encryption algorithm {0}'s key size is less than 2048. Switch to an RSA with at least 2048 key size, ECDH or ECDSA algorithm instead.</source>
-        <target state="translated">非対称暗号化アルゴリズム {0} のキー サイズが 2048 未満です。キー サイズが少なくとも 2048 の RSA、ECDH、または ECDSA アルゴリズムに切り替えてください。</target>
+        <target state="new">Asymmetric encryption algorithm {0}'s key size is less than 2048. Switch to an RSA with at least 2048 key size, ECDH or ECDSA algorithm instead.</target>
         <note />
       </trans-unit>
       <trans-unit id="UseSecureCookiesASPNetCoreDescription">
         <source>Applications available over HTTPS must use secure cookies.</source>
-        <target state="translated">HTTPS 経由で使用できるアプリケーションは、セキュリティで保護された Cookie を使用する必要があります。</target>
+        <target state="new">Applications available over HTTPS must use secure cookies.</target>
         <note />
       </trans-unit>
       <trans-unit id="UseSharedAccessProtocolHttpsOnly">
         <source>Use SharedAccessProtocol HttpsOnly</source>
-        <target state="translated">SharedAccessProtocol HttpsOnly を使用する</target>
+        <target state="new">Use SharedAccessProtocol HttpsOnly</target>
         <note />
       </trans-unit>
       <trans-unit id="UseSharedAccessProtocolHttpsOnlyDescription">
         <source>HTTPS encrypts network traffic. Use HttpsOnly, rather than HttpOrHttps, to ensure network traffic is always encrypted to help prevent disclosure of sensitive data.</source>
-        <target state="translated">HTTPS はネットワークトラフィックを暗号化します。ネットワークトラフィックが常に暗号化されるようにするには、HttpsOnly を HttpOrHttps ではなくを使用します。</target>
+        <target state="new">HTTPS encrypts network traffic. Use HttpsOnly, rather than HttpOrHttps, to ensure network traffic is always encrypted to help prevent disclosure of sensitive data.</target>
         <note />
       </trans-unit>
       <trans-unit id="UseSharedAccessProtocolHttpsOnlyMessage">
         <source>Consider using Azure's role-based access control instead of a Shared Access Signature (SAS) if possible. If you still need to use a SAS, specify SharedAccessProtocol.HttpsOnly</source>
-        <target state="translated">可能な場合は、Shared Access Signature (SAS) の代わりに、Azure のロールベースのアクセス制御を使用することを検討してください。依然として SAS を使用する必要がある場合は、SharedAccessProtocol を指定します。 HttpsOnly</target>
+        <target state="new">Consider using Azure's role-based access control instead of a Shared Access Signature (SAS) if possible. If you still need to use a SAS, specify SharedAccessProtocol.HttpsOnly</target>
         <note />
       </trans-unit>
       <trans-unit id="UseXmlReaderDescription">
         <source>Processing XML from untrusted data may load dangerous external references, which should be restricted by using an XmlReader with a secure resolver or with DTD processing disabled.</source>
-        <target state="translated">信頼されていないデータから XML を処理すると、危険な外部参照を読み込む可能性があります。XmlReader を安全なリゾルバーと共に使用するか、DTD 処理を無効にして使用することにより、この処理を制限する必要があります。</target>
+        <target state="new">Processing XML from untrusted data may load dangerous external references, which should be restricted by using an XmlReader with a secure resolver or with DTD processing disabled.</target>
         <note />
       </trans-unit>
       <trans-unit id="UseXmlReaderForDataSetReadXml">
         <source>Use XmlReader For DataSet Read Xml</source>
-        <target state="translated">DataSet Read Xml に XmlReader を使用する</target>
+        <target state="new">Use XmlReader For DataSet Read Xml</target>
         <note />
       </trans-unit>
       <trans-unit id="UseXmlReaderForDeserialize">
         <source>Use XmlReader For Deserialize</source>
-        <target state="translated">逆シリアル化に XmlReader を使用する</target>
+        <target state="new">Use XmlReader For Deserialize</target>
         <note />
       </trans-unit>
       <trans-unit id="UseXmlReaderForSchemaRead">
         <source>Use XmlReader For Schema Read</source>
-        <target state="translated">スキーマの読み取りに XmlReader を使用する</target>
+        <target state="new">Use XmlReader For Schema Read</target>
         <note />
       </trans-unit>
       <trans-unit id="UseXmlReaderForValidatingReader">
         <source>Use XmlReader For Validating Reader</source>
-        <target state="translated">リーダーの検証に XmlReader を使用する</target>
+        <target state="new">Use XmlReader For Validating Reader</target>
         <note />
       </trans-unit>
       <trans-unit id="UseXmlReaderForXPathDocument">
         <source>Use XmlReader For XPathDocument</source>
-        <target state="translated">XPathDocument に XmlReader を使用する</target>
+        <target state="new">Use XmlReader For XPathDocument</target>
         <note />
       </trans-unit>
       <trans-unit id="UseXmlReaderMessage">
         <source>This overload of the {0}.{1} method is potentially unsafe, use an overload that takes a XmlReader instance instead</source>
-        <target state="translated">{0}.{1} メソッドのこのオーバーロードは、安全ではない可能性があります。代わりに XmlReader インスタンスを使用するオーバーロードを使用してください</target>
-        <note />
-      </trans-unit>
-      <trans-unit id="DoNotCreateTasksWithoutPassingATaskSchedulerTitle">
-        <source>Do not create tasks without passing a TaskScheduler</source>
-        <target state="translated">TaskScheduler を渡さずにタスクを作成しない</target>
-        <note />
-      </trans-unit>
-      <trans-unit id="DoNotCreateTasksWithoutPassingATaskSchedulerDescription">
-        <source>Do not create tasks unless you are using one of the overloads that takes a TaskScheduler. The default is to schedule on TaskScheduler.Current, which would lead to deadlocks. Either use TaskScheduler.Default to schedule on the thread pool, or explicitly pass TaskScheduler.Current to make your intentions clear.</source>
-        <target state="translated">TaskScheduler を受け取るいずれかのオーバーロードを使用しない限り、タスクを作成しません。既定では、TaskScheduler.Current にスケジュールしますが、デッドロックにつながります。TaskScheduler.Default を使用してスレッド プールにスケジュールするか、明示的に TaskScheduler.Current を渡して、意図を明確にします。</target>
-        <note />
-      </trans-unit>
-      <trans-unit id="DoNotCreateTasksWithoutPassingATaskSchedulerMessage">
-        <source>Do not create tasks without passing a TaskScheduler</source>
-        <target state="translated">TaskScheduler を渡さずにタスクを作成しない</target>
+        <target state="new">This overload of the {0}.{1} method is potentially unsafe, use an overload that takes a XmlReader instance instead</target>
         <note />
       </trans-unit>
     </body>
