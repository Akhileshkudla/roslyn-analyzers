﻿<?xml version="1.0" encoding="utf-8"?>
<xliff xmlns="urn:oasis:names:tc:xliff:document:1.2" xmlns:xsi="http://www.w3.org/2001/XMLSchema-instance" version="1.2" xsi:schemaLocation="urn:oasis:names:tc:xliff:document:1.2 xliff-core-1.2-transitional.xsd">
  <file datatype="xml" source-language="en" target-language="es" original="../MicrosoftNetCoreAnalyzersResources.resx">
    <body>
      <trans-unit id="DoNotUseUnsafeDllImportSearchPath">
        <source>Do not use unsafe DllImportSearchPath value</source>
        <target state="new">Do not use unsafe DllImportSearchPath value</target>
        <note />
      </trans-unit>
      <trans-unit id="DoNotUseUnsafeDllImportSearchPathDescription">
        <source>There could be a malicious DLL in the default DLL search directories. Or, depending on where your application is run from, there could be a malicious DLL in the application's directory. Use a DllImportSearchPath value that specifies an explicit search path instead. The DllImportSearchPath flags that this rule looks for can be configured in .editorconfig.</source>
        <target state="new">There could be a malicious DLL in the default DLL search directories. Or, depending on where your application is run from, there could be a malicious DLL in the application's directory. Use a DllImportSearchPath value that specifies an explicit search path instead. The DllImportSearchPath flags that this rule looks for can be configured in .editorconfig.</target>
        <note />
      </trans-unit>
      <trans-unit id="DoNotUseUnsafeDllImportSearchPathMessage">
        <source>Use of unsafe DllImportSearchPath value {0}</source>
        <target state="new">Use of unsafe DllImportSearchPath value {0}</target>
        <note />
      </trans-unit>
      <trans-unit id="JsonNetInsecureSerializerMessage">
        <source>When deserializing untrusted input, allowing arbitrary types to be deserialized is insecure. When using deserializing JsonSerializer, use TypeNameHandling.None, or for values other than None, restrict deserialized types with a SerializationBinder.</source>
        <target state="new">When deserializing untrusted input, allowing arbitrary types to be deserialized is insecure. When using deserializing JsonSerializer, use TypeNameHandling.None, or for values other than None, restrict deserialized types with a SerializationBinder.</target>
        <note />
      </trans-unit>
      <trans-unit id="JsonNetInsecureSerializerTitle">
        <source>Do not deserialize with JsonSerializer using an insecure configuration</source>
        <target state="new">Do not deserialize with JsonSerializer using an insecure configuration</target>
        <note />
      </trans-unit>
      <trans-unit id="JsonNetMaybeInsecureSerializerMessage">
        <source>When deserializing untrusted input, allowing arbitrary types to be deserialized is insecure. When using deserializing JsonSerializer, use TypeNameHandling.None, or for values other than None, restrict deserialized types with a SerializationBinder.</source>
        <target state="new">When deserializing untrusted input, allowing arbitrary types to be deserialized is insecure. When using deserializing JsonSerializer, use TypeNameHandling.None, or for values other than None, restrict deserialized types with a SerializationBinder.</target>
        <note />
      </trans-unit>
      <trans-unit id="JsonNetMaybeInsecureSerializerTitle">
        <source>Ensure that JsonSerializer has a secure configuration when deserializing</source>
        <target state="new">Ensure that JsonSerializer has a secure configuration when deserializing</target>
        <note />
      </trans-unit>
      <trans-unit id="MissHttpVerbAttribute">
        <source>Miss HttpVerb Attribute for action methods</source>
        <target state="new">Miss HttpVerb Attribute for action methods</target>
        <note />
      </trans-unit>
      <trans-unit id="MissHttpVerbAttributeMessage">
        <source>Action method {0} needs to specify the Http request kind explictly</source>
        <target state="new">Action method {0} needs to specify the Http request kind explictly</target>
        <note />
      </trans-unit>
      <trans-unit id="ReviewSQLQueriesForSecurityVulnerabilitiesDescription">
        <source>SQL queries that directly use user input can be vulnerable to SQL injection attacks. Review this SQL query for potential vulnerabilities, and consider using a parameterized SQL query.</source>
        <target state="translated">Las consultas SQL que usan los datos del usuario directamente pueden ser vulnerables a ataques por inyección de código SQL. Revise la consulta SQL en busca de posibles vulnerabilidades y considere la posibilidad de usar una consulta SQL parametrizada.</target>
        <note />
      </trans-unit>
      <trans-unit id="ReviewSQLQueriesForSecurityVulnerabilitiesMessageNoNonLiterals">
        <source>Review if the query string passed to '{0}' in '{1}', accepts any user input.</source>
        <target state="translated">Revise si la cadena de consulta que se pasó a "{0}" en "{1}" acepta datos proporcionados por el usuario.</target>
        <note />
      </trans-unit>
      <trans-unit id="ReviewSQLQueriesForSecurityVulnerabilitiesTitle">
        <source>Review SQL queries for security vulnerabilities</source>
        <target state="translated">Revisar consultas SQL para comprobar si tienen vulnerabilidades de seguridad</target>
        <note />
      </trans-unit>
      <trans-unit id="CategoryReliability">
        <source>Reliability</source>
        <target state="translated">Fiabilidad</target>
        <note />
      </trans-unit>
      <trans-unit id="DoNotCallToImmutableCollectionOnAnImmutableCollectionValueTitle">
        <source>Do not call ToImmutableCollection on an ImmutableCollection value</source>
        <target state="translated">No llame a ToImmutableCollection en un valor ImmutableCollection</target>
        <note />
      </trans-unit>
      <trans-unit id="DoNotCallToImmutableCollectionOnAnImmutableCollectionValueMessage">
        <source>Do not call {0} on an {1} value</source>
        <target state="translated">No llame a {0} en un valor {1}</target>
        <note />
      </trans-unit>
      <trans-unit id="RemoveRedundantCall">
        <source>Remove redundant call</source>
        <target state="translated">Quitar llamada redundante</target>
        <note />
      </trans-unit>
      <trans-unit id="PInvokesShouldNotBeVisibleTitle">
        <source>P/Invokes should not be visible</source>
        <target state="translated">Los elementos P/Invoke no deben estar visibles</target>
        <note />
      </trans-unit>
      <trans-unit id="PInvokesShouldNotBeVisibleDescription">
        <source>A public or protected method in a public type has the System.Runtime.InteropServices.DllImportAttribute attribute (also implemented by the Declare keyword in Visual Basic). Such methods should not be exposed.</source>
        <target state="translated">Un método público o protegido en un tipo público tiene el atributo System.Runtime.InteropServices.DllImportAttribute (también se implementa por la palabra clave Declare en Visual Basic). Estos métodos no deben exponerse.</target>
        <note />
      </trans-unit>
      <trans-unit id="PInvokesShouldNotBeVisibleMessage">
        <source>P/Invoke method '{0}' should not be visible</source>
        <target state="translated">El método P/Invoke "{0}" no debe ser visible</target>
        <note />
      </trans-unit>
      <trans-unit id="PInvokeDeclarationsShouldBePortableTitle">
        <source>PInvoke declarations should be portable</source>
        <target state="translated">Las declaraciones de PInvoke deben ser portables</target>
        <note />
      </trans-unit>
      <trans-unit id="PInvokeDeclarationsShouldBePortableDescription">
        <source>This rule evaluates the size of each parameter and the return value of a P/Invoke, and verifies that the size of the parameter is correct when marshaled to unmanaged code on 32-bit and 64-bit operating systems.</source>
        <target state="translated">Esta regla evalúa el tamaño de cada parámetro y el valor devuelto de un PInvoke y comprueba que su tamaño sea correcto al calcular las referencias para su conversión al código no administrado en plataformas de 32 y 64 bits.</target>
        <note />
      </trans-unit>
      <trans-unit id="PInvokeDeclarationsShouldBePortableMessageParameter">
        <source>As it is declared in your code, parameter {0} of P/Invoke {1} will be {2} bytes wide on {3} platforms. This is not correct, as the actual native declaration of this API indicates it should be {4} bytes wide on {3} platforms. Consult the MSDN Platform SDK documentation for help determining what data type should be used instead of {5}.</source>
        <target state="translated">Como se declara en el código, el parámetro '{0}' de P/Invoke {1} será de {2} bytes en {3} plataformas. Esto no es correcto, puesto que la declaración nativa actual de API indica que debería ser de {4} bytes en {3} plataformas. Consulte la documentación de Platform SDK de MSDN para obtener ayuda para determinar qué tipo de datos debería utilizarse en lugar de {5}.</target>
        <note />
      </trans-unit>
      <trans-unit id="PInvokeDeclarationsShouldBePortableMessageReturn">
        <source>As it is declared in your code, the return type of P/Invoke {0} will be {1} bytes wide on {2} platforms. This is not correct, as the actual native declaration of this API indicates it should be {3} bytes wide on {2} platforms. Consult the MSDN Platform SDK documentation for help determining what data type should be used instead of {4}.</source>
        <target state="translated">Como se declara en el código, el valor devuelto de P/Invoke {0} será de {1} bytes en {2} plataformas. Esto no es correcto puesto que la declaración nativa actual de esta API indica que debería ser de {3} bytes en {2} plataformas. Consulte la documentación de Platform SDK de MSDN para obtener ayuda para determinar qué tipo de datos debería utilizarse en lugar de {4}.</target>
        <note />
      </trans-unit>
      <trans-unit id="SpecifyMarshalingForPInvokeStringArgumentsTitle">
        <source>Specify marshaling for P/Invoke string arguments</source>
        <target state="translated">Especificar cálculo de referencias para argumentos de cadena P/Invoke</target>
        <note />
      </trans-unit>
      <trans-unit id="SpecifyMarshalingForPInvokeStringArgumentsDescription">
        <source>A platform invoke member allows partially trusted callers, has a string parameter, and does not explicitly marshal the string. This can cause a potential security vulnerability.</source>
        <target state="translated">Un miembro de invocación de plataforma permite llamadores que no son de plena confianza, tiene un parámetro de cadena y no calcula explícitamente las referencias a la cadena. Esto puede provocar una potencial vulnerabilidad de seguridad.</target>
        <note />
      </trans-unit>
      <trans-unit id="SpecifyMarshalingForPInvokeStringArgumentsMessageParameter">
        <source>To reduce security risk, marshal parameter {0} as Unicode, by setting DllImport.CharSet to CharSet.Unicode, or by explicitly marshaling the parameter as UnmanagedType.LPWStr. If you need to marshal this string as ANSI or system-dependent, set BestFitMapping=false; for added security, also set ThrowOnUnmappableChar=true.</source>
        <target state="translated">Para reducir el riesgo de seguridad, calcule las referencias del parámetro {0} como Unicode, estableciendo DllImport.CharSet en CharSet.Unicode o calculando explícitamente las referencias al parámetro como UnmanagedType.LPWStr. Si necesita calcular las referencias a esta cadena como ANSI o dependiente del sistema, establezca BestFitMapping=false. Para más seguridad, establezca también ThrowOnUnmappableChar=true.</target>
        <note />
      </trans-unit>
      <trans-unit id="SpecifyMarshalingForPInvokeStringArgumentsMessageField">
        <source>To reduce security risk, marshal field {0} as Unicode, by setting StructLayout.CharSet on {1} to CharSet.Unicode, or by explicitly marshaling the field as UnmanagedType.LPWStr. If you need to marshal this string as ANSI or system-dependent, use the BestFitMapping attribute to turn best-fit mapping off, and for added security, ensure ThrowOnUnmappableChar is on.</source>
        <target state="translated">Para reducir el riesgo de seguridad, calcule las referencias del campo {0} como Unicode, estableciendo StructLayout.CharSet de {1} en CharSet.Unicode o calculando explícitamente las referencias al campo como UnmanagedType.LPWStr. Si necesita calcular las referencias a esta cadena como ANSI o dependiente del sistema, utilice el atributo BestFitMapping para desactivar la mejor asignación y, para más seguridad, asegúrese de que ThrowOnUnmappableChar está activado.</target>
        <note />
      </trans-unit>
      <trans-unit id="SpecifyMarshalingForPInvokeStringArgumentsMessageParameterImplicitAnsi">
        <source>To reduce security risk, marshal parameter {0} as Unicode, by setting DllImport.CharSet to CharSet.Unicode, or by explicitly marshaling the parameter as UnmanagedType.LPWStr. If you need to marshal this string as ANSI or system-dependent, specify MarshalAs explicitly, and set BestFitMapping=false; for added security, also set ThrowOnUnmappableChar=true.</source>
        <target state="translated">Para reducir el riesgo de seguridad, calcule las referencias del parámetro {0} como Unicode, estableciendo DllImport.CharSet en CharSet.Unicode o calculando explícitamente las referencias al parámetro como UnmanagedType.LPWStr. Si necesita calcular las referencias a esta cadena como ANSI o dependiente del sistema, especifique MarshalAs explícitamente y establezca BestFitMapping=false. Para más seguridad, establezca también ThrowOnUnmappableChar=true.</target>
        <note />
      </trans-unit>
      <trans-unit id="SpecifyMarshalingForPInvokeStringArgumentsMessageFieldImplicitAnsi">
        <source>To reduce security risk, marshal field {0} as Unicode, by setting StructLayout.CharSet on {1} to CharSet.Unicode, or by explicitly marshaling the field as UnmanagedType.LPWStr. If you need to marshal this string as ANSI or system-dependent, specify MarshalAs explicitly, use the BestFitMapping attribute to turn best-fit mapping off, and for added security, to turn ThrowOnUnmappableChar on.</source>
        <target state="translated">Para reducir el riesgo de seguridad, calcule las referencias del campo {0} como Unicode, estableciendo StructLayout.CharSet de {1} en CharSet.Unicode o calculando explícitamente las referencias al campo como UnmanagedType.LPWStr. Si necesita calcular las referencias a esta cadena como ANSI o dependiente del sistema, especifique MarshalAs explícitamente, utilice el atributo BestFitMapping para desactivar la mejor asignación y, para más seguridad, active ThrowOnUnmappableChar.</target>
        <note />
      </trans-unit>
<<<<<<< HEAD
      <trans-unit id="UseAutoValidateAntiforgeryToken">
        <source>Use antiforgery tokens in ASP.NET Core MVC controllers</source>
        <target state="new">Use antiforgery tokens in ASP.NET Core MVC controllers</target>
        <note />
      </trans-unit>
      <trans-unit id="UseAutoValidateAntiforgeryTokenDescription">
        <source>Handling a POST, PUT, PATCH, or DELETE request without validating an antiforgery token may be vulnerable to cross-site request forgery attacks. A cross-site request forgery attack can send malicious requests from an authenticated user to your ASP.NET Core MVC controller.</source>
        <target state="new">Handling a POST, PUT, PATCH, or DELETE request without validating an antiforgery token may be vulnerable to cross-site request forgery attacks. A cross-site request forgery attack can send malicious requests from an authenticated user to your ASP.NET Core MVC controller.</target>
        <note />
      </trans-unit>
      <trans-unit id="UseAutoValidateAntiforgeryTokenMessage">
        <source>Method {0} handles a {1} request without performing CSRF token validation</source>
        <target state="new">Method {0} handles a {1} request without performing CSRF token validation</target>
=======
      <trans-unit id="UseDefaultDllImportSearchPathsAttribute">
        <source>Use DefaultDllImportSearchPaths attribute for P/Invokes</source>
        <target state="new">Use DefaultDllImportSearchPaths attribute for P/Invokes</target>
        <note />
      </trans-unit>
      <trans-unit id="UseDefaultDllImportSearchPathsAttributeDescription">
        <source>By default, P/Invokes using DllImportAttribute probe a number of directories, including the current working directory for the library to load. This can be a security issue for certain applications, leading to DLL hijacking.</source>
        <target state="new">By default, P/Invokes using DllImportAttribute probe a number of directories, including the current working directory for the library to load. This can be a security issue for certain applications, leading to DLL hijacking.</target>
        <note />
      </trans-unit>
      <trans-unit id="UseDefaultDllImportSearchPathsAttributeMessage">
        <source>The method {0} didn't use DefaultDllImportSearchPaths attribute for P/Invokes.</source>
        <target state="new">The method {0} didn't use DefaultDllImportSearchPaths attribute for P/Invokes.</target>
>>>>>>> f152af91
        <note />
      </trans-unit>
      <trans-unit id="UseManagedEquivalentsOfWin32ApiTitle">
        <source>Use managed equivalents of win32 api</source>
        <target state="translated">Utilizar equivalentes administrados de la API Win32</target>
        <note />
      </trans-unit>
      <trans-unit id="UseManagedEquivalentsOfWin32ApiDescription">
        <source>An operating system invoke method is defined and a method that has the equivalent functionality is located in the .NET Framework class library.</source>
        <target state="translated">Se define un método de invocación de sistema operativo y hay un método con la funcionalidad equivalente en la biblioteca de clases de .NET Framework.</target>
        <note />
      </trans-unit>
      <trans-unit id="UseManagedEquivalentsOfWin32ApiMessage">
        <source>Use managed equivalents of win32 api</source>
        <target state="translated">Utilizar equivalentes administrados de la API Win32</target>
        <note />
      </trans-unit>
      <trans-unit id="AlwaysConsumeTheValueReturnedByMethodsMarkedWithPreserveSigAttributeTitle">
        <source>Always consume the value returned by methods marked with PreserveSigAttribute</source>
        <target state="translated">Consuma siempre el valor devuelto por métodos marcados con PreserveSigAttribute.</target>
        <note />
      </trans-unit>
      <trans-unit id="AlwaysConsumeTheValueReturnedByMethodsMarkedWithPreserveSigAttributeDescription">
        <source>PreserveSigAttribute indicates that a method will return an HRESULT, rather than throwing an exception. Therefore, it is important to consume the HRESULT returned by the method, so that errors can be detected. Generally, this is done by calling Marshal.ThrowExceptionForHR.</source>
        <target state="translated">PreserveSigAttribute indica que un método devolverá HRESULT, en lugar de generar una excepción. Por lo tanto, es importante utilizar el valor HRESULT devuelto por el método, de manera que se puedan detectar los errores. Por lo general, para ello se llama a Marshal.ThrowExceptionForHR.</target>
        <note />
      </trans-unit>
      <trans-unit id="AlwaysConsumeTheValueReturnedByMethodsMarkedWithPreserveSigAttributeMessage">
        <source>Consume the hresult returned by method '{0}' and call Marshal.ThrowExceptionForHR.</source>
        <target state="translated">Utilice el valor hresult devuelto por el método "{0}" y llame a Marshal.ThrowExceptionForHR.</target>
        <note />
      </trans-unit>
      <trans-unit id="MarkBooleanPInvokeArgumentsWithMarshalAsTitle">
        <source>Mark boolean PInvoke arguments with MarshalAs</source>
        <target state="translated">Marcar los argumentos booleanos de PInvoke con MarshalAs</target>
        <note />
      </trans-unit>
      <trans-unit id="MarkBooleanPInvokeArgumentsWithMarshalAsDescription">
        <source>The Boolean data type has multiple representations in unmanaged code.</source>
        <target state="translated">El tipo de datos booleano tiene múltiples representaciones en código sin administrar.</target>
        <note />
      </trans-unit>
      <trans-unit id="MarkBooleanPInvokeArgumentsWithMarshalAsMessageDefault">
        <source>Add the MarshalAsAttribute to parameter {0} of P/Invoke {1}. If the corresponding unmanaged parameter is a 4-byte Win32 'BOOL', use [MarshalAs(UnmanagedType.Bool)]. For a 1-byte C++ 'bool', use MarshalAs(UnmanagedType.U1).</source>
        <target state="translated">Agregue el atributo MarshalAsAttribute al parámetro {0} de P/Invoke {1}. Si el correspondiente parámetro sin asignar es un "BOOL" de Win32 de 4 bytes, utilice [MarshalAs(UnmanagedType.Bool)]. Para un valor "bool" de C++ de 1 byte, utilice MarshalAs(UnmanagedType.U1).</target>
        <note />
      </trans-unit>
      <trans-unit id="MarkBooleanPInvokeArgumentsWithMarshalAsMessageReturn">
        <source>Add the MarshalAsAttribute to the return type of P/Invoke {0}. If the corresponding unmanaged return type is a 4-byte Win32 'BOOL', use MarshalAs(UnmanagedType.Bool). For a 1-byte C++ 'bool', use MarshalAs(UnmanagedType.U1).</source>
        <target state="translated">Agregue el atributo MarshalAsAttribute al tipo de devolución de P/Invoke {0}. Si el correspondiente tipo de devolución sin asignar es un "BOOL" de Win32 de 4 bytes, utilice [MarshalAs(UnmanagedType.Bool)]. Para un valor "bool" de C++ de 1 byte, utilice MarshalAs(UnmanagedType.U1).</target>
        <note />
      </trans-unit>
      <trans-unit id="MarkAssembliesWithNeutralResourcesLanguageTitle">
        <source>Mark assemblies with NeutralResourcesLanguageAttribute</source>
        <target state="translated">Marcar ensamblados con NeutralResourcesLanguageAttribute</target>
        <note />
      </trans-unit>
      <trans-unit id="MarkAssembliesWithNeutralResourcesLanguageDescription">
        <source>The NeutralResourcesLanguage attribute informs the ResourceManager of the language that was used to display the resources of a neutral culture for an assembly. This improves lookup performance for the first resource that you load and can reduce your working set.</source>
        <target state="translated">El atributo NeutralResourcesLanguage informa a ResourceManager del lenguaje que se utilizó para mostrar los recursos de una cultura neutral para un ensamblado. Esto mejora el rendimiento de la búsqueda para el primer recurso que cargue y puede reducir el espacio de trabajo.</target>
        <note />
      </trans-unit>
      <trans-unit id="MarkAssembliesWithNeutralResourcesLanguageMessage">
        <source>Mark assemblies with NeutralResourcesLanguageAttribute</source>
        <target state="translated">Marcar ensamblados con NeutralResourcesLanguageAttribute</target>
        <note />
      </trans-unit>
      <trans-unit id="AddNonSerializedAttributeCodeActionTitle">
        <source>Add the 'NonSerialized' attribute to this field.</source>
        <target state="translated">Agregue el atributo "NonSerialized" a este campo.</target>
        <note />
      </trans-unit>
      <trans-unit id="AddSerializableAttributeCodeActionTitle">
        <source>Add Serializable attribute</source>
        <target state="translated">Agregar el atributo Serializable</target>
        <note />
      </trans-unit>
      <trans-unit id="DisposeObjectsBeforeLosingScopeDescription">
        <source>If a disposable object is not explicitly disposed before all references to it are out of scope, the object will be disposed at some indeterminate time when the garbage collector runs the finalizer of the object. Because an exceptional event might occur that will prevent the finalizer of the object from running, the object should be explicitly disposed instead.</source>
        <target state="translated">Si un objeto que se puede desechar (método Dispose) no se desecha de forma explícita antes de que todas las referencias a él estén fuera de ámbito, el objeto se desechará en algún momento indeterminado cuando el recolector de elementos no utilizados ejecute el finalizador del objeto. Puesto que podría producirse un evento excepcional que impida que se ejecute el finalizador del objeto, el objeto debe desecharse de forma explícita.</target>
        <note />
      </trans-unit>
      <trans-unit id="DisposeObjectsBeforeLosingScopeMayBeDisposedMessage">
        <source>Use recommended dispose pattern to ensure that object created by '{0}' is disposed on all paths. If possible, wrap the creation within a 'using' statement or a 'using' declaration. Otherwise, use a try-finally pattern, with a dedicated local variable declared before the try region and an unconditional Dispose invocation on non-null value in the 'finally' region, say 'x?.Dispose()'. If the object is explicitly disposed within the try region or the dispose ownership is transfered to another object or method, assign 'null' to the local variable just after such an operation to prevent double dispose in 'finally'.</source>
        <target state="translated">Use el patrón Dispose recomendado para asegurarse de que el objeto creado por "{0}" se desecha en todas las rutas de acceso. Si es posible, incluya la creación en una instrucción "using" o una declaración "using". En caso contrario, use un patrón try-finally, con la declaración de una variable local dedicada antes de la región "try" y una invocación de Dispose incondicional en un valor no nulo en la región "finally", por ejemplo, "x?.Dispose()". Si el objeto se desecha de forma explícita en la región "try" o la pertenencia de Dispose se transfiere a otro objeto o método, asigne "null" a la variable local justo después de tal operación para evitar un doble Dispose en "finally".</target>
        <note />
      </trans-unit>
      <trans-unit id="DisposeObjectsBeforeLosingScopeMayBeDisposedOnExceptionPathsMessage">
        <source>Use recommended dispose pattern to ensure that object created by '{0}' is disposed on all exception paths. If possible, wrap the creation within a 'using' statement or a 'using' declaration. Otherwise, use a try-finally pattern, with a dedicated local variable declared before the try region and an unconditional Dispose invocation on non-null value in the 'finally' region, say 'x?.Dispose()'. If the object is explicitly disposed within the try region or the dispose ownership is transfered to another object or method, assign 'null' to the local variable just after such an operation to prevent double dispose in 'finally'.</source>
        <target state="translated">Use el patrón Dispose recomendado para asegurarse de que el objeto creado por "{0}" se desecha en todas las rutas de acceso de excepción. Si es posible, incluya la creación en una instrucción "using" o una declaración "using". En caso contrario, use un patrón try-finally, con la declaración de una variable local dedicada antes de la región "try" y una invocación de Dispose incondicional en un valor no nulo en la región "finally", por ejemplo, "x?.Dispose()". Si el objeto se desecha de forma explícita en la región "try" o la pertenencia de Dispose se transfiere a otro objeto o método, asigne "null" a la variable local justo después de tal operación para evitar un doble Dispose en "finally".</target>
        <note />
      </trans-unit>
      <trans-unit id="DisposeObjectsBeforeLosingScopeNotDisposedMessage">
        <source>Call System.IDisposable.Dispose on object created by '{0}' before all references to it are out of scope.</source>
        <target state="translated">Llame a System.IDisposable.Dispose en el objeto que "{0}" ha creado antes de que todas las referencias a él estén fuera de ámbito.</target>
        <note />
      </trans-unit>
      <trans-unit id="DisposeObjectsBeforeLosingScopeNotDisposedOnExceptionPathsMessage">
        <source>Object created by '{0}' is not disposed along all exception paths. Call System.IDisposable.Dispose on the object before all references to it are out of scope.</source>
        <target state="translated">El objeto que "{0}" ha creado no se desecha (Dispose) en todas las rutas de acceso de excepciones. Llame a System.IDisposable.Dispose en el objeto antes de que todas las referencias a él estén fuera de ámbito.</target>
        <note />
      </trans-unit>
      <trans-unit id="DisposeObjectsBeforeLosingScopeTitle">
        <source>Dispose objects before losing scope</source>
        <target state="translated">Desechar (Dispose) objetos antes de perder el ámbito</target>
        <note />
      </trans-unit>
      <trans-unit id="DoNotPassLiteralsAsLocalizedParametersDescription">
        <source>A method passes a string literal as a parameter to a constructor or method in the .NET Framework class library and that string should be localizable. To fix a violation of this rule, replace the string literal with a string retrieved through an instance of the ResourceManager class.</source>
        <target state="translated">Un método pasa un literal de cadena como parámetro a un constructor o método en la biblioteca de clases .NET Framework y esa cadena debe ser localizable. Para corregir una infracción de esta regla, reemplace el literal de cadena por una cadena recuperada mediante una instancia de la clase ResourceManager.</target>
        <note />
      </trans-unit>
      <trans-unit id="DoNotPassLiteralsAsLocalizedParametersMessage">
        <source>Method '{0}' passes a literal string as parameter '{1}' of a call to '{2}'. Retrieve the following string(s) from a resource table instead: "{3}".</source>
        <target state="translated">El método "{0}" pasa una cadena literal como parámetro "{1}" de una llamada a "{2}". En su lugar, recupere las cadenas siguientes de una tabla de recursos: "{3}".</target>
        <note />
      </trans-unit>
      <trans-unit id="DoNotPassLiteralsAsLocalizedParametersTitle">
        <source>Do not pass literals as localized parameters</source>
        <target state="translated">No pasar cadenas literal como parámetros localizados</target>
        <note />
      </trans-unit>
      <trans-unit id="ImplementISerializableCorrectlyDescription">
        <source>To fix a violation of this rule, make the GetObjectData method visible and overridable, and make sure that all instance fields are included in the serialization process or explicitly marked by using the NonSerializedAttribute attribute.</source>
        <target state="translated">Para corregir una infracción de esta regla, haga que el método GetObjectData sea visible y se pueda reemplazar; además, asegúrese de que todos los campos de la instancia se incluyen en el proceso de serialización o se marcan explícitamente con el atributo NonSerializedAttribute.</target>
        <note />
      </trans-unit>
      <trans-unit id="ImplementISerializableCorrectlyMessageDefault">
        <source>Add an implementation of GetObjectData to type {0}.</source>
        <target state="translated">Agregue una implementación de GetObjectData al tipo {0}.</target>
        <note />
      </trans-unit>
      <trans-unit id="ImplementISerializableCorrectlyMessageMakeOverridable">
        <source>Make {0}.GetObjectData virtual and overridable.</source>
        <target state="translated">Hacer que {0}.GetObjectData sea virtual y reemplazable.</target>
        <note />
      </trans-unit>
      <trans-unit id="ImplementISerializableCorrectlyMessageMakeVisible">
        <source>Increase the accessibility of {0}.GetObjectData so that it is visible to derived types.</source>
        <target state="translated">Aumente la accesibilidad de {0}.GetObjectData para que esté visible para los tipos derivados.</target>
        <note />
      </trans-unit>
      <trans-unit id="ImplementISerializableCorrectlyTitle">
        <source>Implement ISerializable correctly</source>
        <target state="translated">Implementar ISerializable correctamente</target>
        <note />
      </trans-unit>
      <trans-unit id="ImplementSerializationConstructorsCodeActionTitle">
        <source>Implement Serialization constructor</source>
        <target state="translated">Implementar un constructor de serialización</target>
        <note />
      </trans-unit>
      <trans-unit id="ImplementSerializationConstructorsDescription">
        <source>To fix a violation of this rule, implement the serialization constructor. For a sealed class, make the constructor private; otherwise, make it protected.</source>
        <target state="translated">Para corregir una infracción de esta regla, implemente el constructor de serialización. Para una clase sealed, convierta el constructor en privado; de lo contrario, haga que esté protegido.</target>
        <note />
      </trans-unit>
      <trans-unit id="ImplementSerializationConstructorsMessageCreateMagicConstructor">
        <source>Add a constructor to {0} with the following signature: 'protected {0}(SerializationInfo info, StreamingContext context)'.</source>
        <target state="translated">Agregue un constructor a {0} con la siguiente signatura: 'información protegida de {0}(SerializationInfo, contexto de StreamingContext)'.</target>
        <note />
      </trans-unit>
      <trans-unit id="ImplementSerializationConstructorsMessageMakeSealedMagicConstructorPrivate">
        <source>Declare the serialization constructor of {0}, a sealed type, as private.</source>
        <target state="translated">Declare el constructor de serialización de {0}, un tipo sellado, como privado.</target>
        <note />
      </trans-unit>
      <trans-unit id="ImplementSerializationConstructorsMessageMakeUnsealedMagicConstructorFamily">
        <source>Declare the serialization constructor of {0}, an unsealed type, as protected.</source>
        <target state="translated">Declare el constructor de serialización de {0}, un tipo no sellado, como protegido.</target>
        <note />
      </trans-unit>
      <trans-unit id="ImplementSerializationConstructorsTitle">
        <source>Implement serialization constructors</source>
        <target state="translated">Implementar constructores de serialización</target>
        <note />
      </trans-unit>
      <trans-unit id="ImplementSerializationMethodsCorrectlyDescription">
        <source>A method that handles a serialization event does not have the correct signature, return type, or visibility.</source>
        <target state="translated">Un método que controla un evento de serialización no tiene la signatura, el tipo de valor devuelto o la visibilidad correctos.</target>
        <note />
      </trans-unit>
      <trans-unit id="ImplementSerializationMethodsCorrectlyMessageGeneric">
        <source>Because {0} is marked with OnSerializing, OnSerialized, OnDeserializing, or OnDeserialized, change its signature so that it is no longer generic.</source>
        <target state="translated">Puesto que {0} está marcado con OnSerializing, OnSerialized, OnDeserializing u OnDeserialized, cambie su signatura para que deje de ser genérico.</target>
        <note />
      </trans-unit>
      <trans-unit id="ImplementSerializationMethodsCorrectlyMessageParameters">
        <source>Because {0} is marked with OnSerializing, OnSerialized, OnDeserializing, or OnDeserialized, change its signature so that it takes a single parameter of type 'System.Runtime.Serialization.StreamingContext'.</source>
        <target state="translated">Puesto que {0} está marcado con OnSerializing, OnSerialized, OnDeserializing u OnDeserialized, cambie su signatura para que tome un solo parámetro de tipo 'System.Runtime.Serialization.StreamingContext'.</target>
        <note />
      </trans-unit>
      <trans-unit id="ImplementSerializationMethodsCorrectlyMessageReturnType">
        <source>Because {0} is marked with OnSerializing, OnSerialized, OnDeserializing, or OnDeserialized, change its return type from {1} to void (Sub in Visual Basic).</source>
        <target state="translated">Puesto que {0} está marcado con OnSerializing, OnSerialized, OnDeserializing u OnDeserialized, cambie su tipo de datos devueltos de {1} a void (Sub en Visual Basic).</target>
        <note />
      </trans-unit>
      <trans-unit id="ImplementSerializationMethodsCorrectlyMessageStatic">
        <source>Because {0} is marked with OnSerializing, OnSerialized, OnDeserializing, or OnDeserialized, change it from static (Shared in Visual Basic) to an instance method.</source>
        <target state="translated">Puesto que {0} está marcado con OnSerializing, OnSerialized, OnDeserializing u OnDeserialized, cámbielo de static (Shared en Visual Basic) a un método de instancia.</target>
        <note />
      </trans-unit>
      <trans-unit id="ImplementSerializationMethodsCorrectlyMessageVisibility">
        <source>Because {0} is marked with OnSerializing, OnSerialized, OnDeserializing, or OnDeserialized, change its accessibility to private.</source>
        <target state="translated">Puesto que {0} está marcado con OnSerializing, OnSerialized, OnDeserializing u OnDeserialized, cambie su accesibilidad a private.</target>
        <note />
      </trans-unit>
      <trans-unit id="ImplementSerializationMethodsCorrectlyTitle">
        <source>Implement serialization methods correctly</source>
        <target state="translated">Implementar métodos de serialización correctamente</target>
        <note />
      </trans-unit>
      <trans-unit id="MarkAllNonSerializableFieldsDescription">
        <source>An instance field of a type that is not serializable is declared in a type that is serializable.</source>
        <target state="translated">Un campo de instancia de un tipo que no es serializable se declara en un tipo que es serializable.</target>
        <note />
      </trans-unit>
      <trans-unit id="MarkAllNonSerializableFieldsMessage">
        <source>Field {0} is a member of type {1} which is serializable but is of type {2} which is not serializable</source>
        <target state="translated">El campo {0} es un miembro de tipo {1}, que es serializable, pero es de tipo {2}, que no es serializable.</target>
        <note />
      </trans-unit>
      <trans-unit id="MarkAllNonSerializableFieldsTitle">
        <source>Mark all non-serializable fields</source>
        <target state="translated">Marcar todos los campos no serializables</target>
        <note />
      </trans-unit>
      <trans-unit id="MarkISerializableTypesWithSerializableDescription">
        <source>To be recognized by the common language runtime as serializable, types must be marked by using the SerializableAttribute attribute even when the type uses a custom serialization routine through implementation of the ISerializable interface.</source>
        <target state="translated">Para que Common Language Runtime reconozca los tipos como serializables, estos se deben marcar con el atributo SerializableAttribute, incluso cuando usan una rutina de serialización personalizada mediante la implementación de la interfaz ISerializable.</target>
        <note />
      </trans-unit>
      <trans-unit id="MarkISerializableTypesWithSerializableMessage">
        <source>Add [Serializable] to {0} as this type implements ISerializable</source>
        <target state="translated">Agregue [Serializable] a {0}, ya que este tipo implementa ISerializable.</target>
        <note />
      </trans-unit>
      <trans-unit id="MarkISerializableTypesWithSerializableTitle">
        <source>Mark ISerializable types with serializable</source>
        <target state="translated">Marcar los tipos ISerializable con serializable</target>
        <note />
      </trans-unit>
      <trans-unit id="ProvideDeserializationMethodsForOptionalFieldsDescription">
        <source>A type has a field that is marked by using the System.Runtime.Serialization.OptionalFieldAttribute attribute, and the type does not provide deserialization event handling methods.</source>
        <target state="translated">Un tipo tiene un campo marcado con el atributo System.Runtime.Serialization.OptionalFieldAttribute y el tipo no proporciona ningún método de control de eventos de deserialización.</target>
        <note />
      </trans-unit>
      <trans-unit id="ProvideDeserializationMethodsForOptionalFieldsMessageOnDeserialized">
        <source>Add a 'private void OnDeserialized(StreamingContext)' method to type {0} and attribute it with the System.Runtime.Serialization.OnDeserializedAttribute.</source>
        <target state="translated">Agregue un método 'private void OnDeserialized(StreamingContext)' al tipo {0} y asígnele el atributo System.Runtime.Serialization.OnDeserializedAttribute.</target>
        <note />
      </trans-unit>
      <trans-unit id="ProvideDeserializationMethodsForOptionalFieldsMessageOnDeserializing">
        <source>Add a 'private void OnDeserializing(StreamingContext)' method to type {0} and attribute it with the System.Runtime.Serialization.OnDeserializingAttribute.</source>
        <target state="translated">Agregue un método 'private void OnDeserializing(StreamingContext)' al tipo {0} y asígnele el atributo System.Runtime.Serialization.OnDeserializingAttribute.</target>
        <note />
      </trans-unit>
      <trans-unit id="ProvideDeserializationMethodsForOptionalFieldsTitle">
        <source>Provide deserialization methods for optional fields</source>
        <target state="translated">Proporcionar métodos de deserialización para campos opcionales</target>
        <note />
      </trans-unit>
      <trans-unit id="UseIndexer">
        <source>Use indexer</source>
        <target state="translated">Usar el indizador</target>
        <note />
      </trans-unit>
      <trans-unit id="UseOrdinalStringComparisonTitle">
        <source>Use ordinal stringcomparison</source>
        <target state="translated">Usar StringComparison ordinal</target>
        <note />
      </trans-unit>
      <trans-unit id="UseOrdinalStringComparisonDescription">
        <source>A string comparison operation that is nonlinguistic does not set the StringComparison parameter to either Ordinal or OrdinalIgnoreCase. By explicitly setting the parameter to either StringComparison.Ordinal or StringComparison.OrdinalIgnoreCase, your code often gains speed, becomes more correct, and becomes more reliable.</source>
        <target state="translated">Una operación no lingüística de comparación de cadenas no establece el parámetro StringComparison en Ordinal ni en OrdinalIgnoreCase. Si se establece explícitamente el parámetro en StringComparison.Ordinal o StringComparison.OrdinalIgnoreCase, el código será más rápido y ganará en precisión y confiabilidad.</target>
        <note />
      </trans-unit>
      <trans-unit id="UseOrdinalStringComparisonMessageStringComparison">
        <source>{0} passes '{1}' as the 'StringComparison' parameter to {2}. To perform a non-linguistic comparison, specify 'StringComparison.Ordinal' or 'StringComparison.OrdinalIgnoreCase' instead.</source>
        <target state="translated">{0} pasa "{1}" como parámetro de "StringComparison" a {2}. Para llevar a cabo una comparación no lingüística, especifique en su lugar "StringComparison.Ordinal" o "StringComparison.OrdinalIgnoreCase".</target>
        <note />
      </trans-unit>
      <trans-unit id="UseOrdinalStringComparisonMessageStringComparer">
        <source>{0} passes '{1}' as the 'StringComparer' parameter to {2}. To perform a non-linguistic comparison, specify 'StringComparer.Ordinal' or 'StringComparer.OrdinalIgnoreCase' instead.</source>
        <target state="translated">{0} pasa "{1}" como parámetro de "StringComparer" a {2}. Para llevar a cabo una comparación no lingüística, especifique en su lugar "StringComparer.Ordinal" o "StringComparer.OrdinalIgnoreCase".</target>
        <note />
      </trans-unit>
      <trans-unit id="DoNotUseTimersThatPreventPowerStateChangesTitle">
        <source>Do not use timers that prevent power state changes</source>
        <target state="translated">No usar temporizadores que impidan los cambios de estado de energía</target>
        <note />
      </trans-unit>
      <trans-unit id="DoNotUseTimersThatPreventPowerStateChangesDescription">
        <source>Higher-frequency periodic activity will keep the CPU busy and interfere with power-saving idle timers that turn off the display and hard disks.</source>
        <target state="translated">Una actividad periódica más frecuente hará que la CPU no esté disponible e interferirá con los temporizadores de inactividad para ahorro de energía que apagan el monitor y los discos duros.</target>
        <note />
      </trans-unit>
      <trans-unit id="DoNotUseTimersThatPreventPowerStateChangesMessage">
        <source>Do not use timers that prevent power state changes</source>
        <target state="translated">No usar temporizadores que impidan los cambios de estado de energía</target>
        <note />
      </trans-unit>
      <trans-unit id="AvoidUnsealedAttributesTitle">
        <source>Avoid unsealed attributes</source>
        <target state="translated">Evitar atributos no sellados</target>
        <note />
      </trans-unit>
      <trans-unit id="AvoidUnsealedAttributesDescription">
        <source>The .NET Framework class library provides methods for retrieving custom attributes. By default, these methods search the attribute inheritance hierarchy. Sealing the attribute eliminates the search through the inheritance hierarchy and can improve performance.</source>
        <target state="translated">La biblioteca de clases de .NET Framework proporciona los métodos para recuperar los atributos personalizados. De forma predeterminada, estos métodos buscan la jerarquía de herencia del atributo. Al sellar el atributo, se elimina la búsqueda a través de la jerarquía de herencia y puede mejorarse el rendimiento.</target>
        <note />
      </trans-unit>
      <trans-unit id="AvoidUnsealedAttributesMessage">
        <source>Avoid unsealed attributes</source>
        <target state="translated">Evitar atributos no sellados</target>
        <note />
      </trans-unit>
      <trans-unit id="TestForEmptyStringsUsingStringLengthTitle">
        <source>Test for empty strings using string length</source>
        <target state="translated">Probar si las cadenas están vacías mediante la longitud de cadena</target>
        <note />
      </trans-unit>
      <trans-unit id="TestForEmptyStringsUsingStringLengthDescription">
        <source>Comparing strings by using the String.Length property or the String.IsNullOrEmpty method is significantly faster than using Equals.</source>
        <target state="translated">La comparación de cadenas utilizando la propiedad String.Length o el método String.IsNullOrEmpty es significativamente más rápida que si se utilizara Equals.</target>
        <note />
      </trans-unit>
      <trans-unit id="TestForEmptyStringsUsingStringLengthMessage">
        <source>Test for empty strings using 'string.Length' property or 'string.IsNullOrEmpty' method instead of an Equality check.</source>
        <target state="translated">Compruebe si las cadenas están vacías mediante la propiedad "string.Length" o el método "string.IsNullOrEmpty" en lugar de una comprobación de Equality.</target>
        <note />
      </trans-unit>
      <trans-unit id="DoNotLockOnObjectsWithWeakIdentityTitle">
        <source>Do not lock on objects with weak identity</source>
        <target state="translated">No bloquear objetos con identidad débil</target>
        <note />
      </trans-unit>
      <trans-unit id="DoNotLockOnObjectsWithWeakIdentityDescription">
        <source>An object is said to have a weak identity when it can be directly accessed across application domain boundaries. A thread that tries to acquire a lock on an object that has a weak identity can be blocked by a second thread in a different application domain that has a lock on the same object.</source>
        <target state="translated">Se dice que un objeto tiene una identidad débil cuando se puede tener acceso a él directamente a través de los límites del dominio de aplicación. Un subproceso que intenta obtener un bloqueo en un objeto que tiene identidad débil se puede bloquear con un segundo subproceso en un dominio de aplicación diferente que tenga bloqueado el mismo objeto.</target>
        <note />
      </trans-unit>
      <trans-unit id="DoNotLockOnObjectsWithWeakIdentityMessage">
        <source>Do not lock on objects with weak identity</source>
        <target state="translated">No bloquear objetos con identidad débil</target>
        <note />
      </trans-unit>
      <trans-unit id="DoNotCatchCorruptedStateExceptionsInGeneralHandlersTitle">
        <source>Do not catch corrupted state exceptions in general handlers.</source>
        <target state="translated">No aplique catch a excepciones de estado dañado en controladores generales.</target>
        <note />
      </trans-unit>
      <trans-unit id="DoNotCatchCorruptedStateExceptionsInGeneralHandlersDescription">
        <source>Do not author general catch handlers in code that receives corrupted state exceptions.</source>
        <target state="translated">No cree controladores catch en código que reciba excepciones de estado dañado.</target>
        <note />
      </trans-unit>
      <trans-unit id="DoNotCatchCorruptedStateExceptionsInGeneralHandlersMessage">
        <source>Do not catch corrupted state exceptions in general handlers.</source>
        <target state="translated">No aplique catch a excepciones de estado dañado en controladores generales.</target>
        <note />
      </trans-unit>
      <trans-unit id="RethrowToPreserveStackDetailsTitle">
        <source>Rethrow to preserve stack details</source>
        <target state="translated">Iniciar de nuevo para preservar los detalles de la pila</target>
        <note />
      </trans-unit>
      <trans-unit id="RethrowToPreserveStackDetailsDescription">
        <source>An exception is rethrown and the exception is explicitly specified in the throw statement. If an exception is rethrown by specifying the exception in the throw statement, the list of method calls between the original method that threw the exception and the current method is lost.</source>
        <target state="translated">Se vuelve a producir una excepción y se especifica explícitamente en la instrucción throw. Si se vuelve a producir una excepción especificándola en la instrucción throw, se pierde la lista de llamadas al método entre el método original que produjo la excepción y el método actual.</target>
        <note />
      </trans-unit>
      <trans-unit id="RethrowToPreserveStackDetailsMessage">
        <source>Rethrow to preserve stack details</source>
        <target state="translated">Iniciar de nuevo para preservar los detalles de la pila</target>
        <note />
      </trans-unit>
      <trans-unit id="DoNotRaiseReservedExceptionTypesTitle">
        <source>Do not raise reserved exception types</source>
        <target state="translated">No provocar tipos de excepción reservados</target>
        <note />
      </trans-unit>
      <trans-unit id="DoNotRaiseReservedExceptionTypesDescription">
        <source>An exception of type that is not sufficiently specific or reserved by the runtime should never be raised by user code. This makes the original error difficult to detect and debug. If this exception instance might be thrown, use a different exception type.</source>
        <target state="translated">El código de usuario nunca debe provocar una excepción de tipo que no sea suficientemente específica o esté reservada por el tiempo de ejecución. Esto provoca que el error original sea difícil de detectar y depurar. Si puede iniciarse esta instancia de excepción, utilice un tipo de excepción diferente.</target>
        <note />
      </trans-unit>
      <trans-unit id="DoNotRaiseReservedExceptionTypesMessageTooGeneric">
        <source>Exception type {0} is not sufficiently specific.</source>
        <target state="translated">El tipo de excepción {0} no es suficientemente específico.</target>
        <note />
      </trans-unit>
      <trans-unit id="DoNotRaiseReservedExceptionTypesMessageReserved">
        <source>Exception type {0} is reserved by the runtime.</source>
        <target state="translated">El tipo de excepción {0} está reservado por el tiempo de ejecución.</target>
        <note />
      </trans-unit>
      <trans-unit id="InitializeValueTypeStaticFieldsInlineTitle">
        <source>Initialize value type static fields inline</source>
        <target state="translated">Inicializar campos estáticos de tipo de valor insertados</target>
        <note />
      </trans-unit>
      <trans-unit id="InitializeReferenceTypeStaticFieldsInlineTitle">
        <source>Initialize reference type static fields inline</source>
        <target state="translated">Inicializar campos estáticos de tipo de referencia insertados</target>
        <note />
      </trans-unit>
      <trans-unit id="InitializeValueTypeStaticFieldsInlineDescription">
        <source>A value type declares an explicit static constructor. To fix a violation of this rule, initialize all static data when it is declared and remove the static constructor.</source>
        <target state="translated">Un tipo de valor declara un constructor estático explícito. Para corregir una infracción de esta regla, inicialice todos los datos estáticos cuando se declara y quite el constructor estático.</target>
        <note />
      </trans-unit>
      <trans-unit id="InitializeReferenceTypeStaticFieldsInlineDescription">
        <source>A reference type declares an explicit static constructor. To fix a violation of this rule, initialize all static data when it is declared and remove the static constructor.</source>
        <target state="translated">Un tipo de referencia declara un constructor estático explícito. Para corregir una infracción de esta regla, inicialice todos los datos estáticos cuando se declara y quite el constructor estático.</target>
        <note />
      </trans-unit>
      <trans-unit id="InitializeStaticFieldsInlineMessage">
        <source>Initialize all static fields in '{0}' when those fields are declared and remove the explicit static constructor</source>
        <target state="translated">Inicialice todos los campos estáticos de "{0}" cuando estos campos se declaran y quite el constructor estático explícito.</target>
        <note />
      </trans-unit>
      <trans-unit id="DisposableFieldsShouldBeDisposedTitle">
        <source>Disposable fields should be disposed</source>
        <target state="translated">Aplicar Dispose a los campos a los que se pueda</target>
        <note />
      </trans-unit>
      <trans-unit id="DisposableFieldsShouldBeDisposedDescription">
        <source>A type that implements System.IDisposable declares fields that are of types that also implement IDisposable. The Dispose method of the field is not called by the Dispose method of the declaring type. To fix a violation of this rule, call Dispose on fields that are of types that implement IDisposable if you are responsible for allocating and releasing the unmanaged resources held by the field.</source>
        <target state="translated">Un tipo que implementa System.IDisposable declara campos de tipos que también implementan IDisposable. El método Dispose del tipo declarativo no llama al método Dispose del campo. Para corregir una infracción de esta regla, llame a Dispose en campos que sean de tipos que implementan IDisposable si usted es el responsable de asignar y liberar los recursos no administrados que contiene el campo.</target>
        <note />
      </trans-unit>
      <trans-unit id="DisposableFieldsShouldBeDisposedMessage">
        <source>'{0}' contains field '{1}' that is of IDisposable type '{2}', but it is never disposed. Change the Dispose method on '{0}' to call Close or Dispose on this field.</source>
        <target state="translated">"{0}" contiene el campo "{1}" que es de tipo IDisposable "{2}", pero nunca se desecha. Cambie el método Dispose en "{0}" para llamar a Close o Dispose en este campo.</target>
        <note />
      </trans-unit>
      <trans-unit id="DoNotCallOverridableMethodsInConstructorsTitle">
        <source>Do not call overridable methods in constructors</source>
        <target state="translated">No llamar a métodos reemplazables en constructores</target>
        <note />
      </trans-unit>
      <trans-unit id="DoNotCallOverridableMethodsInConstructorsDescription">
        <source>When a constructor calls a virtual method, the constructor for the instance that invokes the method may not have executed.</source>
        <target state="translated">Cuando un constructor llama a un método virtual, es posible que no se haya ejecutado el constructor para la instancia que invoca el método.</target>
        <note />
      </trans-unit>
      <trans-unit id="DoNotCallOverridableMethodsInConstructorsMessage">
        <source>Do not call overridable methods in constructors</source>
        <target state="translated">No llamar a métodos reemplazables en constructores</target>
        <note />
      </trans-unit>
      <trans-unit id="DisposeMethodsShouldCallBaseClassDisposeTitle">
        <source>Dispose methods should call base class dispose</source>
        <target state="translated">Los métodos Dispose deben llamar al método Dispose de la clase base</target>
        <note />
      </trans-unit>
      <trans-unit id="DisposeMethodsShouldCallBaseClassDisposeDescription">
        <source>A type that implements System.IDisposable inherits from a type that also implements IDisposable. The Dispose method of the inheriting type does not call the Dispose method of the parent type. To fix a violation of this rule, call base.Dispose in your Dispose method.</source>
        <target state="translated">Un tipo que implementa System.IDisposable hereda de otro tipo que también implementa IDisposable. El método Dispose del tipo heredado no llama al método Dispose del tipo primario. Para corregir una infracción de esta regla, llame a base.Dispose en su método Dispose.</target>
        <note />
      </trans-unit>
      <trans-unit id="DisposeMethodsShouldCallBaseClassDisposeMessage">
        <source>Ensure that method '{0}' calls '{1}' in all possible control flow paths.</source>
        <target state="translated">Asegúrese de que el método "{0}" llama a "{1}" en todas las rutas de acceso de flujo de control posibles.</target>
        <note />
      </trans-unit>
      <trans-unit id="DisposableTypesShouldDeclareFinalizerTitle">
        <source>Disposable types should declare finalizer</source>
        <target state="translated">Los tipos a los que se puede aplicar Dispose deben declarar el finalizador</target>
        <note />
      </trans-unit>
      <trans-unit id="DisposableTypesShouldDeclareFinalizerDescription">
        <source>A type that implements System.IDisposable and has fields that suggest the use of unmanaged resources does not implement a finalizer, as described by Object.Finalize.</source>
        <target state="translated">Un tipo que implementa System.IDisposable y tiene campos que sugieren el uso de recursos no administrados no implementa un finalizador descrito por Object.Finalize.</target>
        <note />
      </trans-unit>
      <trans-unit id="DisposableTypesShouldDeclareFinalizerMessage">
        <source>Disposable types should declare finalizer</source>
        <target state="translated">Los tipos a los que se puede aplicar Dispose deben declarar el finalizador</target>
        <note />
      </trans-unit>
      <trans-unit id="FinalizersShouldCallBaseClassFinalizerTitle">
        <source>Finalizers should call base class finalizer</source>
        <target state="translated">Los finalizadores deben llamar al finalizador de la clase base</target>
        <note />
      </trans-unit>
      <trans-unit id="FinalizersShouldCallBaseClassFinalizerDescription">
        <source>Finalization must be propagated through the inheritance hierarchy. To guarantee this, types must call their base class Finalize method in their own Finalize method.</source>
        <target state="translated">La finalización se debe difundir a través de la jerarquía de herencia. Para garantizar esto, los tipos deben llamar al método Finalize de su clase base desde su propio método Finalize.</target>
        <note />
      </trans-unit>
      <trans-unit id="FinalizersShouldCallBaseClassFinalizerMessage">
        <source>Finalizers should call base class finalizer</source>
        <target state="translated">Los finalizadores deben llamar al finalizador de la clase base</target>
        <note />
      </trans-unit>
      <trans-unit id="ProvideCorrectArgumentsToFormattingMethodsTitle">
        <source>Provide correct arguments to formatting methods</source>
        <target state="translated">Proporcionar argumentos correctos para los métodos de formato</target>
        <note />
      </trans-unit>
      <trans-unit id="ProvideCorrectArgumentsToFormattingMethodsDescription">
        <source>The format argument that is passed to System.String.Format does not contain a format item that corresponds to each object argument, or vice versa.</source>
        <target state="translated">El argumento de cadena format pasado a System.String.Format no contiene un elemento de formato que corresponda a cada argumento de objeto o viceversa.</target>
        <note />
      </trans-unit>
      <trans-unit id="ProvideCorrectArgumentsToFormattingMethodsMessage">
        <source>Provide correct arguments to formatting methods</source>
        <target state="translated">Proporcionar argumentos correctos para los métodos de formato</target>
        <note />
      </trans-unit>
      <trans-unit id="TestForNaNCorrectlyTitle">
        <source>Test for NaN correctly</source>
        <target state="translated">Probar NaN correctamente</target>
        <note />
      </trans-unit>
      <trans-unit id="TestForNaNCorrectlyDescription">
        <source>This expression tests a value against Single.Nan or Double.Nan. Use Single.IsNan(Single) or Double.IsNan(Double) to test the value.</source>
        <target state="translated">Esta expresión prueba un valor con Single.Nan o Double.Nan. Use Single.IsNan(Single) o Double.IsNan(Double) para probar el valor.</target>
        <note />
      </trans-unit>
      <trans-unit id="TestForNaNCorrectlyMessage">
        <source>Test for NaN correctly</source>
        <target state="translated">Probar NaN correctamente</target>
        <note />
      </trans-unit>
      <trans-unit id="AttributeStringLiteralsShouldParseCorrectlyTitle">
        <source>Attribute string literals should parse correctly</source>
        <target state="translated">Los literales de cadena de atributo se deben analizar correctamente</target>
        <note />
      </trans-unit>
      <trans-unit id="AttributeStringLiteralsShouldParseCorrectlyDescription">
        <source>The string literal parameter of an attribute does not parse correctly for a URL, a GUID, or a version.</source>
        <target state="translated">El parámetro de literal de cadena de un atributo no se analiza correctamente para una dirección URL, un GUID o una versión.</target>
        <note />
      </trans-unit>
      <trans-unit id="AttributeStringLiteralsShouldParseCorrectlyMessageDefault">
        <source>In the constructor of '{0}', change the value of argument '{1}', which is currently "{2}", to something that can be correctly parsed as '{3}'.</source>
        <target state="translated">En el constructor de "{0}", cambie el valor del argumento "{1}", que es actualmente "{2}", a algo que se pueda analizar correctamente como "{3}".</target>
        <note />
      </trans-unit>
      <trans-unit id="AttributeStringLiteralsShouldParseCorrectlyMessageEmpty">
        <source>In the constructor of '{0}', change the value of argument '{1}', which is currently an empty string (""), to something that can be correctly parsed as '{2}'.</source>
        <target state="translated">En el constructor de "{0}", cambie el valor del argumento "{1}", que es actualmente una cadena vacía ("") a algo que se pueda analizar correctamente como "{2}".</target>
        <note />
      </trans-unit>
      <trans-unit id="AvoidZeroLengthArrayAllocationsTitle">
        <source>Avoid zero-length array allocations.</source>
        <target state="translated">Evite las asignaciones de matriz de longitud cero.</target>
        <note />
      </trans-unit>
      <trans-unit id="AvoidZeroLengthArrayAllocationsMessage">
        <source>Avoid unnecessary zero-length array allocations.  Use {0} instead.</source>
        <target state="translated">Evite las asignaciones de matriz de longitud cero innecesarias.  Use {0} en su lugar.</target>
        <note />
      </trans-unit>
      <trans-unit id="DoNotUseEnumerableMethodsOnIndexableCollectionsInsteadUseTheCollectionDirectlyTitle">
        <source>Do not use Enumerable methods on indexable collections. Instead use the collection directly</source>
        <target state="translated">No utilice métodos Enumerable en colecciones indexables. Use la colección directamente.</target>
        <note />
      </trans-unit>
      <trans-unit id="DoNotUseEnumerableMethodsOnIndexableCollectionsInsteadUseTheCollectionDirectlyDescription">
        <source>This collection is directly indexable. Going through LINQ here causes unnecessary allocations and CPU work.</source>
        <target state="translated">Esta colección es directamente indexable. Pasar por LINQ en este caso genera asignaciones y trabajo de CPU innecesarios.</target>
        <note />
      </trans-unit>
      <trans-unit id="DoNotUseEnumerableMethodsOnIndexableCollectionsInsteadUseTheCollectionDirectlyMessage">
        <source>Do not use Enumerable methods on indexable collections. Instead use the collection directly</source>
        <target state="translated">No utilice métodos Enumerable en colecciones indexables. Use la colección directamente.</target>
        <note />
      </trans-unit>
      <trans-unit id="SpecifyCultureInfoTitle">
        <source>Specify CultureInfo</source>
        <target state="translated">Especificar CultureInfo</target>
        <note />
      </trans-unit>
      <trans-unit id="SpecifyCultureInfoDescription">
        <source>A method or constructor calls a member that has an overload that accepts a System.Globalization.CultureInfo parameter, and the method or constructor does not call the overload that takes the CultureInfo parameter. When a CultureInfo or System.IFormatProvider object is not supplied, the default value that is supplied by the overloaded member might not have the effect that you want in all locales. If the result will be displayed to the user, specify 'CultureInfo.CurrentCulture' as the 'CultureInfo' parameter. Otherwise, if the result will be stored and accessed by software, such as when it is persisted to disk or to a database, specify 'CultureInfo.InvariantCulture'.</source>
        <target state="translated">Un método o constructor llama a un miembro que tiene una sobrecarga que acepta un parámetro System.Globalization.CultureInfo y el método o constructor no llama a la sobrecarga que toma el parámetro CultureInfo. Cuando el objeto CultureInfo o System.IFormatProvider no se suministra, el valor predeterminado que se suministra por el miembro sobrecargado puede no tener el efecto que desea en todas las configuraciones regionales. Si se mostrará el resultado al usuario, especifique "CultureInfo.CurrentCulture" como parámetro "CultureInfo". De lo contrario, si el resultado se almacenará y se accederá a él mediante software, como los casos en que se guarda en un disco o una base de datos, especifique "CultureInfo.InvariantCulture".</target>
        <note />
      </trans-unit>
      <trans-unit id="SpecifyCultureInfoMessage">
        <source>The behavior of '{0}' could vary based on the current user's locale settings. Replace this call in '{1}' with a call to '{2}'.</source>
        <target state="translated">El comportamiento de "{0}" podría variar dependiendo de la configuración regional del usuario local. Reemplace esta llamada en "{1}" por una llamada a "{2}".</target>
        <note />
      </trans-unit>
      <trans-unit id="SpecifyIFormatProviderTitle">
        <source>Specify IFormatProvider</source>
        <target state="translated">Especificar IFormatProvider</target>
        <note />
      </trans-unit>
      <trans-unit id="SpecifyIFormatProviderDescription">
        <source>A method or constructor calls one or more members that have overloads that accept a System.IFormatProvider parameter, and the method or constructor does not call the overload that takes the IFormatProvider parameter. When a System.Globalization.CultureInfo or IFormatProvider object is not supplied, the default value that is supplied by the overloaded member might not have the effect that you want in all locales. If the result will be based on the input from/output displayed to the user, specify 'CultureInfo.CurrentCulture' as the 'IFormatProvider'. Otherwise, if the result will be stored and accessed by software, such as when it is loaded from disk/database and when it is persisted to disk/database, specify 'CultureInfo.InvariantCulture'</source>
        <target state="translated">Un método o constructor llama a uno o más miembros que tiene sobrecargas que aceptan un parámetro System.IFormatProvider, y el método o constructor no llama a la sobrecarga que toma el parámetro IFormatProvider. Cuando el objeto System.Globalization.CultureInfo o IFormatProvide no se suministra, el valor predeterminado que se suministra por el miembro sobrecargado puede no tener el efecto que desea en todas las configuraciones regionales. Si el resultado se basará en la entrada desde/salida mostrada al usuario, especifique "CultureInfo.CurrentCulture" como "IFormatProvider". De lo contrario, si el resultado se almacenará y se accederá a él mediante software, como los casos en que se carga desde el disco o la base de datos y en que se guarda en un disco o una base de datos, especifique "CultureInfo.InvariantCulture".</target>
        <note />
      </trans-unit>
      <trans-unit id="SpecifyIFormatProviderMessageIFormatProviderAlternateString">
        <source>The behavior of '{0}' could vary based on the current user's locale settings. Replace this call in '{1}' with a call to '{2}'.</source>
        <target state="translated">El comportamiento de "{0}" podría variar dependiendo de la configuración regional del usuario local. Reemplace esta llamada en "{1}" por una llamada a "{2}".</target>
        <note />
      </trans-unit>
      <trans-unit id="SpecifyIFormatProviderMessageIFormatProviderAlternate">
        <source>The behavior of '{0}' could vary based on the current user's locale settings. Replace this call in '{1}' with a call to '{2}'.</source>
        <target state="translated">El comportamiento de "{0}" podría variar dependiendo de la configuración regional del usuario local. Reemplace esta llamada en "{1}" por una llamada a "{2}".</target>
        <note />
      </trans-unit>
      <trans-unit id="SpecifyIFormatProviderMessageUICultureString">
        <source>'{0}' passes '{1}' as the 'IFormatProvider' parameter to '{2}'. This property returns a culture that is inappropriate for formatting methods.</source>
        <target state="translated">"{0}" pasa "{1}" como parámetro de "IFormatProvider" a "{2}". Esta propiedad devuelve una cultura que no es apropiada para los métodos de formato.</target>
        <note />
      </trans-unit>
      <trans-unit id="SpecifyIFormatProviderMessageUICulture">
        <source>'{0}' passes '{1}' as the 'IFormatProvider' parameter to '{2}'. This property returns a culture that is inappropriate for formatting methods.</source>
        <target state="translated">"{0}" pasa "{1}" como parámetro de "IFormatProvider" a "{2}". Esta propiedad devuelve una cultura que no es apropiada para los métodos de formato.</target>
        <note />
      </trans-unit>
      <trans-unit id="SpecifyStringComparisonTitle">
        <source>Specify StringComparison</source>
        <target state="translated">Especificar StringComparison</target>
        <note />
      </trans-unit>
      <trans-unit id="SpecifyStringComparisonDescription">
        <source>A string comparison operation uses a method overload that does not set a StringComparison parameter. If the result will be displayed to the user, such as when sorting a list of items for display in a list box, specify 'StringComparison.CurrentCulture' or 'StringComparison.CurrentCultureIgnoreCase' as the 'StringComparison' parameter. If comparing case-insensitive identifiers, such as file paths, environment variables, or registry keys and values, specify 'StringComparison.OrdinalIgnoreCase'. Otherwise, if comparing case-sensitive identifiers, specify 'StringComparison.Ordinal'.</source>
        <target state="translated">Una operación de comparación de cadenas utiliza una sobrecarga de método que no establece un parámetro StringComparison. Si el resultado se mostrará al usuario, como los casos en que se ordena una lista de elementos para mostrarlos en un cuadro de lista, especifique "StringComparison.CurrentCulture" o "StringComparison.CurrentCultureIgnoreCase" como parámetro de "StringComparison". Si está comparando identificadores que no distinguen mayúsculas de minúsculas, como rutas de acceso de archivos, variables de entorno o claves y valores de Registro, especifique "StringComparison.OrdinalIgnoreCase". De lo contrario, si compara identificadores que distinguen mayúsculas de minúsculas, especifique "StringComparison.Ordinal".</target>
        <note />
      </trans-unit>
      <trans-unit id="SpecifyStringComparisonMessage">
        <source>The behavior of '{0}' could vary based on the current user's locale settings. Replace this call in '{1}' with a call to '{2}'.</source>
        <target state="translated">El comportamiento de "{0}" podría variar dependiendo de la configuración regional del usuario local. Reemplace esta llamada en "{1}" por una llamada a "{2}".</target>
        <note />
      </trans-unit>
      <trans-unit id="NormalizeStringsToUppercaseTitle">
        <source>Normalize strings to uppercase</source>
        <target state="translated">Normalizar las cadenas en mayúsculas</target>
        <note />
      </trans-unit>
      <trans-unit id="NormalizeStringsToUppercaseDescription">
        <source>Strings should be normalized to uppercase. A small group of characters cannot make a round trip when they are converted to lowercase. To make a round trip means to convert the characters from one locale to another locale that represents character data differently, and then to accurately retrieve the original characters from the converted characters.</source>
        <target state="translated">Las cadenas se deberían normalizar para que se escriban en letras mayúsculas. Hay un grupo reducido de caracteres que no pueden realizar un recorrido de ida y vuelta cuando se convierten a minúsculas. Realizar un recorrido de ida y vuelta significa convertir los caracteres de una configuración regional a otra configuración regional que representa los datos de caracteres de manera diferente y, a continuación, recuperar con precisión los caracteres originales de los caracteres convertidos.</target>
        <note />
      </trans-unit>
      <trans-unit id="NormalizeStringsToUppercaseMessageToUpper">
        <source>In method '{0}', replace the call to '{1}' with '{2}'.</source>
        <target state="translated">En el método "{0}", reemplace la llamada a "{1}" por "{2}".</target>
        <note />
      </trans-unit>
      <trans-unit id="CallGCSuppressFinalizeCorrectlyTitle">
        <source>Dispose methods should call SuppressFinalize</source>
        <target state="translated">Los métodos Dispose deberían llamar a SuppressFinalize</target>
        <note />
      </trans-unit>
      <trans-unit id="CallGCSuppressFinalizeCorrectlyDescription">
        <source>A method that is an implementation of Dispose does not call GC.SuppressFinalize; or a method that is not an implementation of Dispose calls GC.SuppressFinalize; or a method calls GC.SuppressFinalize and passes something other than this (Me in Visual?Basic).</source>
        <target state="translated">Un método que es una implementación de Dispose no llama a GC.SuppressFinalize, o un método que no es una implementación de Dispose llama a GC.SuppressFinalize, o un método llama a GC.SuppressFinalize y pasa algo distinto de "this" (Me en Visual Basic).</target>
        <note />
      </trans-unit>
      <trans-unit id="CallGCSuppressFinalizeCorrectlyMessageNotCalledWithFinalizer">
        <source>Change {0} to call {1}. This will prevent unnecessary finalization of the object once it has been disposed and it has fallen out of scope.</source>
        <target state="translated">Cambie "{0}" para llamar a {1}. Esto evita la finalización no necesaria del objeto una vez que se ha desechado y ha quedado fuera de ámbito.</target>
        <note />
      </trans-unit>
      <trans-unit id="CallGCSuppressFinalizeCorrectlyMessageNotCalled">
        <source>Change {0} to call {1}. This will prevent derived types that introduce a finalizer from needing to re-implement 'IDisposable' to call it.</source>
        <target state="translated">Cambie "{0}" para llamar a {1}. Con esto se evitará que los tipos derivados que introducen un finalizador tengan que volver a implementar "IDisposable" para llamarlo.</target>
        <note />
      </trans-unit>
      <trans-unit id="CallGCSuppressFinalizeCorrectlyMessageNotPassedThis">
        <source>{0} calls {1} on something other than itself. Change the call site to pass 'this' ('Me' in Visual Basic) instead.</source>
        <target state="translated">{0} llama a {1} sobre algo diferente de sí mismo. Cambie el sitio de llamada para que pase "this" ("Me" en Visual Basic).</target>
        <note />
      </trans-unit>
      <trans-unit id="CallGCSuppressFinalizeCorrectlyMessageOutsideDispose">
        <source>{0} calls {1}, a method that is typically only called within an implementation of 'IDisposable.Dispose'. Refer to the IDisposable pattern for more information.</source>
        <target state="translated">{0} llama a {1}, un método al que normalmente solo se llama en una implementación de "IDisposable.Dispose". Consulte el modelo de IDisposable para obtener más información.</target>
        <note />
      </trans-unit>
      <trans-unit id="InstantiateArgumentExceptionsCorrectlyTitle">
        <source>Instantiate argument exceptions correctly</source>
        <target state="translated">Crear instancias de las excepciones del argumento correctamente</target>
        <note />
      </trans-unit>
      <trans-unit id="InstantiateArgumentExceptionsCorrectlyDescription">
        <source>A call is made to the default (parameterless) constructor of an exception type that is or derives from ArgumentException, or an incorrect string argument is passed to a parameterized constructor of an exception type that is or derives from ArgumentException.</source>
        <target state="translated">Se realiza una llamada al constructor predeterminado (sin parámetros) de un tipo de excepción que es o se deriva de ArgumentException, o se pasa un argumento de cadena incorrecto a un constructor con parámetros de un tipo de excepción que es o se deriva de ArgumentException.</target>
        <note />
      </trans-unit>
      <trans-unit id="InstantiateArgumentExceptionsCorrectlyMessageNoArguments">
        <source>Call the {0} constructor that contains a message and/or paramName parameter.</source>
        <target state="translated">Llame al constructor {0} que contiene un mensaje o un parámetro paramName.</target>
        <note />
      </trans-unit>
      <trans-unit id="InstantiateArgumentExceptionsCorrectlyMessageIncorrectMessage">
        <source>Method {0} passes parameter name '{1}' as the {2} argument to a {3} constructor. Replace this argument with a descriptive message and pass the parameter name in the correct position.</source>
        <target state="translated">El método {0} pasa un nombre de parámetro "{1}" como argumento {2} a un constructor {3}. Reemplace este argumento por un mensaje descriptivo y pase el nombre del parámetro en la posición correcta.</target>
        <note />
      </trans-unit>
      <trans-unit id="InstantiateArgumentExceptionsCorrectlyMessageIncorrectParameterName">
        <source>Method {0} passes '{1}' as the {2} argument to a {3} constructor. Replace this argument with one of the method's parameter names. Note that the provided parameter name should have the exact casing as declared on the method.</source>
        <target state="translated">El método {0} pasa "{1}" como argumento {2} a un constructor {3}. Reemplace este argumento por uno de los nombres de parámetros del método. Tenga en cuenta que el nombre del parámetro debe corresponderse completamente (mayúsculas y minúsculas) con lo declarado en el método.</target>
        <note />
      </trans-unit>
      <trans-unit id="UseArrayEmpty">
        <source>Use Array.Empty</source>
        <target state="translated">Usar Array.Empty</target>
        <note />
      </trans-unit>
      <trans-unit id="BinaryFormatterMethodUsedDescription">
        <source>The method '{0}' is insecure when deserializing untrusted data.  If you need to instead detect BinaryFormatter deserialization without a SerializationBinder set, then disable rule CA2300, and enable rules CA2301 and CA2302.</source>
        <target state="translated">El método "{0}" no es seguro cuando se deserializan datos que no son de confianza. Si necesita detectar la deserialización de BinaryFormatter sin establecer un elemento SerializationBinder, deshabilite la regla CA2300 y habilite las reglas CA2301 y CA2302.</target>
        <note />
      </trans-unit>
      <trans-unit id="BinaryFormatterMethodUsedMessage">
        <source>The method '{0}' is insecure when deserializing untrusted data.</source>
        <target state="translated">El método "{0}" no es seguro al deserializar datos que no son de confianza.</target>
        <note />
      </trans-unit>
      <trans-unit id="BinaryFormatterMethodUsedTitle">
        <source>Do not use insecure deserializer BinaryFormatter</source>
        <target state="translated">No usar el deserializador no seguro BinaryFormatter</target>
        <note />
      </trans-unit>
      <trans-unit id="DoNotDisableUsingServicePointManagerSecurityProtocolsMessage">
        <source>Do not set Switch.System.ServiceModel.DisableUsingServicePointManagerSecurityProtocols to true.  Setting this switch limits Windows Communication Framework (WCF) to using Transport Layer Security (TLS) 1.0, which is insecure and obsolete.</source>
        <target state="translated">No establezca Switch.System.ServiceModel.DisableUsingServicePointManagerSecurityProtocols en true. Al establecer este modificador, se limita a Windows Communication Framework (WCF) a usar la Seguridad de la capa de transporte (TLS) 1.0, que no es segura y está obsoleta.</target>
        <note />
      </trans-unit>
      <trans-unit id="DoNotDisableUsingServicePointManagerSecurityProtocolsTitle">
        <source>Do not disable ServicePointManagerSecurityProtocols</source>
        <target state="translated">No deshabilitar ServicePointManagerSecurityProtocols</target>
        <note />
      </trans-unit>
      <trans-unit id="JavaScriptSerializerMaybeWithSimpleTypeResolverMessage">
        <source>The method '{0}' is insecure when deserializing untrusted data with a JavaScriptSerializer initialized with a SimpleTypeResolver. Ensure that the JavaScriptSerializer is initialized without a JavaScriptTypeResolver specified, or initialized with a JavaScriptTypeResolver that limits the types of objects in the deserialized object graph.</source>
        <target state="needs-review-translation">El método "{0}" no es seguro al deserializar datos que no son de confianza con JavaScriptSerializer inicializado con SimpleTypeResolver. Asegúrese de que se ha inicializado JavaScriptSerializer sin especificar JavaScriptTypeResolver, o de que se ha inicializado con JavaScriptTypeResolver que limita los tipos de objetos en el grafo de objetos deserializados.</target>
        <note />
      </trans-unit>
      <trans-unit id="JavaScriptSerializerMaybeWithSimpleTypeResolverTitle">
        <source>Ensure JavaScriptSerializer is not initialized with SimpleTypeResolver before deserializing</source>
        <target state="translated">Asegúrese de que no se ha inicializado JavaScriptSerializer con SimpleTypeResolver antes de deserializar</target>
        <note />
      </trans-unit>
      <trans-unit id="JavaScriptSerializerWithSimpleTypeResolverMessage">
        <source>The method '{0}' is insecure when deserializing untrusted data with a JavaScriptSerializer initialized with a SimpleTypeResolver. Initialize JavaScriptSerializer without a JavaScriptTypeResolver specified, or initialize with a JavaScriptTypeResolver that limits the types of objects in the deserialized object graph.</source>
        <target state="needs-review-translation">El método "{0}" no es seguro al deserializar datos que no son de confianza con JavaScriptSerializer inicializado con SimpleTypeResolver. Inicialice JavaScriptSerializer sin JavaScriptTypeResolver especificado o inicialice con JavaScriptTypeResolver que limita los tipos de objetos en el grafo de objetos deserializados.</target>
        <note />
      </trans-unit>
      <trans-unit id="JavaScriptSerializerWithSimpleTypeResolverTitle">
        <source>Do not deserialize with JavaScriptSerializer using a SimpleTypeResolver</source>
        <target state="translated">No deserializar con JavaScriptSerializer mediante un SimpleTypeResolver</target>
        <note />
      </trans-unit>
      <trans-unit id="JsonNetInsecureSettingsMessage">
        <source>When deserializing untrusted input, allowing arbitrary types to be deserialized is insecure.  When using JsonSerializerSettings, use TypeNameHandling.None, or for values other than None, restrict deserialized types with a SerializationBinder.</source>
        <target state="new">When deserializing untrusted input, allowing arbitrary types to be deserialized is insecure.  When using JsonSerializerSettings, use TypeNameHandling.None, or for values other than None, restrict deserialized types with a SerializationBinder.</target>
        <note />
      </trans-unit>
      <trans-unit id="JsonNetInsecureSettingsTitle">
        <source>Do not use insecure JsonSerializerSettings</source>
        <target state="new">Do not use insecure JsonSerializerSettings</target>
        <note />
      </trans-unit>
      <trans-unit id="JsonNetMaybeInsecureSettingsMessage">
        <source>When deserializing untrusted input, allowing arbitrary types to be deserialized is insecure.  When using JsonSerializerSettings, ensure TypeNameHandling.None is specified, or for values other than None, ensure a SerializationBinder is specified to restrict deserialized types.</source>
        <target state="new">When deserializing untrusted input, allowing arbitrary types to be deserialized is insecure.  When using JsonSerializerSettings, ensure TypeNameHandling.None is specified, or for values other than None, ensure a SerializationBinder is specified to restrict deserialized types.</target>
        <note />
      </trans-unit>
      <trans-unit id="JsonNetMaybeInsecureSettingsTitle">
        <source>Ensure that JsonSerializerSettings are secure</source>
        <target state="new">Ensure that JsonSerializerSettings are secure</target>
        <note />
      </trans-unit>
      <trans-unit id="JsonNetTypeNameHandlingDescription">
        <source>Deserializing JSON when using a TypeNameHandling value other than None can be insecure.  If you need to instead detect Json.NET deserialization when a SerializationBinder isn't specified, then disable rule CA2326, and enable rules CA2327, CA2328, CA2329, and CA2330.</source>
        <target state="new">Deserializing JSON when using a TypeNameHandling value other than None can be insecure.  If you need to instead detect Json.NET deserialization when a SerializationBinder isn't specified, then disable rule CA2326, and enable rules CA2327, CA2328, CA2329, and CA2330.</target>
        <note />
      </trans-unit>
      <trans-unit id="JsonNetTypeNameHandlingMessage">
        <source>Deserializing JSON when using a TypeNameHandling value other than None can be insecure.</source>
        <target state="new">Deserializing JSON when using a TypeNameHandling value other than None can be insecure.</target>
        <note />
      </trans-unit>
      <trans-unit id="JsonNetTypeNameHandlingTitle">
        <source>Do not use TypeNameHandling values other than None</source>
        <target state="new">Do not use TypeNameHandling values other than None</target>
        <note />
      </trans-unit>
      <trans-unit id="LosFormatterMethodUsedMessage">
        <source>The method '{0}' is insecure when deserializing untrusted data.</source>
        <target state="translated">El método "{0}" no es seguro al deserializar datos que no son de confianza.</target>
        <note />
      </trans-unit>
      <trans-unit id="LosFormatterMethodUsedTitle">
        <source>Do not use insecure deserializer LosFormatter</source>
        <target state="translated">No usar el deserializador no seguro LosFormatter</target>
        <note />
      </trans-unit>
      <trans-unit id="NetDataContractSerializerDeserializeMaybeWithoutBinderSetMessage">
        <source>The method '{0}' is insecure when deserializing untrusted data without a SerializationBinder to restrict the type of objects in the deserialized object graph.</source>
        <target state="translated">El método "{0}" no es seguro al deserializar datos que no son de confianza sin un elemento SerializationBinder para restringir el tipo de objetos en el gráfico de objetos deserializados.</target>
        <note />
      </trans-unit>
      <trans-unit id="NetDataContractSerializerDeserializeMaybeWithoutBinderSetTitle">
        <source>Ensure NetDataContractSerializer.Binder is set before deserializing</source>
        <target state="translated">Asegurarse de que NetDataContractSerializer.Binder se ha establecido antes de deserializar</target>
        <note />
      </trans-unit>
      <trans-unit id="NetDataContractSerializerDeserializeWithoutBinderSetMessage">
        <source>The method '{0}' is insecure when deserializing untrusted data without a SerializationBinder to restrict the type of objects in the deserialized object graph.</source>
        <target state="translated">El método "{0}" no es seguro al deserializar datos que no son de confianza sin un elemento SerializationBinder para restringir el tipo de objetos en el gráfico de objetos deserializados.</target>
        <note />
      </trans-unit>
      <trans-unit id="NetDataContractSerializerDeserializeWithoutBinderSetTitle">
        <source>Do not deserialize without first setting NetDataContractSerializer.Binder</source>
        <target state="translated">No deserializar sin establecer primero NetDataContractSerializer.Binder</target>
        <note />
      </trans-unit>
      <trans-unit id="NetDataContractSerializerMethodUsedDescription">
        <source>The method '{0}' is insecure when deserializing untrusted data.  If you need to instead detect NetDataContractSerializer deserialization without a SerializationBinder set, then disable rule CA2310, and enable rules CA2311 and CA2312.</source>
        <target state="translated">El método "{0}" no es seguro cuando se deserializan datos que no son de confianza. Si necesita detectar la deserialización de NetDataContractSerializer sin establecer un elemento SerializationBinder, deshabilite la regla CA2310 y habilite las reglas CA2311 y CA2312.</target>
        <note />
      </trans-unit>
      <trans-unit id="NetDataContractSerializerMethodUsedMessage">
        <source>The method '{0}' is insecure when deserializing untrusted data.</source>
        <target state="translated">El método "{0}" no es seguro al deserializar datos que no son de confianza.</target>
        <note />
      </trans-unit>
      <trans-unit id="NetDataContractSerializerMethodUsedTitle">
        <source>Do not use insecure deserializer NetDataContractSerializer</source>
        <target state="translated">No usar el deserializador no seguro NetDataContractSerializer</target>
        <note />
      </trans-unit>
      <trans-unit id="ObjectStateFormatterMethodUsedMessage">
        <source>The method '{0}' is insecure when deserializing untrusted data.</source>
        <target state="translated">El método "{0}" no es seguro al deserializar datos que no son de confianza.</target>
        <note />
      </trans-unit>
      <trans-unit id="ObjectStateFormatterMethodUsedTitle">
        <source>Do not use insecure deserializer ObjectStateFormatter</source>
        <target state="translated">No usar el deserializador no seguro ObjectStateFormatter</target>
        <note />
      </trans-unit>
      <trans-unit id="ReviewCodeForDllInjectionVulnerabilitiesMessage">
        <source>Potential DLL injection vulnerability was found where '{0}' in method '{1}' may be tainted by user-controlled data from '{2}' in method '{3}'.</source>
        <target state="translated">Se encontró una vulnerabilidad potencial de inyección de DLL en la que "{0}" en el método "{1}" puede contaminarse por datos controlados por el usuario de "{2}" en el método "{3}".</target>
        <note />
      </trans-unit>
      <trans-unit id="ReviewCodeForDllInjectionVulnerabilitiesTitle">
        <source>Review code for DLL injection vulnerabilities</source>
        <target state="translated">Revisar vulnerabilidades de inyección de DLL en el código</target>
        <note />
      </trans-unit>
      <trans-unit id="ReviewCodeForFilePathInjectionVulnerabilitiesMessage">
        <source>Potential file path injection vulnerability was found where '{0}' in method '{1}' may be tainted by user-controlled data from '{2}' in method '{3}'.</source>
        <target state="translated">Se encontró una vulnerabilidad potencial de inyección de rutas de acceso de archivos en la que "{0}" en el método "{1}" puede contaminarse por datos controlados por el usuario de "{2}" en el método "{3}".</target>
        <note />
      </trans-unit>
      <trans-unit id="ReviewCodeForFilePathInjectionVulnerabilitiesTitle">
        <source>Review code for file path injection vulnerabilities</source>
        <target state="translated">Revisar vulnerabilidades de inyección de rutas de acceso de archivos en el código</target>
        <note />
      </trans-unit>
      <trans-unit id="ReviewCodeForInformationDisclosureVulnerabilitiesMessage">
        <source>Potential information disclosure vulnerability was found where '{0}' in method '{1}' may contain unintended information from '{2}' in method '{3}'.</source>
        <target state="translated">Se encontró una vulnerabilidad potencial de divulgación de información en la que "{0}" en el método "{1}" puede contener información no deseada de "{2}" en el método "{3}".</target>
        <note />
      </trans-unit>
      <trans-unit id="ReviewCodeForInformationDisclosureVulnerabilitiesTitle">
        <source>Review code for information disclosure vulnerabilities</source>
        <target state="translated">Revisar vulnerabilidades de divulgación de información en el código</target>
        <note />
      </trans-unit>
      <trans-unit id="ReviewCodeForLdapInjectionVulnerabilitiesMessage">
        <source>Potential LDAP injection vulnerability was found where '{0}' in method '{1}' may be tainted by user-controlled data from '{2}' in method '{3}'.</source>
        <target state="translated">Se encontró una vulnerabilidad potencial de inyección de LDAP en la que "{0}" en el método "{1}" puede contaminarse por datos controlados por el usuario de "{2}" en el método "{3}".</target>
        <note />
      </trans-unit>
      <trans-unit id="ReviewCodeForLdapInjectionVulnerabilitiesTitle">
        <source>Review code for LDAP injection vulnerabilities</source>
        <target state="translated">Revisar vulnerabilidades de inyección de LDAP en el código</target>
        <note />
      </trans-unit>
      <trans-unit id="ReviewCodeForOpenRedirectVulnerabilitiesMessage">
        <source>Potential open redirect vulnerability was found where '{0}' in method '{1}' may be tainted by user-controlled data from '{2}' in method '{3}'.</source>
        <target state="translated">Se encontró una vulnerabilidad potencial de redireccionamiento abierto en la que "{0}" en el método "{1}" puede contaminarse por datos controlados por el usuario de "{2}" en el método "{3}".</target>
        <note />
      </trans-unit>
      <trans-unit id="ReviewCodeForOpenRedirectVulnerabilitiesTitle">
        <source>Review code for open redirect vulnerabilities</source>
        <target state="translated">Revisar vulnerabilidades de redireccionamiento abierto en el código</target>
        <note />
      </trans-unit>
      <trans-unit id="ReviewCodeForProcessCommandInjectionVulnerabilitiesMessage">
        <source>Potential process command injection vulnerability was found where '{0}' in method '{1}' may be tainted by user-controlled data from '{2}' in method '{3}'.</source>
        <target state="translated">Se encontró una vulnerabilidad potencial de inyección de comandos de proceso en la que "{0}" en el método "{1}" puede contaminarse por datos controlados por el usuario de "{2}" en el método "{3}".</target>
        <note />
      </trans-unit>
      <trans-unit id="ReviewCodeForProcessCommandInjectionVulnerabilitiesTitle">
        <source>Review code for process command injection vulnerabilities</source>
        <target state="translated">Revisar vulnerabilidades de inyección de comandos de proceso en el código</target>
        <note />
      </trans-unit>
      <trans-unit id="ReviewCodeForRegexInjectionVulnerabilitiesMessage">
        <source>Potential regex injection vulnerability was found where '{0}' in method '{1}' may be tainted by user-controlled data from '{2}' in method '{3}'.</source>
        <target state="translated">Se encontró una vulnerabilidad potencial de inyección de expresiones regulares en la que "{0}" en el método "{1}" puede contaminarse por datos controlados por el usuario de "{2}" en el método "{3}".</target>
        <note />
      </trans-unit>
      <trans-unit id="ReviewCodeForRegexInjectionVulnerabilitiesTitle">
        <source>Review code for regex injection vulnerabilities</source>
        <target state="translated">Revisar vulnerabilidades de inyección de expresiones regulares en el código</target>
        <note />
      </trans-unit>
      <trans-unit id="ReviewCodeForSqlInjectionVulnerabilitiesMessage">
        <source>Potential SQL injection vulnerability was found where '{0}' in method '{1}' may be tainted by user-controlled data from '{2}' in method '{3}'.</source>
        <target state="translated">Se encontró una vulnerabilidad potencial de inyección de SQL en la que "{0}" en el método "{1}" puede contaminarse por datos controlados por el usuario de "{2}" en el método "{3}".</target>
        <note />
      </trans-unit>
      <trans-unit id="ReviewCodeForSqlInjectionVulnerabilitiesTitle">
        <source>Review code for SQL injection vulnerabilities</source>
        <target state="translated">Revisar vulnerabilidades de inyección de SQL en el código</target>
        <note />
      </trans-unit>
      <trans-unit id="BinaryFormatterDeserializeMaybeWithoutBinderSetMessage">
        <source>The method '{0}' is insecure when deserializing untrusted data without a SerializationBinder to restrict the type of objects in the deserialized object graph.</source>
        <target state="translated">El método "{0}" no es seguro al deserializar datos que no son de confianza sin un elemento SerializationBinder para restringir el tipo de objetos en el gráfico de objetos deserializados.</target>
        <note />
      </trans-unit>
      <trans-unit id="BinaryFormatterDeserializeMaybeWithoutBinderSetTitle">
        <source>Ensure BinaryFormatter.Binder is set before calling BinaryFormatter.Deserialize</source>
        <target state="translated">Asegurarse de que BinaryFormatter.Binder se ha establecido antes de llamar a BinaryFormatter.Deserialize</target>
        <note />
      </trans-unit>
      <trans-unit id="BinaryFormatterDeserializeWithoutBinderSetMessage">
        <source>The method '{0}' is insecure when deserializing untrusted data without a SerializationBinder to restrict the type of objects in the deserialized object graph.</source>
        <target state="translated">El método "{0}" no es seguro al deserializar datos que no son de confianza sin un elemento SerializationBinder para restringir el tipo de objetos en el gráfico de objetos deserializados.</target>
        <note />
      </trans-unit>
      <trans-unit id="BinaryFormatterDeserializeWithoutBinderSetTitle">
        <source>Do not call BinaryFormatter.Deserialize without first setting BinaryFormatter.Binder</source>
        <target state="translated">No llame a BinaryFormatter.Deserialize sin establecer primero BinaryFormatter.Binder</target>
        <note />
      </trans-unit>
      <trans-unit id="ReviewCodeForXPathInjectionVulnerabilitiesMessage">
        <source>Potential XPath injection vulnerability was found where '{0}' in method '{1}' may be tainted by user-controlled data from '{2}' in method '{3}'.</source>
        <target state="translated">Se encontró una vulnerabilidad potencial de inyección de XPath en la que "{0}" en el método "{1}" puede contaminarse por datos controlados por el usuario de "{2}" en el método "{3}".</target>
        <note />
      </trans-unit>
      <trans-unit id="ReviewCodeForXPathInjectionVulnerabilitiesTitle">
        <source>Review code for XPath injection vulnerabilities</source>
        <target state="translated">Revisar vulnerabilidades de inyección de XPath en el código</target>
        <note />
      </trans-unit>
      <trans-unit id="ReviewCodeForXamlInjectionVulnerabilitiesMessage">
        <source>Potential XAML injection vulnerability was found where '{0}' in method '{1}' may be tainted by user-controlled data from '{2}' in method '{3}'.</source>
        <target state="translated">Se encontró una vulnerabilidad potencial de inyección de XAML en la que "{0}" en el método "{1}" puede contaminarse por datos controlados por el usuario de "{2}" en el método "{3}".</target>
        <note />
      </trans-unit>
      <trans-unit id="ReviewCodeForXamlInjectionVulnerabilitiesTitle">
        <source>Review code for XAML injection vulnerabilities</source>
        <target state="translated">Revisar vulnerabilidades de inyección de XAML en el código</target>
        <note />
      </trans-unit>
      <trans-unit id="ReviewCodeForXmlInjectionVulnerabilitiesMessage">
        <source>Potential XML injection vulnerability was found where '{0}' in method '{1}' may be tainted by user-controlled data from '{2}' in method '{3}'.</source>
        <target state="translated">Se encontró una vulnerabilidad potencial de inyección de XML en la que "{0}" en el método "{1}" puede contaminarse por datos controlados por el usuario de "{2}" en el método "{3}".</target>
        <note />
      </trans-unit>
      <trans-unit id="ReviewCodeForXmlInjectionVulnerabilitiesTitle">
        <source>Review code for XML injection vulnerabilities</source>
        <target state="translated">Revisar vulnerabilidades de inyección de XML en el código</target>
        <note />
      </trans-unit>
      <trans-unit id="ReviewCodeForXssVulnerabilitiesMessage">
        <source>Potential cross-site scripting (XSS) vulnerability was found where '{0}' in method '{1}' may be tainted by user-controlled data from '{2}' in method '{3}'.</source>
        <target state="translated">Se encontró una vulnerabilidad potencial de ataque de scripts de sitios (XSS) en la que "{0}" en el método "{1}" puede contaminarse por datos controlados por el usuario de "{2}" en el método "{3}".</target>
        <note />
      </trans-unit>
      <trans-unit id="ReviewCodeForXssVulnerabilitiesTitle">
        <source>Review code for XSS vulnerabilities</source>
        <target state="translated">Revisar vulnerabilidades de XSS en el código</target>
        <note />
      </trans-unit>
      <trans-unit id="ApprovedCipherMode">
        <source>Do Not Use Unsafe Cipher Modes</source>
        <target state="translated">No utilice modos de cifrado inseguro</target>
        <note />
      </trans-unit>
      <trans-unit id="ApprovedCipherModeDescription">
        <source>These modes are vulnerable to attacks. Use only approved modes (CBC, CTS).</source>
        <target state="translated">Estos modos son vulnerables a ataques. Use solo modos aprobados (CBC, CTS).</target>
        <note />
      </trans-unit>
      <trans-unit id="ApprovedCipherModeMessage">
        <source>It uses an unsafe Cipher Mode {0}</source>
        <target state="translated">Utiliza un modo de cifrado inseguro {0}</target>
        <note />
      </trans-unit>
      <trans-unit id="DefinitelyInstallRootCert">
        <source>Do Not Add Certificates To Root Store</source>
        <target state="translated">No agregar certificados al almacén raíz</target>
        <note />
      </trans-unit>
      <trans-unit id="DefinitelyInstallRootCertMessage">
        <source>Adding certificates to the operating system's trusted root certificates increases the risk of incorrectly authenticating an illegitimate certificate</source>
        <target state="translated">La adición de certificados a los certificados raíz de confianza del sistema operativo aumenta el riesgo de autenticar incorrectamente un certificado ilegítimo</target>
        <note />
      </trans-unit>
      <trans-unit id="DefinitelyUseSecureCookiesASPNetCore">
        <source>Use Secure Cookies In ASP.Net Core</source>
        <target state="translated">Usar cookies seguras en ASP.NET Core</target>
        <note />
      </trans-unit>
      <trans-unit id="DefinitelyUseSecureCookiesASPNetCoreMessage">
        <source>Set CookieOptions.Secure = true when setting a cookie</source>
        <target state="translated">Establecer CookieOptions.Secure en true al establecer una cookie</target>
        <note />
      </trans-unit>
      <trans-unit id="DoNotAddArchiveItemPathToTheTargetFileSystemPath">
        <source>Do Not Add Archive Item's Path To The Target File System Path</source>
        <target state="translated">No agregar la ruta de acceso del elemento de archivo a la ruta de acceso del sistema de archivos de destino</target>
        <note />
      </trans-unit>
      <trans-unit id="DoNotAddArchiveItemPathToTheTargetFileSystemPathDescription">
        <source>When extracting files from an archive and using the archive item's path, check if the path is safe. Archive path can be relative and can lead to file system access outside of the expected file system target path, leading to malicious config changes and remote code execution via lay-and-wait technique.</source>
        <target state="translated">Al extraer archivos de un elemento de archivo y usar la ruta de acceso de dicho elemento, compruebe si la ruta es segura. La ruta de acceso de archivo puede ser relativa y dirigir el acceso del sistema de archivos fuera de la ruta de destino esperada del sistema de archivos, lo que provoca cambios malintencionados de la configuración y la ejecución remota de código mediante la técnica de "lay-and-wait".</target>
        <note />
      </trans-unit>
      <trans-unit id="DoNotAddArchiveItemPathToTheTargetFileSystemPathMessage">
        <source>When creating path for '{0} in method {1}' from relative archive item path to extract file and the source is an untrusted zip archive, make sure to sanitize relative archive item path '{2} in method {3}'</source>
        <target state="translated">Cuando se crea la ruta de acceso para "{0}" en el método {1} desde la ruta de acceso relativa del elemento de archivo para extraer el archivo y el origen es un archivo zip que no es de confianza, asegúrese de corregir la ruta relativa del elemento de archivo "{2}" en el método "{3}".</target>
        <note />
      </trans-unit>
      <trans-unit id="DefinitelyUseWeakKDFInsufficientIterationCount">
        <source>Do Not Use Weak Key Derivation Function With Insufficient Iteration Count</source>
        <target state="translated">No usar una función de derivación de claves débiles con un recuento de iteraciones insuficiente</target>
        <note />
      </trans-unit>
      <trans-unit id="DefinitelyUseWeakKDFInsufficientIterationCountMessage">
        <source>Use at least {0} iterations when deriving a cryptographic key from a password. By default, Rfc2898DeriveByte's IterationCount is only 1000</source>
        <target state="translated">Use al menos {0} iteraciones al derivar una clave criptográfica de una contraseña. De forma predeterminada, el valor IterationCount de Rfc2898DeriveByte es solo 1000</target>
        <note />
      </trans-unit>
      <trans-unit id="DoNotAddSchemaByURL">
        <source>Do Not Add Schema By URL</source>
        <target state="translated">No agregar el esquema por dirección URL</target>
        <note />
      </trans-unit>
      <trans-unit id="DoNotAddSchemaByURLDescription">
        <source>This overload of XmlSchemaCollection.Add method internally enables DTD processing on the XML reader instance used, and uses UrlResolver for resolving external XML entities. The outcome is information disclosure. Content from file system or network shares for the machine processing the XML can be exposed to attacker. In addition, an attacker can use this as a DoS vector.</source>
        <target state="translated">Esta sobrecarga del método XmlSchemaCollection.Add habilita internamente el procesamiento de DTD en la instancia de lector XML que se usa y utiliza UrlResolver para resolver entidades XML externas. El resultado es la divulgación de información. El contenido del sistema de archivos o de los recursos compartidos de red de la máquina que procesa el código XML puede exponerse al atacante. Además, un atacante puede usar esto como vector de ataque por denegación de servicio.</target>
        <note />
      </trans-unit>
      <trans-unit id="DoNotAddSchemaByURLMessage">
        <source>This overload of the Add method is potentially unsafe because it may resolve dangerous external references</source>
        <target state="translated">Esta sobrecarga del método Add es potencialmente insegura porque puede resolver referencias externas peligrosas.</target>
        <note />
      </trans-unit>
      <trans-unit id="DoNotCallDangerousMethodsInDeserialization">
        <source>Do Not Call Dangerous Methods In Deserialization</source>
        <target state="translated">No llame a métodos peligrosos durante la deserialización</target>
        <note />
      </trans-unit>
      <trans-unit id="DoNotCallDangerousMethodsInDeserializationDescription">
        <source>Insecure Deserialization is a vulnerability which occurs when untrusted data is used to abuse the logic of an application, inflict a Denial-of-Service (DoS) attack, or even execute arbitrary code upon it being deserialized. It’s frequently possible for malicious users to abuse these deserialization features when the application is deserializing untrusted data which is under their control. Specifically, invoke dangerous methods in the process of deserialization. Successful insecure deserialization attacks could allow an attacker to carry out attacks such as DoS attacks, authentication bypasses, and remote code execution.</source>
        <target state="translated">La Deserialización insegura es un problema de vulnerabilidad que se produce cuando se utilizan datos no fiables para abusar de la lógica de una aplicación, inflige un ataque de Denegacíón de servicio (DoS) o incluso ejecuta código arbitrario sobre la propia deserialización. A menudo, los usuarios malintencionados pueden abusar de estas funciones de deserialización cuando la aplicación deserializa datos no fiables que están bajo su control. Específicamente, pueden invocar métodos peligrosos para el proceso de deserialización. Los ataques de deserialización insegura que logran su cometido pueden permitir al atacante llevar a cabo ataques DoS, omisiones del método de autenticación y la ejecución remota de código.</target>
        <note />
      </trans-unit>
      <trans-unit id="DoNotCallDangerousMethodsInDeserializationMessage">
        <source>When deserializing an instance of class {0}, method {1} can call dangerous method {2}.</source>
        <target state="translated">Al deserializar una instancia de la clase {0}, el método {1} puede llamar al método peligroso {2}.</target>
        <note />
      </trans-unit>
      <trans-unit id="DoNotDisableCertificateValidation">
        <source>Do Not Disable Certificate Validation</source>
        <target state="translated">No deshabilitar la validación de certificado</target>
        <note />
      </trans-unit>
      <trans-unit id="DoNotDisableCertificateValidationDescription">
        <source>A certificate can help authenticate the identity of the server. Clients should validate the server certificate to ensure requests are sent to the intended server. If the ServerCertificateValidationCallback always returns 'true', any certificate will pass validation.</source>
        <target state="translated">Un certificado puede ayudar a autenticar la identidad del servidor. Los clientes deben validar el certificado del servidor para asegurarse de que las solicitudes se envían al servidor elegido. Si ServerCertificateValidationCallback devuelve siempre el valor "true", cualquier certificado pasará la validación.</target>
        <note />
      </trans-unit>
      <trans-unit id="DoNotDisableCertificateValidationMessage">
        <source>The ServerCertificateValidationCallback is set to a function that accepts any server certificate, by always returning true. Ensure that server certificates are validated to verify the identity of the server receiving requests.</source>
        <target state="translated">ServerCertificateValidationCallback está establecido en una función que acepta cualquier certificado de servidor, devolviendo siempre el valor "true". Asegúrese de que los certificados de servidor estén validados para verificar la identidad del servidor que recibe las peticiones.</target>
        <note />
      </trans-unit>
      <trans-unit id="DoNotDisableHTTPHeaderChecking">
        <source>Do Not Disable HTTP Header Checking</source>
        <target state="translated">No deshabilitar la comprobación de encabezados HTTP</target>
        <note />
      </trans-unit>
      <trans-unit id="DoNotDisableHTTPHeaderCheckingDescription">
        <source>HTTP header checking enables encoding of the carriage return and newline characters, \r and \n, that are found in response headers. This encoding can help to avoid injection attacks that exploit an application that echoes untrusted data contained by the header.</source>
        <target state="translated">La comprobación de encabezados HTTP habilita la codificación de los caracteres de retorno de carro y nueva línea, \r y \n, que se encuentran en los encabezados de respuesta. Esta codificación puede ayudar a evitar los ataques por inyección que aprovecha una aplicación que repite datos que no son de confianza incluidos en el encabezado.</target>
        <note />
      </trans-unit>
      <trans-unit id="DoNotDisableHTTPHeaderCheckingMessage">
        <source>Do not disable HTTP header checking</source>
        <target state="translated">No deshabilitar la comprobación de encabezados HTTP</target>
        <note />
      </trans-unit>
      <trans-unit id="DoNotDisableRequestValidation">
        <source>Do Not Disable Request Validation</source>
        <target state="translated">No deshabilitar la validación de solicitudes</target>
        <note />
      </trans-unit>
      <trans-unit id="DoNotDisableRequestValidationDescription">
        <source>Request validation is a feature in ASP.NET that examines HTTP requests and determines whether they contain potentially dangerous content. This check adds protection from markup or code in the URL query string, cookies, or posted form values that might have been added for malicious purposes. So, it is generally desirable and should be left enabled for defense in depth.</source>
        <target state="translated">La validación de solicitudes es una característica de ASP.NET que examina las solicitudes HTTP y determina si incluyen contenido potencialmente peligroso. Esta comprobación agrega protección para marcado o código en los valores de formularios publicados, cookies o cadenas de consulta de URL que puedan haberse agregado con fines malintencionados. Por tanto, se recomienda su uso y debería dejarse habilitada para una defensa en profundidad.</target>
        <note />
      </trans-unit>
      <trans-unit id="DoNotDisableRequestValidationMessage">
        <source>{0} has request validation disabled</source>
        <target state="translated">{0} tiene deshabilitada la validación de solicitudes.</target>
        <note />
      </trans-unit>
      <trans-unit id="DoNotDisableSchUseStrongCrypto">
        <source>Do Not Disable SChannel Use of Strong Crypto</source>
        <target state="translated">No deshabilitar el uso de cifrado seguro de SChannel</target>
        <note />
      </trans-unit>
      <trans-unit id="DoNotDisableSchUseStrongCryptoDescription">
        <source>Starting with the .NET Framework 4.6, the System.Net.ServicePointManager and System.Net.Security.SslStream classes are recommeded to use new protocols. The old ones have protocol weaknesses and are not supported. Setting Switch.System.Net.DontEnableSchUseStrongCrypto with true will use the old weak crypto check and opt out of the protocol migration.</source>
        <target state="translated">A partir de .NET Framework 4.6, se recomienda que las clases System.Net.ServicePointManager y System.Net.Security.SslStream usen nuevos protocolos. Los anteriores presentan vulnerabilidades y no se admiten. Al establecer Switch.System.Net.DontEnableSchUseStrongCrypto en true, se usará la comprobación de cifrado no seguro anterior y no se aplicará la migración de protocolo.</target>
        <note />
      </trans-unit>
      <trans-unit id="DoNotDisableSchUseStrongCryptoMessage">
        <source>{0} disables TLS 1.2 and enables SSLv3</source>
        <target state="translated">{0} deshabilita TLS 1.2 y habilita SSLv3</target>
        <note />
      </trans-unit>
      <trans-unit id="DoNotHardCodeEncryptionKey">
        <source>Do Not Hard Code Encryption Key</source>
        <target state="new">Do Not Hard Code Encryption Key</target>
        <note />
      </trans-unit>
      <trans-unit id="DoNotHardCodeEncryptionKeyDescription">
        <source>SymmetricAlgorithm's .Key property, or a method's rgbKey parameter, should never be a hardcoded value.</source>
        <target state="new">SymmetricAlgorithm's .Key property, or a method's rgbKey parameter, should never be a hardcoded value.</target>
        <note />
      </trans-unit>
      <trans-unit id="DoNotHardCodeEncryptionKeyMessage">
        <source>Potential security vulnerability was found where '{0}' in method '{1}' may be tainted by hardcoded key from '{2}' in method '{3}'</source>
        <target state="new">Potential security vulnerability was found where '{0}' in method '{1}' may be tainted by hardcoded key from '{2}' in method '{3}'</target>
        <note />
      </trans-unit>
      <trans-unit id="DoNotInstallRootCertDescription">
        <source>By default, the Trusted Root Certification Authorities certificate store is configured with a set of public CAs that has met the requirements of the Microsoft Root Certificate Program. Since all trusted root CAs can issue certificates for any domain, an attacker can pick a weak or coercible CA that you install by yourself to target for an attack – and a single vulnerable, malicious or coercible CA undermines the security of the entire system. To make matters worse, these attacks can go unnoticed quite easily.</source>
        <target state="translated">De forma predeterminada, el almacén de certificados de entidades de certificación raíz de confianza está configurado con un conjunto de entidades de certificación públicas que cumplen los requisitos del programa de certificados raíz de Microsoft. Dado que todas las entidades de certificación raíz de confianza pueden emitir certificados para cualquier dominio, un atacante puede elegir una entidad de certificación coaccionable o débil que instale por su cuenta para destinar un ataque, y una única entidad de certificación vulnerable, malintencionada o convertible socava la seguridad de todo el sistema. Para empeorar las cosas, estos ataques pueden pasar desapercibidos con bastante facilidad.</target>
        <note />
      </trans-unit>
      <trans-unit id="DoNotReferSelfInSerializableClass">
        <source>Do Not Refer Self In Serializable Class</source>
        <target state="translated">La clase serializable no debe hacer referencia a sí misma</target>
        <note />
      </trans-unit>
      <trans-unit id="DoNotReferSelfInSerializableClassDescription">
        <source>This can allow an attacker to DOS or exhaust the memory of the process.</source>
        <target state="translated">Esto puede permitir un ataque a DOS o agotar la memoria del proceso.</target>
        <note />
      </trans-unit>
      <trans-unit id="DoNotReferSelfInSerializableClassMessage">
        <source>{0} participates in a potential reference cycle</source>
        <target state="translated">{0} participa en un ciclo de referencia potencial</target>
        <note />
      </trans-unit>
      <trans-unit id="DoNotSerializeTypesWithPointerFields">
        <source>Do Not Serialize Types With Pointer Fields</source>
        <target state="translated">No serializar los tipos con campos de puntero</target>
        <note />
      </trans-unit>
      <trans-unit id="DoNotSerializeTypesWithPointerFieldsDescription">
        <source>Pointers are not "type safe" in the sense that you cannot guarantee the correctness of the memory they point at. So, serializing types with pointer fields is dangerous, as it may allow an attacker to control the pointer.</source>
        <target state="translated">Los punteros no tienen "seguridad de tipos", es decir, no se puede garantizar que la memoria a la que apuntan sea correcta. Por lo tanto, la serialización de tipos con campos de puntero es peligrosa, ya que puede permitir que un atacante controle el puntero.</target>
        <note />
      </trans-unit>
      <trans-unit id="DoNotSerializeTypesWithPointerFieldsMessage">
        <source>Pointer field {0} on serializable type.</source>
        <target state="translated">Campo de puntero {0} en el tipo serializable.</target>
        <note />
      </trans-unit>
      <trans-unit id="DoNotUseAccountSAS">
        <source>Do Not Use Account Shared Access Signature</source>
        <target state="translated">No usar la firma de acceso compartido de la cuenta</target>
        <note />
      </trans-unit>
      <trans-unit id="DoNotUseAccountSASDescription">
        <source>Shared Access Signatures(SAS) are a vital part of the security model for any application using Azure Storage, they should provide limited and safe permissions to your storage account to clients that don't have the account key. All of the operations available via a service SAS are also available via an account SAS, that is, account SAS is too powerful. So it is recommended to use Service SAS to delegate access more carefully.</source>
        <target state="translated">Las firmas de acceso compartido (SAS) son una parte fundamental del modelo de seguridad para cualquier aplicación que use Azure Storage, por lo que deben proporcionar permisos limitados y seguros a su cuenta de almacenamiento para los clientes que no dispongan de la clave de la cuenta. Todas las operaciones disponibles a través de una SAS de servicio también están disponibles a través de una SAS de cuenta; con lo que se demuestra la elevada eficacia de las SAS de cuenta. Por lo tanto, se recomienda usar SAS de servicio para delegar el acceso con más atención.</target>
        <note />
      </trans-unit>
      <trans-unit id="DoNotUseAccountSASMessage">
        <source>Use Service SAS instead of Account SAS for fine grained access control and container-level access policy</source>
        <target state="translated">Use la SAS de servicio en lugar de la SAS de cuenta para el control de acceso detallado y la directiva de acceso de nivel de contenedor</target>
        <note />
      </trans-unit>
      <trans-unit id="DoNotUseBrokenCryptographicAlgorithms">
        <source>Do Not Use Broken Cryptographic Algorithms</source>
        <target state="translated">No usar algoritmos criptográficos dañados</target>
        <note />
      </trans-unit>
      <trans-unit id="DoNotUseBrokenCryptographicAlgorithmsDescription">
        <source>An attack making it computationally feasible to break this algorithm exists. This allows attackers to break the cryptographic guarantees it is designed to provide. Depending on the type and application of this cryptographic algorithm, this may allow attackers to read enciphered messages, tamper with enciphered  messages, forge digital signatures, tamper with hashed content, or otherwise compromise any cryptosystem based on this algorithm. Replace encryption uses with the AES algorithm (AES-256, AES-192 and AES-128 are acceptable) with a key length greater than or equal to 128 bits. Replace hashing uses with a hashing function in the SHA-2 family, such as SHA512, SHA384, or SHA256. Replace digital signature uses with RSA with a key length greater than or equal to 2048-bits, or ECDSA with a key length greater than or equal to 256 bits.</source>
        <target state="translated">Existe un ataque que hace factible a nivel computacional romper este algoritmo. Esto permite a los atacantes romper la garantía criptográfica que debe proporcionar. En función del tipo y la aplicación de este algoritmo criptográfico, esto podría permitir a los atacantes leer mensajes cifrados, alterar con mensajes cifrados, forzar firmas digitales, alterar con contenido con hash o poner en riesgo de otro modo cualquier sistema criptográfico basado en este algoritmo. Reemplace los usos del cifrado por el algoritmo AES (se aceptan AES-256, AES-192 y AES-128) con una longitud de clave igual o superior a 128 bits. Reemplace los usos del hash por una función hash de la familia de SHA-2, como SHA512, SHA384 o SHA256. Reemplace los usos de la firma digital por RSA con una longitud de clave igual o superior a 2048 bits, o ECDSA con una longitud de clave igual o superior a 256 bits.</target>
        <note />
      </trans-unit>
      <trans-unit id="DoNotUseBrokenCryptographicAlgorithmsMessage">
        <source>{0} uses a broken cryptographic algorithm {1}</source>
        <target state="translated">{0} usa un algoritmo criptográfico dañado {1}.</target>
        <note />
      </trans-unit>
      <trans-unit id="DoNotUseDSA">
        <source>Do Not Use Digital Signature Algorithm (DSA)</source>
        <target state="translated">No usar el algoritmo de firma digital (DSA)</target>
        <note />
      </trans-unit>
      <trans-unit id="DoNotUseDSADescription">
        <source>DSA is too weak to use.</source>
        <target state="translated">El algoritmo de firma digital no es suficientemente seguro para usarlo.</target>
        <note />
      </trans-unit>
      <trans-unit id="DoNotUseDSAMessage">
        <source>Asymmetric encryption algorithm {0} is weak. Switch to an RSA with at least 2048 key size, ECDH or ECDSA algorithm instead</source>
        <target state="translated">El algoritmo de cifrado asimétrico {0} no es seguro. Cambie a un algoritmo de ECDSA o ECDH con RSA que tenga un tamaño de clave mínimo de 2048.</target>
        <note />
      </trans-unit>
      <trans-unit id="DoNotUseDeprecatedSecurityProtocols">
        <source>Do Not Use Deprecated Security Protocols</source>
        <target state="translated">No usar protocolos de seguridad en desuso</target>
        <note />
      </trans-unit>
      <trans-unit id="DoNotUseDeprecatedSecurityProtocolsDescription">
        <source>Using a deprecated security protocol rather than the system default is risky.</source>
        <target state="translated">El uso de un protocolo de seguridad en desuso en lugar del predeterminado del sistema supone un riesgo.</target>
        <note />
      </trans-unit>
      <trans-unit id="DoNotUseDeprecatedSecurityProtocolsMessage">
        <source>Hard-coded use of deprecated security protocol {0}</source>
        <target state="translated">Uso codificado de forma rígida de un protocolo de seguridad en desuso {0}</target>
        <note />
      </trans-unit>
      <trans-unit id="DoNotUseMD5">
        <source>Do not use insecure cryptographic algorithm MD5.</source>
        <target state="translated">No use el algoritmo criptográfico no seguro MD5.</target>
        <note />
      </trans-unit>
      <trans-unit id="DoNotUseMD5Description">
        <source>This type implements MD5, a cryptographically insecure hashing function. Hash collisions are computationally feasible for the MD5 and HMACMD5 algorithms. Replace this usage with a SHA-2 family hash algorithm (SHA512, SHA384, SHA256).</source>
        <target state="translated">Este tipo implementa MD5, una función hash no segura criptográficamente. Las colisiones de hash son computacionalmente factibles para los algoritmos MD5 y HMACMD5. Reemplace este uso por un algoritmo de hash de la familia SHA-2 (SHA512, SHA384, SHA256).</target>
        <note />
      </trans-unit>
      <trans-unit id="DoNotUseObsoleteKDFAlgorithm">
        <source>Do not use obsolete key derivation function</source>
        <target state="translated">No utilizar la función de derivación de claves obsoleta</target>
        <note />
      </trans-unit>
      <trans-unit id="DoNotUseObsoleteKDFAlgorithmDescription">
        <source>Password-based key derivation should use PBKDF2 with SHA-2. Avoid using PasswordDeriveBytes since it generates a PBKDF1 key. Avoid using Rfc2898DeriveBytes.CryptDeriveKey since it doesn't use the iteration count or salt.</source>
        <target state="translated">La derivación de claves basada en contraseña debe utilizar PBKDF2 con SHA-2. Evite usar PasswordDeriveBytes ya que genera una clave PBKDF1. Evite usar Rfc2898DeriveBytes.CryptDeriveKey puesto que no utiliza el recuento de iteración o salt.</target>
        <note />
      </trans-unit>
      <trans-unit id="DoNotUseObsoleteKDFAlgorithmMessage">
        <source>Call to obsolete key derivation function {0}.{1}</source>
        <target state="translated">Llamada a la función de derivación de claves obsoleta {0}.{1}</target>
        <note />
      </trans-unit>
      <trans-unit id="DoNotUseSHA1">
        <source>Do not use insecure cryptographic algorithm SHA1.</source>
        <target state="translated">No use el algoritmo criptográfico no seguro SHA1.</target>
        <note />
      </trans-unit>
      <trans-unit id="DoNotUseSHA1Description">
        <source>This type implements SHA1, a cryptographically insecure hashing function. Hash collisions are computationally feasible for the SHA-1 and SHA-0 algorithms. Replace this usage with a SHA-2 family hash algorithm (SHA512, SHA384, SHA256).</source>
        <target state="translated">Este tipo implementa SHA1, una función hash no segura criptográficamente. Las colisiones de hash son computacionalmente factibles para los algoritmos SHA-1 y SHA-0. Reemplace este uso por un algoritmo de hash de la familia SHA-2 (SHA512, SHA384, SHA256).</target>
        <note />
      </trans-unit>
      <trans-unit id="DoNotUseWeakCryptographicAlgorithms">
        <source>Do Not Use Weak Cryptographic Algorithms</source>
        <target state="translated">No usar algoritmos criptográficos poco seguros</target>
        <note />
      </trans-unit>
      <trans-unit id="DoNotUseWeakCryptographicAlgorithmsDescription">
        <source>Cryptographic algorithms degrade over time as attacks become for advances to attacker get access to more computation. Depending on the type and application of this cryptographic algorithm, further degradation of the cryptographic strength of it may allow attackers to read enciphered messages, tamper with enciphered  messages, forge digital signatures, tamper with hashed content, or otherwise compromise any cryptosystem based on this algorithm. Replace encryption uses with the AES algorithm (AES-256, AES-192 and AES-128 are acceptable) with a key length greater than or equal to 128 bits. Replace hashing uses with a hashing function in the SHA-2 family, such as SHA-2 512, SHA-2 384, or SHA-2 256.</source>
        <target state="translated">Los algoritmos criptográficos se degradan con el tiempo a medida que los ataques evolucionan y permiten al atacante obtener mayor cantidad de computación. En función del tipo y la aplicación de este algoritmo criptográfico, una mayor degradación de la solidez criptográfica podría permitir a los atacantes leer mensajes cifrados, alterar con mensajes cifrados, forzar firmas digitales, alterar con contenido con hash o poner en riesgo de otro modo cualquier sistema criptográfico basado en este algoritmo. Reemplace los usos del cifrado por el algoritmo AES (se aceptan AES-256, AES-192 y AES-128) con una longitud de clave igual o superior a 128 bits. Reemplace los usos del hash por una función hash de la familia de SHA-2, como SHA-2 512, SHA-2 384 o SHA-2 256.</target>
        <note />
      </trans-unit>
      <trans-unit id="DoNotUseWeakCryptographicAlgorithmsMessage">
        <source>{0} uses a weak cryptographic algorithm {1}</source>
        <target state="translated">{0} usa un algoritmo criptográfico poco seguro {1}.</target>
        <note />
      </trans-unit>
      <trans-unit id="DoNotUseWeakKDFAlgorithm">
        <source>Do Not Use Weak Key Derivation Function Algorithm</source>
        <target state="translated">No usar el algoritmo de función de derivación de claves débiles</target>
        <note />
      </trans-unit>
      <trans-unit id="DoNotUseWeakKDFAlgorithmDescription">
        <source>Some implementations of the Rfc2898DeriveBytes class allow for a hash algorithm to be specified in a constructor parameter or overwritten in the HashAlgorithm property. If a hash algorithm is specified, then it should be SHA-256 or higher.</source>
        <target state="translated">Algunas implementaciones de la clase Rfc2898DeriveBytes permiten especificar un algoritmo hash en un parámetro de constructor o sobrescribirlo en la propiedad HashAlgorithm. Si se especifica un algoritmo hash, debe ser SHA-256 o una versión posterior.</target>
        <note />
      </trans-unit>
      <trans-unit id="DoNotUseWeakKDFAlgorithmMessage">
        <source>{0} created with a weak hash algorithm. Use SHA256, SHA384, or SHA512 to create a strong key from a password</source>
        <target state="translated">{0} se creó con un algoritmo hash débil. Use SHA256, SHA384 o SHA512 para crear una clave segura a partir de una contraseña</target>
        <note />
      </trans-unit>
      <trans-unit id="DoNotUseWeakKDFInsufficientIterationCountDescription">
        <source>When deriving cryptographic keys from user-provided inputs such as password, use sufficient iteration count (at least 100k).</source>
        <target state="translated">Al derivar claves criptográficas de entradas proporcionadas por el usuario, como la contraseña, use un recuento de iteraciones suficiente (al menos 100 k).</target>
        <note />
      </trans-unit>
      <trans-unit id="DoNotUseXslTransform">
        <source>Do Not Use XslTransform</source>
        <target state="translated">No utilizar XslTransform</target>
        <note />
      </trans-unit>
      <trans-unit id="DoNotUseXslTransformMessage">
        <source>Do not use XslTransform. It does not restrict potentially dangerous external references.</source>
        <target state="translated">No utilice XslTransform. No restringe las referencias externas potencialmente peligrosas.</target>
        <note />
      </trans-unit>
      <trans-unit id="HardCodedSecurityProtocolMessage">
        <source>Avoid hardcoding SecurityProtocolType {0}, and instead use SecurityProtocolType.SystemDefault to allow the operating system to choose the best Transport Layer Security protocol to use.</source>
        <target state="translated">Evite codificar SecurityProtocolType {0} de forma rígida y, en su lugar, use SecurityProtocolType.SystemDefault para permitir que el sistema operativo elija el mejor protocolo de Seguridad de la capa de transporte que se puede usar.</target>
        <note />
      </trans-unit>
      <trans-unit id="HardCodedSecurityProtocolTitle">
        <source>Avoid hardcoding SecurityProtocolType value</source>
        <target state="translated">Evitar codificar el valor SecurityProtocolType de forma rígida</target>
        <note />
      </trans-unit>
      <trans-unit id="MaybeInstallRootCert">
        <source>Ensure Certificates Are Not Added To Root Store</source>
        <target state="translated">Asegurarse de que los certificados no se agregan al almacén raíz</target>
        <note />
      </trans-unit>
      <trans-unit id="MaybeInstallRootCertMessage">
        <source>Adding certificates to the operating system's trusted root certificates is insecure. Ensure that the target store is not root store.</source>
        <target state="translated">La adición de certificados a los certificados raíz de confianza del sistema operativo no es segura. Asegúrese de que el almacén de destino no es un almacén raíz.</target>
        <note />
      </trans-unit>
      <trans-unit id="MaybeUseSecureCookiesASPNetCore">
        <source>Ensure Use Secure Cookies In ASP.Net Core</source>
        <target state="translated">Asegurarse de usar cookies seguras en ASP.NET Core</target>
        <note />
      </trans-unit>
      <trans-unit id="MaybeUseSecureCookiesASPNetCoreMessage">
        <source>Ensure that CookieOptions.Secure = true when setting a cookie</source>
        <target state="translated">Asegurarse de que CookieOptions.Secure es true al establecer una cookie</target>
        <note />
      </trans-unit>
      <trans-unit id="MaybeUseWeakKDFInsufficientIterationCount">
        <source>Ensure Sufficient Iteration Count When Using Weak Key Derivation Function</source>
        <target state="translated">Garantizar un recuento de iteraciones suficiente al usar una función de derivación de claves débiles</target>
        <note />
      </trans-unit>
      <trans-unit id="MaybeUseWeakKDFInsufficientIterationCountMessage">
        <source>Ensure that the iteration count is at least {0} when deriving a cryptographic key from a password. By default, Rfc2898DeriveByte's IterationCount is only 1000</source>
        <target state="translated">Asegúrese de que el recuento de iteraciones es de al menos {0} al derivar una clave criptográfica de una contraseña. De forma predeterminada, el valor IterationCount de Rfc2898DeriveByte es solo 1000</target>
        <note />
      </trans-unit>
      <trans-unit id="SetViewStateUserKey">
        <source>Set ViewStateUserKey For Classes Derived From Page</source>
        <target state="translated">Establecer ViewStateUserKey para clases derivadas de página</target>
        <note />
      </trans-unit>
      <trans-unit id="SetViewStateUserKeyDescription">
        <source>Setting the ViewStateUserKey property can help you prevent attacks on your application by allowing you to assign an identifier to the view-state variable for individual users so that they cannot use the variable to generate an attack. Otherwise, there will be cross-site request forgery vulnerabilities.</source>
        <target state="translated">Establecer la propiedad ViewStateUserKey puede ayudarle a evitar ataques en la aplicación, ya que le permite asignar un identificador a la variable de estado de vista para los usuarios individuales, de forma que no puedan usar la variable para generar un ataque. De lo contrario, habrá vulnerabilidades de falsificación de solicitud entre sitios.</target>
        <note />
      </trans-unit>
      <trans-unit id="SetViewStateUserKeyMessage">
        <source>The class {0} derived from System.Web.UI.Page does not set the ViewStateUserKey property in the OnInit method or Page_Init method</source>
        <target state="translated">La clase {0} derivada de System.Web.UI.Page no establece la propiedad ViewStateUserKey en el método OnInit o el método Page_Init.</target>
        <note />
      </trans-unit>
      <trans-unit id="UseContainerLevelAccessPolicy">
        <source>Use Container Level Access Policy</source>
        <target state="translated">Usar una directiva de acceso de nivel de contenedor</target>
        <note />
      </trans-unit>
      <trans-unit id="UseContainerLevelAccessPolicyDescription">
        <source>No access policy identifier is specified, making tokens non-revocable.</source>
        <target state="translated">No se ha especificado ningún identificador de directiva de acceso, por lo que los tokens no son revocables.</target>
        <note />
      </trans-unit>
      <trans-unit id="UseContainerLevelAccessPolicyMessage">
        <source>Consider using Azure's role-based access control instead of a Shared Access Signature (SAS) if possible. If you still need to use a SAS, use a container-level access policy when creating a SAS</source>
        <target state="translated">Considere la posibilidad de usar el control de acceso basado en rol de Azure en lugar de una firma de acceso compartido (SAS), si es posible. Si tiene que usar una firma de acceso compartido, utilice una directiva de acceso de nivel de contenedor al crear la firma.</target>
        <note />
      </trans-unit>
      <trans-unit id="UseRSAWithSufficientKeySize">
        <source>Use Rivest–Shamir–Adleman (RSA) Algorithm With Sufficient Key Size</source>
        <target state="translated">Usar un algoritmo de Rivest-Shamir-Adleman (RSA) con un tamaño de clave suficiente</target>
        <note />
      </trans-unit>
      <trans-unit id="UseRSAWithSufficientKeySizeDescription">
        <source>Encryption algorithms are vulnerable to brute force attacks when too small a key size is used.</source>
        <target state="translated">Los algoritmos de cifrado son vulnerables a los ataques por fuerza bruta cuando se usa un tamaño de clave demasiado pequeño.</target>
        <note />
      </trans-unit>
      <trans-unit id="UseRSAWithSufficientKeySizeMessage">
        <source>Asymmetric encryption algorithm {0}'s key size is less than 2048. Switch to an RSA with at least 2048 key size, ECDH or ECDSA algorithm instead.</source>
        <target state="translated">El tamaño de clave del algoritmo de cifrado asimétrico {0} es inferior a 2048. Cambie a un algoritmo de ECDSA o ECDH con RSA que tenga un tamaño de clave mínimo de 2048.</target>
        <note />
      </trans-unit>
      <trans-unit id="UseSecureCookiesASPNetCoreDescription">
        <source>Applications available over HTTPS must use secure cookies.</source>
        <target state="translated">Las aplicaciones disponibles a través de HTTPS deben usar cookies seguras.</target>
        <note />
      </trans-unit>
      <trans-unit id="UseSharedAccessProtocolHttpsOnly">
        <source>Use SharedAccessProtocol HttpsOnly</source>
        <target state="translated">Usar HttpsOnly con SharedAccessProtocol</target>
        <note />
      </trans-unit>
      <trans-unit id="UseSharedAccessProtocolHttpsOnlyDescription">
        <source>HTTPS encrypts network traffic. Use HttpsOnly, rather than HttpOrHttps, to ensure network traffic is always encrypted to help prevent disclosure of sensitive data.</source>
        <target state="translated">HTTPS cifra el tráfico de red. Use HttpsOnly, en lugar de HttpOrHttps, para asegurarse de que el tráfico de red se cifra siempre y ayudar a evitar la divulgación de información confidencial.</target>
        <note />
      </trans-unit>
      <trans-unit id="UseSharedAccessProtocolHttpsOnlyMessage">
        <source>Consider using Azure's role-based access control instead of a Shared Access Signature (SAS) if possible. If you still need to use a SAS, specify SharedAccessProtocol.HttpsOnly</source>
        <target state="translated">Considere la posibilidad de usar el control de acceso basado en rol de Azure en lugar de una firma de acceso compartido (SAS), si es posible. Si tiene que usar una firma de acceso compartido, especifique SharedAccessProtocol.HttpsOnly.</target>
        <note />
      </trans-unit>
      <trans-unit id="UseXmlReaderDescription">
        <source>Processing XML from untrusted data may load dangerous external references, which should be restricted by using an XmlReader with a secure resolver or with DTD processing disabled.</source>
        <target state="translated">Al procesar el código XML desde datos en los que no se confía, se pueden cargar referencias externas peligrosas, que se deben restringir usando un objeto XmlReader con una resolución segura o con el procesamiento de DTD deshabilitado.</target>
        <note />
      </trans-unit>
      <trans-unit id="UseXmlReaderForDataSetReadXml">
        <source>Use XmlReader For DataSet Read Xml</source>
        <target state="translated">Utilizar XmlReader para el XML de lectura de DataSet</target>
        <note />
      </trans-unit>
      <trans-unit id="UseXmlReaderForDeserialize">
        <source>Use XmlReader For Deserialize</source>
        <target state="translated">Utilizar XmlReader para la deserialización</target>
        <note />
      </trans-unit>
      <trans-unit id="UseXmlReaderForSchemaRead">
        <source>Use XmlReader For Schema Read</source>
        <target state="translated">Utilizar XmlReader para la lectura de esquema</target>
        <note />
      </trans-unit>
      <trans-unit id="UseXmlReaderForValidatingReader">
        <source>Use XmlReader For Validating Reader</source>
        <target state="translated">Utilizar XmlReader para el lector de validación</target>
        <note />
      </trans-unit>
      <trans-unit id="UseXmlReaderForXPathDocument">
        <source>Use XmlReader For XPathDocument</source>
        <target state="translated">Utilizar XmlReader para XPathDocument</target>
        <note />
      </trans-unit>
      <trans-unit id="UseXmlReaderMessage">
        <source>This overload of the {0}.{1} method is potentially unsafe, use an overload that takes a XmlReader instance instead</source>
        <target state="translated">Esta sobrecarga del método {0}.{1} no es potencialmente segura. Use en su lugar una sobrecarga que tome una instancia de XmlReader</target>
        <note />
      </trans-unit>
      <trans-unit id="DoNotCreateTasksWithoutPassingATaskSchedulerTitle">
        <source>Do not create tasks without passing a TaskScheduler</source>
        <target state="translated">No crear tareas sin pasar un TaskScheduler</target>
        <note />
      </trans-unit>
      <trans-unit id="DoNotCreateTasksWithoutPassingATaskSchedulerDescription">
        <source>Do not create tasks unless you are using one of the overloads that takes a TaskScheduler. The default is to schedule on TaskScheduler.Current, which would lead to deadlocks. Either use TaskScheduler.Default to schedule on the thread pool, or explicitly pass TaskScheduler.Current to make your intentions clear.</source>
        <target state="translated">No cree tareas a menos que esté utilizando una de las sobrecargas que toma un TaskScheduler. El valor predeterminado es programar en TaskScheduler.Current, lo cual provocaría interbloqueos. Utilice TaskScheduler.Default para programar en el grupo de subprocesos, o pase explícitamente TaskScheduler.Current para que sus intenciones queden claras.</target>
        <note />
      </trans-unit>
      <trans-unit id="DoNotCreateTasksWithoutPassingATaskSchedulerMessage">
        <source>Do not create tasks without passing a TaskScheduler</source>
        <target state="translated">No crear tareas sin pasar un TaskScheduler</target>
        <note />
      </trans-unit>
    </body>
  </file>
</xliff><|MERGE_RESOLUTION|>--- conflicted
+++ resolved
@@ -147,7 +147,6 @@
         <target state="translated">Para reducir el riesgo de seguridad, calcule las referencias del campo {0} como Unicode, estableciendo StructLayout.CharSet de {1} en CharSet.Unicode o calculando explícitamente las referencias al campo como UnmanagedType.LPWStr. Si necesita calcular las referencias a esta cadena como ANSI o dependiente del sistema, especifique MarshalAs explícitamente, utilice el atributo BestFitMapping para desactivar la mejor asignación y, para más seguridad, active ThrowOnUnmappableChar.</target>
         <note />
       </trans-unit>
-<<<<<<< HEAD
       <trans-unit id="UseAutoValidateAntiforgeryToken">
         <source>Use antiforgery tokens in ASP.NET Core MVC controllers</source>
         <target state="new">Use antiforgery tokens in ASP.NET Core MVC controllers</target>
@@ -161,7 +160,8 @@
       <trans-unit id="UseAutoValidateAntiforgeryTokenMessage">
         <source>Method {0} handles a {1} request without performing CSRF token validation</source>
         <target state="new">Method {0} handles a {1} request without performing CSRF token validation</target>
-=======
+        <note />
+      </trans-unit>
       <trans-unit id="UseDefaultDllImportSearchPathsAttribute">
         <source>Use DefaultDllImportSearchPaths attribute for P/Invokes</source>
         <target state="new">Use DefaultDllImportSearchPaths attribute for P/Invokes</target>
@@ -175,7 +175,6 @@
       <trans-unit id="UseDefaultDllImportSearchPathsAttributeMessage">
         <source>The method {0} didn't use DefaultDllImportSearchPaths attribute for P/Invokes.</source>
         <target state="new">The method {0} didn't use DefaultDllImportSearchPaths attribute for P/Invokes.</target>
->>>>>>> f152af91
         <note />
       </trans-unit>
       <trans-unit id="UseManagedEquivalentsOfWin32ApiTitle">
